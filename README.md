<<<<<<< HEAD
## my_build branch : my custom build of MyPaint
=======
## About This branch

this is for testing/brainstorming branch for oncanvas inktool node pressure editing.
so this branch is not intended to pull request.

## About original MyPaint
>>>>>>> 231ae239

About original Mypaint : オリジナルのMypaintについて
----
Original MyPaint is a simple drawing and painting program
that works well with Wacom-style graphics tablets.
Its main features are a highly configurable brush engine, speed,
and a fullscreen mode which allows artists to
fully immerse themselves in their work.

* Website: [mypaint.org](http://mypaint.org/)
* Twitter: [@MyPaintApp](https://twitter.com/MyPaintApp)
* Github:
  - [Development "master" branch](https://github.com/mypaint/mypaint)
  - [New issue tracker](https://github.com/mypaint/mypaint/issues)
* Other resources:
  - [Mailing list](https://mail.gna.org/listinfo/mypaint-discuss)
  - [Wiki](https://github.com/mypaint/mypaint/wiki)
  - [Forums](http://forum.intilinux.com/)
  - [Old bug tracker](http://gna.org/bugs/?group=mypaint)
    (patience please: we're migrating bugs across)
  - [Introductory docs for developers](https://github.com/mypaint/mypaint/wiki/Development)

MyPaint is written in Python, C++, and C.
It makes use of the GTK toolkit, version 3.x.
The source is maintained using [git](http://www.git-scm.com),
primarily on Github.

About this my custom build : このカスタムビルドについて
----
This is heavily customized version of the program "MyPaint".
Most customized codes are adhoc, still in testing stage by myself.
I also use this branch as my personal backup. (because private repository needs some money...)

これはかなりカスタマイズされたバージョンのMyPaintです。
ほとんどのカスタマイズコードはその場しのぎのもので、私自身によるテストを行っている状況です。
このブランチは個人的なバックアップ用途としても使っています。（プライベートリポジトリはお金がかかるので…）

Customized features : カスタム機能について
----

#### incremental version save : バージョンセーブ機能
This menu action will add version number to filename automatically and save it.
If filename has a version number already, such as 'foobar_002.ora',
this increment it and save as 'foobar_003.ora'

このメニュー機能はファイル名に自動でバージョン番号を付けてセーブします。

既にバージョン番号が付いている場合には、それに従います。
たとえばfoobar_002.oraだったら、foobar_003.oraとなります。

#### stabilizer : 強い手ブレ補正
When this stabilizer toggle button (placed right side of eraser) turned on,
strokes are much more heavily stabilized 
than set brush preset "Smooth" value to maximum.
This would be quite useful when I want to draw extreamly slow and weak stroke.

消しゴムブラシボタンの横に新設されたトグルボタンを押すことで、
通常の手ブレ補正を最大にするより強い手ブレ補正がかかります。

#### inktool nodes auto-culling : インクツールの自動間引き
With this feature,when inktool capture phase end,then auto-culling is executed.

インクツールのキャプチャフェイズが終了すると、自動で間引きが実行されます。

##### currently impremented auto culling algorithm
search the entire stroke (nodes) and find shortest section,and delete it.
and repeat it until nodes count equal to 'Autocull' scale widget count.

If that scale widget set to minimum(leftmost),it shows 'no' and autoculling disabled.

現在の実装では、全ノードをスキャンして最も短い区間を探し、その中間のノードを削除します。
ノードがAutocullスケールウィジェットで設定された個数になるまで、その削除が繰り返されます。

Autocullスケールを左端に設定すると、表示が「no」になり自動間引きは使用しない状態になります。<|MERGE_RESOLUTION|>--- conflicted
+++ resolved
@@ -1,13 +1,9 @@
-<<<<<<< HEAD
-## my_build branch : my custom build of MyPaint
-=======
 ## About This branch
 
 this is for testing/brainstorming branch for oncanvas inktool node pressure editing.
 so this branch is not intended to pull request.
 
 ## About original MyPaint
->>>>>>> 231ae239
 
 About original Mypaint : オリジナルのMypaintについて
 ----

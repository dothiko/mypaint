--- conflicted
+++ resolved
@@ -149,61 +149,9 @@
 It makes use of the GTK toolkit, version 3.x.
 The source is maintained using [git](http://www.git-scm.com),
 primarily on Github.
-<<<<<<< HEAD
-=======
-
-### Getting started
-
-MyPaint has an associated library,
-[libmypaint](https://github.com/mypaint/libmypaint),
-which is distributed as a sister project on Github.
-If you fetch the application's source with `git`,
-this dependency will be fetched automatically
-by the commands below as a relative
-[submodule](http://www.git-scm.com/book/en/Git-Tools-Submodules).
-There are several third-party dependencies too:
-
-- scons (>= 2.1.0)
-- pygobject
-- gtk3 (>= 3.12)
-- python (= 2.7) (OSX: python >= 2.7.4)
-- swig
-- numpy
-- pycairo (>= 1.4)
-- libpng
-- lcms2
-- libjson-c (>= 0.11, but the older "libjson" name at ~0.10 will work too)
-- librsvg
-
-Recommended: a pressure sensitive input device (graphic tablet)
-
-### Build and Install
-
-All systems differ.
-The basic build documentation is divided by
-broad class of operating system and software distribution.
-
-* [README\_LINUX.md (chiefly Debian-based systems)](README_LINUX.md)
-* [README\_WINDOWS.md (native WIN32/WIN64 using MSYS2)](README_WINDOWS.md)
-* [README\_OSX.md (macports - needs review)](README_OSX.md)
-
-### Contributing
-
-The MyPaint project welcomes and encourages participation by everyone.
-We want our community to be skilled and diverse,
-and we want it to be a community that anybody can feel good about joining.
-No matter who you are or what your background is, we welcome you.
-
-Please note that MyPaint is released with a
-[Contributor Code of Conduct](CODE_OF_CONDUCT.md).
-By participating in this project you agree to abide by its terms.
-
-Please see the file [CONTRIBUTING.md](CONTRIBUTING.md)
-for details of how you can begin contributing.
 
 ### Legal info
 
 MyPaint is Free/Libre/Open Source software.
 See [Licenses.md](Licenses.md) for a summary of its licensing.
 A list of contributors can be found in the about dialog.
->>>>>>> 764e8eca

--- conflicted
+++ resolved
@@ -1,10 +1,17 @@
-<<<<<<< HEAD
+<p align="center">
+    <img src="pixmaps/mypaint_logo.png?raw=true" height="100px"/>
+    <h1 align="center">MyPaint</h1>
+    <h4 align="center">
+      A fast and dead-simple painting app for artists
+    </h4>
+  <br>
+</p>
+
+[![Translation Status](https://hosted.weblate.org/widgets/mypaint/mypaint/svg-badge.svg)](https://hosted.weblate.org/engage/mypaint/?utm_source=widget) [![Build status on Travis](https://travis-ci.org/mypaint/mypaint.svg?branch=master)](https://travis-ci.org/mypaint/mypaint) [![AppVeyor](https://ci.appveyor.com/api/projects/status/3s54192cipo2d4js/branch/master?svg=true)](https://ci.appveyor.com/project/achadwick/mypaint/branch/master) [![Tea-CI](https://tea-ci.org/api/badges/mypaint/mypaint/status.svg)](https://tea-ci.org/mypaint/mypaint)
+
+----
 ## my_build branch : my custom build of MyPaint
-
 This is heavily customized version of the program "MyPaint".
-[![Translation Status](https://hosted.weblate.org/widgets/mypaint/mypaint/svg-badge.svg)](https://hosted.weblate.org/engage/mypaint/?utm_source=widget)
-[![Travis Build Status](https://travis-ci.org/mypaint/mypaint.png?branch=master)](https://travis-ci.org/mypaint/mypaint)
-[![Tea-CI Build Status](https://tea-ci.org/api/badges/mypaint/mypaint/status.svg)](https://tea-ci.org/mypaint/mypaint)
 
 Most customized codes are adhoc, still in testing stage by myself.
 I also use this branch as my personal backup. 
@@ -211,19 +218,14 @@
 
 キーボードでトグルしている人にはあまり使わない機能かもですが、私には便利です。
 
-#### Pixel dilating fill feature for Floodfill : 塗りつぶしツールに「領域の拡大」
-With 'Dilation Size' option of fill tool, we can (nearly) completely eliminate pixel gaps between the ridge of pixel border.
-if 'dialation size' is zero, ordinary fill function executed.
-
-この領域拡大機能で、しきい値オプションでは埋めきれなかったピクセルの隙間を一回で（ほぼ）埋める事ができます。
-これはアニメや漫画のような絵で役立ちます。
-
-#### gap-filling feature for Floodfill : 塗りつぶしツールに「隙間埋め」機能
-With 'Gap Size' option of fill tool, Floodfill tool can stop overflow even there are some small gap(hole) around filling area.
-You can fill an area which is not so precisely closed by something contour, with this option.
-
-この隙間埋め機能で、塗りつぶし時に小さな隙間から漏れ出すことを防ぐことができます。
-主線がきっちり塞がれて居ない絵でも塗りつぶせるようになりました。
+#### New-experimental 'Close-and-fill' & 'Lasso fill' tool
+'Close and fill' tool added, to fill up closed area inside closing polygon.
+
+Also, it provides simular 'Lasso fill' tool, it fills most appeared color in 
+closing polygon ridge(except for transparent one) and fill area of that color
+inside polygon.
+
+Furthermore, this tool provides 'Flood-fill' with gap closing feature.
 
 #### Plugin feature
 
@@ -269,19 +271,6 @@
 Its main features are a highly configurable brush engine, speed,
 and a fullscreen mode which allows artists to
 fully immerse themselves in their work.
-=======
-<p align="center">
-    <img src="pixmaps/mypaint_logo.png?raw=true" height="100px"/>
-    <h1 align="center">MyPaint</h1>
-    <h4 align="center">
-      A fast and dead-simple painting app for artists
-    </h4>
-  <br>
-</p>
-
-[![Translation Status](https://hosted.weblate.org/widgets/mypaint/mypaint/svg-badge.svg)](https://hosted.weblate.org/engage/mypaint/?utm_source=widget) [![Build status on Travis](https://travis-ci.org/mypaint/mypaint.svg?branch=master)](https://travis-ci.org/mypaint/mypaint) [![AppVeyor](https://ci.appveyor.com/api/projects/status/3s54192cipo2d4js/branch/master?svg=true)](https://ci.appveyor.com/project/achadwick/mypaint/branch/master) [![Tea-CI](https://tea-ci.org/api/badges/mypaint/mypaint/status.svg)](https://tea-ci.org/mypaint/mypaint)
-
->>>>>>> 046ec8fb
 
 ## Features
 
@@ -331,12 +320,6 @@
 
 ## Legal info
 
-<<<<<<< HEAD
-MyPaint is Free/Libre/Open Source software.
-See [Licenses.md](Licenses.md) for a summary of its licensing.
-A list of contributors can be found in the about dialog.
-=======
 MyPaint is Free/Libre/Open Source software.  See [Licenses and
 Copyrights](Licenses.md) for a summary of its licensing.  A list of
-contributors can be found in the about dialog.
->>>>>>> 046ec8fb
+contributors can be found in the about dialog.
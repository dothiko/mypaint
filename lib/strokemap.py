--- conflicted
+++ resolved
@@ -14,19 +14,8 @@
 import zlib
 import math
 from logging import getLogger
-<<<<<<< HEAD
-logger = getLogger(__name__)
+from warnings import warn
 import contextlib
-
-import numpy as np
-
-import mypaintlib
-
-import tiledsurface
-import idletask
-import gui.pickable as pickable
-=======
-from warnings import warn
 
 import numpy as np
 
@@ -34,7 +23,7 @@
 from . import tiledsurface
 from . import idletask
 from lib.pycompat import PY3
->>>>>>> daf2c8ec
+import gui.pickable as pickable
 
 logger = getLogger(__name__)
 TILE_SIZE = N = mypaintlib.TILE_SIZE
@@ -124,14 +113,10 @@
         """Return a compressed bytes string representing the stroke shape.
 
         This can be used with init_from_string on subsequent file loads.
-<<<<<<< HEAD
-=======
-
         >>> shape = StrokeShape._mock()
         >>> bstr = shape.save_to_string(-N, 2*N)
         >>> isinstance(bstr, bytes)
         True
->>>>>>> daf2c8ec
 
         See lib.layer.data.PaintingLayer.save_to_openraster().
         Format: "v2" strokemap format.

--- conflicted
+++ resolved
@@ -30,11 +30,7 @@
 
 %ignore  floodfill_color_match;
 %include "fill.hpp"
-<<<<<<< HEAD
 
-%include "eventhack.hpp"
-=======
->>>>>>> c0d38aad
 %include "brushsettings.hpp"
 %include "gdkpixbuf2numpy.hpp"
 

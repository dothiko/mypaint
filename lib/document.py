# -*- coding: utf-8 -*-
# This file is part of MyPaint.
# Copyright (C) 2007-2013 by Martin Renold <martinxyz@gmx.ch>
#
# This program is free software; you can redistribute it and/or modify
# it under the terms of the GNU General Public License as published by
# the Free Software Foundation; either version 2 of the License, or
# (at your option) any later version.

## Imports

from __future__ import absolute_import

import os
import sys
import zipfile
import tempfile
import time
import traceback
from os.path import join
from cStringIO import StringIO
import xml.etree.ElementTree as ET
from warnings import warn
from copy import deepcopy
import shutil
from datetime import datetime
from collections import namedtuple
import logging
logger = logging.getLogger(__name__)
import uuid

from gi.repository import GdkPixbuf
from gi.repository import GObject
from gi.repository import GLib

import numpy

import lib.helpers as helpers
import lib.fileutils as fileutils
import lib.tiledsurface as tiledsurface
import lib.pixbufsurface as pixbufsurface
import lib.mypaintlib as mypaintlib
import lib.command as command
import lib.stroke as stroke
import lib.layer as layer
import lib.brush as brush
from lib.observable import event
import lib.pixbuf
from lib.errors import FileHandlingError
from lib.errors import AllocationError
import lib.idletask
from lib.gettext import C_
import lib.xml
import lib.glib
import lib.autosave


## Module constants

DEFAULT_RESOLUTION = 72

N = tiledsurface.N

CACHE_APP_SUBDIR_NAME = u"mypaint"
CACHE_DOC_SUBDIR_PREFIX = u"doc."
CACHE_DOC_AUTOSAVE_SUBDIR = u"autosave"
CACHE_ACTIVITY_FILE = u"active"
CACHE_UPDATE_INTERVAL = 10  # seconds

# Logging and error reporting strings
_LOAD_FAILED_COMMON_TEMPLATE_LINE = C_(
    "Document IO: common error strings: {error_loading_common}",
    u"Error loading “{basename}”."
)
_ERROR_SEE_LOGS_LINE = C_(
    "Document IO: common error strings: {see_logs}",
    u"The logs may have more detail "
    u"about this error."
)

# OpenRaster dialect consts

_ORA_FRAME_ACTIVE_ATTR \
    = "{%s}frame-active" % (lib.xml.OPENRASTER_MYPAINT_NS,)

_ORA_UNSAVED_PAINTING_TIME_ATTR \
    = "{%s}unsaved-painting-time" % (lib.xml.OPENRASTER_MYPAINT_NS,)

## Class defs


_AUTOSAVE_INFO_FIELDS = (
    "path",
    "last_modified",
    "thumbnail",
    "num_layers",
    "unsaved_painting_time",
    "width", "height",
    "valid",
    "cache_in_use",
)


class AutosaveInfo (namedtuple("AutosaveInfo", _AUTOSAVE_INFO_FIELDS)):
    """Information about an autosave dir.

    :ivar unicode path: Full path to the autosave directory itself
    :ivar datetime.datetime last_modified: When its data was last changed
    :ivar GdkPixbuf.Pixbuf thumbnail: 256x256 pixel thumbnail, or None
    :ivar int num_layers: how many data layers exist in the doc
    :ivar float unsaved_painting_time: seconds of unsaved painting
    :ivar int width: Width of the document
    :ivar int height: Height of the document
    :ivar bool valid: True if the directory looks structurally valid
    :ivar bool cache_in_use: True if the directory is possibly in use

    """

    @classmethod
    def new_for_path(cls, path):
        if not isinstance(path, unicode):
            raise ValueError("path argument must be unicode")
        if not os.path.isdir(path):
            raise ValueError("Autosave folder %r does not exist", path)
        has_data = os.path.isdir(os.path.join(path, "data"))
        valid = has_data
        stackxml_path = os.path.join(path, "stack.xml")
        thumbnail_path = os.path.join(path, "Thumbnails", "thumbnail.png")
        has_stackxml = os.path.isfile(stackxml_path)
        _mtime = lambda x: datetime.fromtimestamp(os.stat(x).st_mtime)
        if has_stackxml:
            last_modified = _mtime(stackxml_path)
        else:
            last_modified = _mtime(path)
            valid = False
        unsaved_painting_time = 0
        num_layers = 0
        width = 0
        height = 0
        if has_stackxml:
            try:
                doc = ET.parse(stackxml_path)
            except (ET.ParseError, IOError, OSError) as ex:
                valid = False
            else:
                image_elem = doc.getroot()
                unsaved_painting_time = max(0.0, float(
                    image_elem.attrib.get(
                        "mypaint_unsaved_painting_time",
                        0.0,
                    )
                ))
                width = max(0, int(image_elem.attrib.get('w', 0)))
                height = max(0, int(image_elem.attrib.get('h', 0)))
                num_layers = max(0, len(image_elem.findall(".//layer")) - 1)
        thumbnail = None
        if os.path.exists(thumbnail_path):
            thumbnail = lib.pixbuf.load_from_file(thumbnail_path)
        cache_in_use = False
        cache_dir_path = os.path.dirname(path)
        activity_file_path = os.path.join(cache_dir_path, CACHE_ACTIVITY_FILE)
        if os.path.exists(activity_file_path):
            cache_activity_time = _mtime(activity_file_path)
            cache_activity_dt = (datetime.now() - cache_activity_time).seconds
            if cache_activity_dt <= CACHE_UPDATE_INTERVAL + 3:
                cache_in_use = True
        return cls(
            path = path,
            last_modified = last_modified,
            valid = valid,
            num_layers = num_layers,
            unsaved_painting_time = unsaved_painting_time,
            width = width,
            height = height,
            thumbnail = thumbnail,
            cache_in_use = cache_in_use,
        )

    def get_description(self):
        """Human-readable description of the autosave

        :rtype: unicode

        """
        fmt_time = lib.helpers.fmt_time_period_abbr
        unsaved_time_str = fmt_time(self.unsaved_painting_time)
        last_modif_dt = (datetime.now() - self.last_modified).seconds
        # TRANSLATORS: string used in "3h42m from now", "8s ago" constructs
        if last_modif_dt < 0:
            last_modif_ago_str = C_(
                "Document autosave descriptions: the {ago} string: future",
                u"from now"
            )
        else:
            last_modif_ago_str = C_(
                "Document autosave descriptions: the {ago} string: past",
                u"ago"
            )
        last_modif_str = fmt_time(abs(last_modif_dt))
        # TRANSLATORS: String descriptions for an autosaved backup file.
        # TRANSLATORS: Time strings are localized "3h42m" or "8s" things.
        if self.cache_in_use:
            template = C_(
                "Document autosave descriptions",
                u"Cache folder still may be in use.\n"
                u"Are you running more than once instance of MyPaint?\n"
                u"Close app and wait {cache_update_interval}s to retry."
            )
        elif not self.valid:
            template = C_(
                "Document autosave descriptions",
                u"Incomplete backup updated {last_modified_time} {ago}"
            )
        else:
            template = C_(
                "Document autosave descriptions",
                u"Backup updated {last_modified_time} {ago}\n"
                u"Size: {autosave.width}×{autosave.height} pixels, "
                u"Layers: {autosave.num_layers}\n"
                u"Contains {unsaved_time} of unsaved painting."
            )
        return template.format(
            autosave = self,
            unsaved_time = unsaved_time_str,
            last_modified_time = last_modif_str,
            ago = last_modif_ago_str,
            cache_update_interval = CACHE_UPDATE_INTERVAL,
        )


class Document (object):
    """In-memory representation of everything to be worked on & saved

    This is the "model" in the Model-View-Controller design for the
    drawing canvas. The View mostly resides in `gui.tileddrawwidget`,
    and the Controller is mostly in `gui.document` and `gui.mode`.

    The model contains everything that the user would want to save. It
    is possible to use the model without any GUI attached (see
    ``../tests/``).

    Please note the following difficulty with the command stack: many
    uses of the working Document model rely on altering the model
    directly, then writing an undoable record of the changes to the
    command stack when asked. There may be more than one concurrent
    source of these pending changes. See `sync_pending_changes()` for
    details of how sources of pending changes are asked to synchronize
    their state with the model and its command stack.

    """

    ## Class constants

    #: Debugging toggle. If True, New and Load and Remove Layer will create a
    #: new blank painting layer if they empty out the document.
    CREATE_PAINTING_LAYER_IF_EMPTY = True

    ## Initialization and cleanup

    def __init__(self, brushinfo=None, painting_only=False):
        """Initialize

        :param brushinfo: the lib.brush.BrushInfo instance to use
        :param painting_only: only use painting layers

        If painting_only is true, then no tempdir will be created by the
        document when it is initialized or cleared.
        """
        object.__init__(self)
        if not brushinfo:
            brushinfo = brush.BrushInfo()
            brushinfo.load_defaults()
        self._layers = layer.RootLayerStack(self)
        self._layers.layer_content_changed += self._canvas_modified_cb
        self.brush = brush.Brush(brushinfo)
        self.brush.brushinfo.observers.append(self.brushsettings_changed_cb)
        self.stroke = None
        self.command_stack = command.CommandStack()

        # Cache and auto-saving to the cache
        self._painting_only = painting_only
        self._cache_dir = None
        self._cache_updater_id = None
        self._autosave_backups = False
        self.autosave_interval = 10
        self._autosave_processor = None
        self._autosave_countdown_id = None
        self._autosave_dirty = False

        # Project flag.place here to avoid exception
        # from _command_stack_updated_cb
        self._as_project = False

        if not painting_only:
            self._autosave_processor = lib.idletask.Processor()
            self.effective_bbox_changed += self._effective_bbox_changed_cb

        # Optional page area and resolution information
        self._frame = [0, 0, 0, 0]
        self._frame_enabled = False
        self._xres = None
        self._yres = None

        # Backgrounds for rendering
        blank_arr = numpy.zeros((N, N, 4), dtype='uint16')
        self._blank_bg_surface = tiledsurface.Background(blank_arr)

        # And begin in a known state
        self.clear()


    def __repr__(self):
        bbox = self.get_bbox()
        nlayers = len(list(self.layer_stack.deepenumerate()))
        return ("<Document nlayers=%d bbox=%r paintonly=%r>" %
                (nlayers, bbox, self._painting_only))

    ## Layer stack access

    @property
    def layer_stack(self):
        """The root of the layer stack tree

        See also `lib.layer.RootLayerStack`.
        """
        # TODO: rename or alias this to just "layers" one day.
        return self._layers

    ## Working document's cache directory

    @property
    def tempdir(self):
        """The working doc's cache dir (read-only, deprecated name)"""
        warn("Use cache_dir instead", DeprecationWarning, stacklevel=2)
        return self._cache_dir

    @property
    def cache_dir(self):
        """The working document's cache dir"""
        return self._cache_dir

    def _create_cache_dir(self):
        """Internal: creates the working-document cache dir"""
        if self._painting_only:
            return
        assert self._cache_dir is None
        app_cache_root = get_app_cache_root()
        doc_cache_dir = tempfile.mkdtemp(
            prefix=CACHE_DOC_SUBDIR_PREFIX,
            dir=app_cache_root,
        )
        if not isinstance(doc_cache_dir, unicode):
            doc_cache_dir = doc_cache_dir.decode(sys.getfilesystemencoding())
        logger.debug("Created working-doc cache dir %r", doc_cache_dir)
        self._cache_dir = doc_cache_dir
        # Start the cache updater, which kicks off background autosaves,
        # and updates an activity canary file.
        # Not a perfect solution, but maybe a better cross-platform one
        # than file locking, pidfiles or other horrors.
        activity_file_path = os.path.join(doc_cache_dir, CACHE_ACTIVITY_FILE)
        with open(activity_file_path, "w") as fp:
            fp.write(
                "A recent timestamp on this file indicates that\n"
                "its containing cache subfolder is active.\n"
            )
        self._start_cache_updater()

    def _cleanup_cache_dir(self):
        """Internal: recursively delete the working-document cache_dir

        Also stops any background tasks which update it.

        """
        if self._painting_only:
            return
        if self._cache_dir is None:
            return
        self._stop_cache_updater()
        self._stop_autosave_writes()
        shutil.rmtree(self._cache_dir, ignore_errors=True)
        if os.path.exists(self._cache_dir):
            logger.error(
                "Failed to remove working-doc cache dir %r",
                self._cache_dir,
            )
        else:
            logger.debug(
                "Successfully removed working-doc cache dir %r",
                self._cache_dir,
            )
        self._cache_dir = None

    def cleanup(self):
        """Cleans up any persistent state belonging to the document.

        This method is called by the main app's exit routine
        after confirmation.
        """
        self._cleanup_cache_dir()

    ## Periodic cache updater

    def _start_cache_updater(self):
        """Start the cache updater if it isn't running."""
        assert not self._painting_only
        if self._cache_updater_id: return
        logger.debug("cache_updater started")
        self._cache_updater_id = GLib.timeout_add_seconds(
            interval = CACHE_UPDATE_INTERVAL,
            function = self._cache_updater_cb,
        )

    def _stop_cache_updater(self):
        """Stop the cache updater."""
        assert not self._painting_only
        if not self._cache_updater_id: return
        logger.debug("cache_updater: stopped")
        GLib.source_remove(self._cache_updater_id)
        self._cache_updater_id = None

    def _cache_updater_cb(self):
        """Payload: update canary file, start autosave countdown if dirty"""
        assert not self._painting_only
        activity_file_path = os.path.join(self.cache_dir, CACHE_ACTIVITY_FILE)
        os.utime(activity_file_path, None)
        if self._autosave_dirty:
            self._start_autosave_countdown()
        return True

    ## Autosave flag

    @property
    def autosave_backups(self):
        return self._autosave_backups

    @autosave_backups.setter
    def autosave_backups(self, newval):
        newval = bool(newval)
        oldval = bool(self._autosave_backups)
        self._autosave_backups = newval
        if self._painting_only:
            return
        if oldval and not newval:
            self._stop_autosave_writes()
            self._stop_autosave_countdown()

    ## Autosave countdown, restarted by activity.

    def _restart_autosave_countdown(self):
        """Stop and then start the countdown to an automatic backup

        Should be called in response to any user activity which might
        have changed the document's data or its structure.

        """
        assert not self._painting_only
        self._stop_autosave_countdown()
        self._start_autosave_countdown()

    def _start_autosave_countdown(self):
        """Start the countdown to an automatic backup, if it isn't already.

        This does nothing if the countdown has already been started, or
        if the autosave writes are in progress.

        """
        if not self._as_project:
            assert not self._painting_only
            if not self._autosave_dirty: return
            if self._autosave_processor.has_work(): return
            if self._autosave_countdown_id: return
            if not self._autosave_backups: return
            interval = lib.helpers.clamp(self.autosave_interval, 5, 300)
            self._autosave_countdown_id = GLib.timeout_add_seconds(
                interval = interval,
                function = self._autosave_countdown_cb,
            )
            logger.debug(
                "autosave_countdown: autosave will run in %ds",
                self.autosave_interval,
            )

    def _stop_autosave_countdown(self):
        """Stop any existing countdown to an automatic backup"""
        assert not self._painting_only
        if not self._autosave_countdown_id:
            return
        GLib.source_remove(self._autosave_countdown_id)
        self._autosave_countdown_id = None

    def _autosave_countdown_cb(self):
        """Payload: start autosave writes and terminate"""
        assert not self._painting_only
        self._queue_autosave_writes()
        self._autosave_countdown_id = None
        return False

    ## Queued autosave writes: low priority & chunked

    def _queue_autosave_writes(self,dirname=None):
        """Add autosaved backup tasks to the background processor

        These tasks consist of nicely chunked writes for all layers
        whose data has changed, plus a few extra structural and
        bookeeping ones.

        """
        if not self._cache_dir:
            logger.warning("autosave start abandoned: _cache_dir not set")
            # sometimes happens on exit
            return
        logger.debug("autosave starting: queueing save tasks")
        assert not self._painting_only
        assert self._autosave_dirty
        if dirname:
            # Project save might have pending tasks of
            # backup or unchanged layer copy of new project save.
            # FYI, all pending task flashed right after
            # project-save method starts.
            assert self._autosave_processor.get_work_count() <= 1
            oradir = dirname
        else:
            assert not self._autosave_processor.has_work()
            oradir = os.path.join(self._cache_dir, CACHE_DOC_AUTOSAVE_SUBDIR)
        datadir = os.path.join(oradir, "data")
        if not os.path.exists(datadir):
            logger.debug("autosave: creating %r...", datadir)
            os.makedirs(datadir)
        # Mimetype entry
        manifest = set()
        with open(os.path.join(oradir, 'mimetype'), 'w') as fp:
            fp.write(lib.xml.OPENRASTER_MEDIA_TYPE)
        manifest.add("mimetype")
        # Dimensions
        image_bbox = tuple(self.get_bbox())
        if self.frame_enabled:
            image_bbox = tuple(self.get_frame())
        # Get root stack element and files that will be needed,
        # queue writes for those files
        taskproc = self._autosave_processor
        root_elem = self.layer_stack.queue_autosave(
            oradir, taskproc, manifest,
            save_srgb_chunks = True,  # internal-only, so sure.
            bbox = image_bbox,
        )
        # Build the image element
        x0, y0, w0, h0 = image_bbox
        image_elem = ET.Element('image')
        image_elem.attrib['w'] = str(w0)
        image_elem.attrib['h'] = str(h0)
        frame_active_value = ("true" if self.frame_enabled else "false")
        image_elem.attrib[_ORA_FRAME_ACTIVE_ATTR] = frame_active_value
        image_elem.append(root_elem)
        # Store the unsaved painting time too, since recovery needs it.
        # This is a (very) local extension to the format.
        t_str = "{:3f}".format(self.unsaved_painting_time)
        image_elem.attrib[_ORA_UNSAVED_PAINTING_TIME_ATTR] = t_str
        # Thumbnail generation.
        rootstack_sshot = self.layer_stack.save_snapshot()
        rootstack_clone = layer.RootLayerStack(doc=None)
        rootstack_clone.load_snapshot(rootstack_sshot)
        thumbdir_rel = "Thumbnails"
        thumbdir = os.path.join(oradir, thumbdir_rel)
        if not os.path.exists(thumbdir):
            os.makedirs(thumbdir)
        thumbfile_basename = "thumbnail.png"
        thumbfile_rel = os.path.join(thumbdir_rel, thumbfile_basename)
        taskproc.add_work(
            self._autosave_thumbnail_cb,
            rootstack_clone,
            image_bbox,
            os.path.join(thumbdir, thumbfile_basename)
        )
        manifest.add(thumbfile_rel)
        # Final write
        stackfile_rel = "stack.xml";
        taskproc.add_work(
            self._autosave_stackxml_cb,
            image_elem,
            os.path.join(oradir, stackfile_rel),
        )
        manifest.add(stackfile_rel)
        self._autosave_launch_cleanup(oradir, manifest)
    
    def _autosave_launch_cleanup(self, oradir, manifest, taskproc=None):
        """The common method of launching autosave cleanup task.
        """
        if taskproc == None:
            taskproc = self._autosave_processor
            
        taskproc.add_work(
                self._autosave_cleanup_cb,
                oradir = oradir,
                manifest = manifest,
            )
    

    def _autosave_thumbnail_cb(self, rootstack, bbox, filename):
        """Autosaved backup task: write Thumbnails/thumbnail.png

        This runs every time currently for the same reason we rewrite
        stack.xml each time. It would be a big win if we didn't have to
        do this though.

        """
        assert not self._painting_only
        thumbnail = rootstack.render_thumbnail(bbox)
        tmpname = filename + u".TMP"
        lib.pixbuf.save(thumbnail, tmpname)
        lib.fileutils.replace(tmpname, filename)
        return False

    def _autosave_stackxml_cb(self, image_elem, filename):
        """Autosaved backup task: write stack.xml

        This runs every time because the document's layer structure can
        change without data layers being aware of it.

        """
        assert not self._painting_only
        lib.xml.indent_etree(image_elem)
        tmpname = filename + u".TMP"
        with open(tmpname, 'wb') as xml_fp:
            xml = ET.tostring(image_elem, encoding='UTF-8')
            xml_fp.write(xml)
        lib.fileutils.replace(tmpname, filename)
        return False


    def _autosave_cleanup_cb(self, oradir, manifest):
        """Autosaved backup task: final cleanup task"""
        if self._as_project:
            return 
        assert not self._painting_only
        surplus_files = []
        for dirpath, dirnames, filenames in os.walk(oradir):
            for filename in filenames:
                filepath = os.path.join(dirpath, filename)
                filerel = os.path.relpath(filepath, oradir)
                if filerel not in manifest:
                    surplus_files.append(filepath)
        # Remove surplus files.
        # This is fairly normal: it happens when layers are deleted.
        for path in surplus_files:
            logger.debug(
                "autosave: removing %r (not listed in manifest)",
                path,
            )
            os.unlink(path)
        # Also check for files listed in the manifest that aren't
        # present on the disk. That's more of a concern,
        # because it means the index will be inconsistent
        for path in [os.path.join(oradir, p) for p in manifest]:
            if os.path.exists(path):
                continue
            logger.error(
                "autosave: missing %r (listed in the manifest)",
                path,
            )
        self._autosave_dirty = False
        logger.debug("autosave: all done, doc marked autosave-clean")
        return False

    def _stop_autosave_writes(self):
        assert not self._painting_only
        logger.debug("autosave stopped: clearing task queue")
        self._autosave_processor.stop()

    def _command_stack_updated_cb(self, cmdstack):
        assert not self._painting_only
        if not (self.autosave_backups or self._as_project): return
        self._autosave_dirty = True
        self._restart_autosave_countdown()
        logger.debug("autosave: updates detected, doc marked autosave-dirty")

    ## Document frame

    def get_resolution(self):
        """Returns the document model's nominal resolution

        The OpenRaster format saves resolution information in both vertical and
        horizontal resolutions, but MyPaint does not support this at present.
        This method returns the a unidirectional document resolution in pixels
        per inch; this is the user-chosen factor that UI controls should use
        when converting real-world measurements in frames, fonts, and other
        objects to document pixels.

        Note that the document resolution has no direct relation to screen
        pixels or printed dots.
        """
        if self._xres and self._yres:
            return max(1, max(self._xres, self._yres))
        else:
            return DEFAULT_RESOLUTION

    def set_resolution(self, res):
        """Sets the document model's nominal resolution

        The OpenRaster format saves resolution information in both vertical and
        horizontal resolutions, but MyPaint does not support this at present.
        This method sets the document resolution in pixels per inch in both
        directions.

        Note that the document resolution has no direct relation to screen
        pixels or printed dots.
        """
        if res is not None:
            res = int(res)
            res = max(1, res)
        # Maybe. Using 72 as a fake null would be pretty weird.
        #if res == DEFAULT_RESOLUTION:
        #    res = None
        self._xres = res
        self._yres = res

    def get_frame(self):
        return self._frame

    def set_frame(self, frame, user_initiated=False):
        x, y, w, h = frame
        self.update_frame(x=x, y=y, width=w, height=h,
                          user_initiated=user_initiated)

    frame = property(get_frame, set_frame)

    def update_frame(self, x=None, y=None, width=None, height=None,
                     user_initiated=False):
        """Update parts of the frame"""
        frame = [x, y, width, height]
        if user_initiated:
            if isinstance(self.get_last_command(), command.UpdateFrame):
                self.update_last_command(frame=frame)
            else:
                self.do(command.UpdateFrame(self, frame))
        else:
            new_frame = list(self._frame[:])
            for i, var in enumerate([x, y, width, height]):
                if var is not None:
                    new_frame[i] = int(var)
            if new_frame != self._frame:
                old_frame = tuple(self._frame)
                self._frame[:] = new_frame
                new_frame = tuple(new_frame)
                self.frame_updated(old_frame, new_frame)
                self.effective_bbox_changed()

    @event
    def frame_updated(self, old_frame, new_frame):
        """Event: the frame's dimensions were updated

        :param tuple frame: the new frame extents (x, y, w, h)
        """

    def get_frame_enabled(self):
        return self._frame_enabled

    def set_frame_enabled(self, enabled, user_initiated=False):
        enabled = bool(enabled)
        if self._frame_enabled == enabled:
            return
        if user_initiated:
            self.do(command.SetFrameEnabled(self, enabled))
        else:
            self._frame_enabled = enabled
            self.frame_enabled_changed(enabled)
            self.effective_bbox_changed()

    frame_enabled = property(get_frame_enabled)

    @event
    def frame_enabled_changed(self, enabled):
        """Event: the frame_enabled field changed value"""

    def set_frame_to_current_layer(self, user_initiated=False):
        current = self.layer_stack.current
        x, y, w, h = current.get_bbox()
        self.update_frame(x, y, w, h, user_initiated=user_initiated)

    def set_frame_to_document(self, user_initiated=False):
        x, y, w, h = self.get_bbox()
        self.update_frame(x, y, w, h, user_initiated=user_initiated)

    def trim_current_layer(self):
        """Trim the current layer to the extent of the document frame

        This has no effect if the frame is not currently enabled.

        """
        if not self._frame_enabled:
            return
        self.do(command.TrimLayer(self))

    @event
    def effective_bbox_changed(self):
        """Event: the effective bounding box was changed"""

    def _effective_bbox_changed_cb(self, *_ignored):
        # Background layer's autosaved data files depend on the
        # frame's position and size. No other layers need this.
        assert not self._painting_only
        self.layer_stack.background_layer.autosave_dirty = True

    ## Misc actions

    def clear(self, new_cache=True):
        """Clears everything, and resets the command stack

        :param bool new_cache: False to *not* create a new cache dir

        This results in a document consisting of
        one newly created blank drawing layer,
        an empty undo history, and unless `new_cache` is False,
        a new empty working-document temp directory.
        Clearing the document also generates a full redraw,
        and resets the frame and the stored resolution.
        """
        self.sync_pending_changes()
        self._layers.set_symmetry_state(False, None)
        prev_area = self.get_full_redraw_bbox()
        if self._cache_dir is not None:
            self._cleanup_cache_dir()
        if new_cache:
            self._create_cache_dir()
        self.command_stack.clear()
        self._layers.clear()
        if self.CREATE_PAINTING_LAYER_IF_EMPTY:
            self.add_layer((-1,))
            self._layers.current_path = (0,)
            self.command_stack.clear()
        else:
            self._layers.current_path = None
        self.unsaved_painting_time = 0.0
        self.set_frame([0, 0, 0, 0])
        self.set_frame_enabled(False)
        self._xres = None
        self._yres = None
        self.canvas_area_modified(*prev_area)

    def brushsettings_changed_cb(self, settings):
        self.sync_pending_changes(flush=False)

    def select_layer(self, index=None, path=None, layer=None):
        """Selects a layer undoably"""
        layers = self.layer_stack
        sel_path = layers.canonpath(index=index, path=path, layer=layer,
                                    usecurrent=False, usefirst=True)
        self.do(command.SelectLayer(self, path=sel_path))

    ## Layer stack (z-order and grouping)

    def restack_layer(self, src_path, targ_path):
        """Moves a layer within the layer stack by path, undoably

        :param tuple src_path: path of the layer to be moved
        :param tuple targ_path: target insert path

        The source path must identify an existing layer. The target
        path must be a valid insertion path at the time this method is
        called.
        """
        logger.debug("Restack layer at %r to %r", src_path, targ_path)
        cmd = command.RestackLayer(self, src_path, targ_path)
        self.do(cmd)

    def bubble_current_layer_up(self):
        """Moves the current layer up in the stack (undoable)"""
        cmd = command.BubbleLayerUp(self)
        self.do(cmd)

    def bubble_current_layer_down(self):
        """Moves the current layer down in the stack (undoable)"""
        cmd = command.BubbleLayerDown(self)
        self.do(cmd)

    ## Misc layer command frontends

    def duplicate_current_layer(self):
        """Makes an exact copy of the current layer (undoable)"""
        self.do(command.DuplicateLayer(self))

    def clear_current_layer(self):
        """Clears the current layer (undoable)"""
        rootstack = self.layer_stack
        can_clear = (rootstack.current is not rootstack
                     and not rootstack.current.is_empty())
        if not can_clear:
            return
        self.do(command.ClearLayer(self))

    ## Drawing/painting strokes

    def redo_last_stroke_with_different_brush(self, brushinfo):
        cmd = self.get_last_command()
        if not isinstance(cmd, command.Brushwork):
            return
        cmd.update(brushinfo=brushinfo)

    ## Other painting/drawing

    def flood_fill(self, x, y, color, tolerance=0.1,
                   sample_merged=False, make_new_layer=False):
        """Flood-fills a point on the current layer with a color

        :param x: Starting point X coordinate
        :param y: Starting point Y coordinate
        :param color: The RGB color to fill connected pixels with
        :type color: tuple
        :param tolerance: How much filled pixels are permitted to vary
        :type tolerance: float [0.0, 1.0]
        :param sample_merged: Use all visible layers when sampling
        :type sample_merged: bool
        :param make_new_layer: Write output to a new layer on top
        :type make_new_layer: bool

        Filling an infinite canvas requires limits. If the frame is
        enabled, this limits the maximum size of the fill, and filling
        outside the frame is not possible.

        Otherwise, if the entire document is empty, the limits are
        dynamic.  Initially only a single tile will be filled. This can
        then form one corner for the next fill's limiting rectangle.
        This is a little quirky, but allows big areas to be filled
        rapidly as needed on blank layers.
        """
        bbox = helpers.Rect(*tuple(self.get_effective_bbox()))
        if not self.layer_stack.current.get_fillable():
            make_new_layer = True
        if bbox.empty():
            bbox = helpers.Rect()
            bbox.x = N*int(x//N)
            bbox.y = N*int(y//N)
            bbox.w = N
            bbox.h = N
        elif not self.frame_enabled:
            bbox.expandToIncludePoint(x, y)
        cmd = command.FloodFill(self, x, y, color, bbox, tolerance,
                                sample_merged, make_new_layer)
        self.do(cmd)

    ## Graphical refresh

    def _canvas_modified_cb(self, root, layer, x, y, w, h):
        """Internal callback: forwards redraw nofifications"""
        self.canvas_area_modified(x, y, w, h)

    @event
    def canvas_area_modified(self, x, y, w, h):
        """Event: canvas was updated, either within a rectangle or fully

        :param x: top-left x coordinate for the redraw bounding box
        :param y: top-left y coordinate for the redraw bounding box
        :param w: width of the redraw bounding box, or 0 for full redraw
        :param h: height of the redraw bounding box, or 0 for full redraw

        This event method is invoked to notify observers about needed redraws
        originating from within the model, e.g. painting, fills, or layer
        moves. It is also used to notify about the entire canvas needing to be
        redrawn. In the latter case, the `w` or `h` args forwarded to
        registered observers is zero.

        See also: `invalidate_all()`.
        """
        pass

    def invalidate_all(self):
        """Marks everything as invalid"""
        self.canvas_area_modified(0, 0, 0, 0)

    ## Undo/redo command stack

    @event
    def sync_pending_changes(self, flush=True, **kwargs):
        """Ask for pending changes to be synchronized (updated/flushed)

        This event is called to signal sources of pending changes that
        they need to synchronize their changes with the document and its
        command stack. Synchronizing normally means that registered
        observers with pending changes:

        * may optionally update their pending changes if needed,
        * must flush their pending changes to the observed model's
          command stack.

        By default, the request to flush changes is non-optional.

        :param bool flush: if this is False, the flush is optional too
        :param \*\*kwargs: passed through to observers

        See: `lib.observable.event` for details of the signalling
        mechanism.

        """

    def undo(self):
        """Undo the most recently done command"""
        self.sync_pending_changes()
        while 1:
            cmd = self.command_stack.undo()
            if not cmd or not cmd.automatic_undo:
                return cmd

    def redo(self):
        """Redo the most recently undone command"""
        self.sync_pending_changes()
        while 1:
            cmd = self.command_stack.redo()
            if not cmd or not cmd.automatic_undo:
                return cmd

    def do(self, cmd):
        """Do a command"""
        self.sync_pending_changes()
        self.command_stack.do(cmd)

    def update_last_command(self, **kwargs):
        """Updates the most recently done command"""
        self.sync_pending_changes()
        return self.command_stack.update_last_command(**kwargs)

    def get_last_command(self):
        """Gets the the most recently done command"""
        self.sync_pending_changes()
        return self.command_stack.get_last_command()

    ## Utility methods

    def get_bbox(self):
        """Returns the data bounding box of the document

        This is currently the union of all the data bounding boxes of all of
        the layers. It disregards the user-chosen frame.

        """
        res = helpers.Rect()
        for layer in self.layer_stack.deepiter():
            # OPTIMIZE: only visible layers?
            bbox = layer.get_bbox()
            res.expandToIncludeRect(bbox)
        return res

    def get_full_redraw_bbox(self):
        """Returns the full-redraw bounding box of the document

        This is the same concept as `layer.BaseLayer.get_full_redraw_bbox()`,
        and is built up from the full-redraw bounding boxes of all layers.
        """
        res = helpers.Rect()
        for layer in self.layer_stack.deepiter():
            bbox = layer.get_full_redraw_bbox()
            if bbox.w == 0 and bbox.h == 0:  # infinite
                res = bbox
            else:
                res.expandToIncludeRect(bbox)
        return res

    def get_effective_bbox(self):
        """Return the effective bounding box of the document.

        If the frame is enabled, this is the bounding box of the frame,
        else the (dynamic) bounding box of the document.

        """
        return self.get_frame() if self.frame_enabled else self.get_bbox()

    ## Rendering tiles

    def blit_tile_into(self, dst, dst_has_alpha, tx, ty, mipmap_level=0,
                       layers=None, render_background=None):
        """Blit composited tiles into a destination surface"""
        self.layer_stack.blit_tile_into(
            dst, dst_has_alpha, tx, ty,
            mipmap_level, layers=layers
        )

    ## More layer stack commands

    def add_layer(self, path, layer_class=layer.PaintingLayer, **kwds):
        """Undoably adds a new layer at a specified path

        :param path: Path for the new layer
        :param callable layer_class: constructor for the new layer
        :param **kwds: Constructor args

        By default, a normal painting layer is added.

        See: `lib.command.AddLayer`
        """
        self.do(command.AddLayer(
            self, path,
            name=None,
            layer_class=layer_class,
            **kwds
            ))

    def remove_current_layer(self):
        """Delete the current layer"""
        if not self.layer_stack.current_path:
            return
        self.do(command.RemoveLayer(self))

    def rename_current_layer(self, name):
        """Rename the current layer"""
        if not self.layer_stack.current_path:
            return
        self.do(command.RenameLayer(self, name))

    def normalize_layer_mode(self):
        """Normalize current layer's mode and opacity"""
        layers = self.layer_stack
        self.do(command.NormalizeLayerMode(self, layers.current))

    def merge_current_layer_down(self):
        """Merge the current layer into the one below"""
        rootstack = self.layer_stack
        cur_path = rootstack.current_path
        if cur_path is None:
            return False
        dst_path = rootstack.get_merge_down_target(cur_path)
        if dst_path is None:
            logger.info("Merge Down is not possible here")
            return False
        self.do(command.MergeLayerDown(self))
        return True

    def merge_visible_layers(self):
        """Merge all visible layers into one & discard originals."""
        self.do(command.MergeVisibleLayers(self))

    def new_layer_merged_from_visible(self):
        """Combine all visible layers into a new one & keep originals"""
        self.do(command.NewLayerMergedFromVisible(self))

    ## Layer import/export

    def load_layer_from_pixbuf(self, pixbuf, x=0, y=0):
        arr = helpers.gdkpixbuf2numpy(pixbuf)
        s = tiledsurface.Surface()
        bbox = s.load_from_numpy(arr, x, y)
        self.do(command.LoadLayer(self, s))
        return bbox

    def load_layer_from_png(self, filename, x, y, feedback_cb=None, **kwargs):
        s = tiledsurface.Surface()
        bbox = s.load_from_png(filename, x, y, feedback_cb, **kwargs)
        self.do(command.LoadLayer(self, s))
        return bbox

    def update_layer_from_external_edit_tempfile(self, layer, file_path):
        """Update a layer after external edits to its tempfile"""
        assert hasattr(layer, "load_from_external_edit_tempfile")
        cmd = command.ExternalLayerEdit(self, layer, file_path)
        self.do(cmd)

    ## Even more layer command frontends

    def set_layer_visibility(self, visible, layer):
        """Sets the visibility of a layer."""
        if layer is self.layer_stack:
            return
        cmd_class = command.SetLayerVisibility
        cmd = self.get_last_command()
        if isinstance(cmd, cmd_class) and cmd.layer is layer:
            self.update_last_command(visible=visible)
        else:
            cmd = cmd_class(self, visible, layer)
            self.do(cmd)

    def set_layer_locked(self, locked, layer):
        """Sets the input-locked status of a layer."""
        if layer is self.layer_stack:
            return
        cmd_class = command.SetLayerLocked
        cmd = self.get_last_command()
        if isinstance(cmd, cmd_class) and cmd.layer is layer:
            self.update_last_command(locked=locked)
        else:
            cmd = cmd_class(self, locked, layer)
            self.do(cmd)

    def set_current_layer_opacity(self, opacity):
        """Sets the opacity of the current layer

        :param float opacity: New layer opacity
        """
        current = self.layer_stack.current
        if current is self.layer_stack:
            return
        if current.mode == layer.PASS_THROUGH_MODE:
            return
        cmd_class = command.SetLayerOpacity
        cmd = self.get_last_command()
        if isinstance(cmd, cmd_class) and cmd.layer is current:
            logger.debug("Updating current layer opacity: %r", opacity)
            self.update_last_command(opacity=opacity)
        else:
            logger.debug("Setting current layer opacity: %r", opacity)
            cmd = cmd_class(self, opacity, layer=current)
            self.do(cmd)

    def set_current_layer_mode(self, mode):
        """Sets the mode for the current layer

        :param int mode: New layer mode to use
        """
        current = self.layer_stack.current
        if current is self.layer_stack:
            return
        logger.debug("Setting current layer mode: %r", mode)
        cmd = command.SetLayerMode(self, mode, layer=current)
        self.do(cmd)

    ## Saving and loading

    def load_from_pixbuf(self, pixbuf):
        """Load a document from a pixbuf."""
        self.clear()
        bbox = self.load_layer_from_pixbuf(pixbuf)
        self.set_frame(bbox, user_initiated=False)

    def save(self, filename, **kwargs):
        """Save the document to a file.

        :param str filename: The filename to save to.
        :param dict kwargs: Passed on to the chosen save method.
        :raise lib.error.FileHandlingError: with a good user-facing string
        :raise lib.error.AllocationError: with a good user-facing string
        :returns: A thumbnail pixbuf, or None if not supported
        :rtype: GdkPixbuf

        The filename's extension is used to determine the save format, and a
        ``save_*()`` method is chosen to perform the save.
        """
        self.sync_pending_changes()
        junk, ext = os.path.splitext(filename)
        ext = ext.lower().replace('.', '')
        if ext == '':
            ext = 'project'  # Incoming filename is directory name.

        save = getattr(self, 'save_' + ext, self._unsupported)
        result = None
        try:
            result = save(filename, **kwargs)
        except GObject.GError as e:
            logger.exception("GError when writing %r: %s", filename, e)
            if e.code == 5:
                #add a hint due to a very consfusing error message when
                #there is no space left on device
                hint_tmpl = C_(
                    "Document IO: hint templates for user-facing exceptions",
                    u'Unable to write “{filename}”: {err}\n'
                    u'Do you have enough space left on the device?'
                )
            else:
                hint_tmpl = C_(
                    "Document IO: hint templates for user-facing exceptions",
                    u'Unable to write “{filename}”: {err}'
                )
            raise FileHandlingError(hint_tmpl.format(
                filename = filename,
                err = e,
            ))
        except IOError as e:
            logger.exception("IOError when writing %r: %s", filename, e)
            hint_tmpl = C_(
                "Document IO: hint templates for user-facing exceptions",
                u'Unable to write “{filename}”: {err}'
            )
            raise FileHandlingError(hint_tmpl.format(
                filename = filename,
                err = e,
            ))
        self.unsaved_painting_time = 0.0
        return result

    def load(self, filename, **kwargs):
        """Load the document from a file.

        :param str filename:
            The filename to load from. The extension is used to determine
            format, and a ``load_*()`` method is chosen to perform the load.
        :param dict kwargs:
            Passed on to the chosen loader method.
        :raise FileHandlingError: with a suitable string

        """
        error_kwargs = {
            "error_loading_common": _LOAD_FAILED_COMMON_TEMPLATE_LINE.format(
                basename = os.path.basename(filename),
                filename = filename,
            ),
            "see_logs": _ERROR_SEE_LOGS_LINE,
            "filename": filename,
            "basename": os.path.basename(filename),
        }

        ext = None
        self._as_project = False
        if not os.path.isfile(filename):
            # filename is not file.
            # But it might be oradir...
            dirname = "%s%s" % (filename, os.path.sep)
            xmlname = "%sstack.xml" % dirname
            if (os.path.exists(xmlname) and
                    os.path.exists("%smimetype" % dirname) and
                    os.path.exists("%sThumbnails" % dirname) and
                    os.path.exists("%sdata" % dirname) ):
                # It might be oradir!
                with open(xmlname, 'rt') as ifp:
                    elem = ET.fromstring(ifp.read())
                    # ElementTree cannot get 'xmlns' namespace attr
                    # so substitute frame-active attribute for it.
                    # (But 'lxml' can do this..?)
                    if ('{http://mypaint.org/ns/openraster}frame-active' in 
                            elem.attrib):
                        ext = "project"
                        kwargs['elem'] = elem

            if ext == None:
                msg = C_(
                    "Document IO: loading errors",
                    u"{error_loading_common}\n"
                    u"The file does not exist."
                ).format(**error_kwargs)
                raise FileHandlingError(msg)

        if not os.access(filename, os.R_OK):
            msg = C_(
                "Document IO: loading errors",
                u"{error_loading_common}\n"
                u"You do not have the permissions needed "
                u"to open this file."
            ).format(**error_kwargs)
            raise FileHandlingError(msg)

        if not ext:
            junk, ext = os.path.splitext(filename)
            ext = ext.lower().replace('.', '')

        load_method_name = 'load_' + ext
        load_method = getattr(self, load_method_name, self._unsupported)
        logger.info(
            "Using %r to load %r (kwargs=%r)",
            load_method_name,
            filename,
            kwargs,
        )
        error_str = None
        try:
            load_method(filename, **kwargs)
        except (GObject.GError, IOError) as e:
            logger.exception("Error when loading %r", filename)
            error_str = unicode(e)
        except Exception as e:
            logger.exception("Failed to load %r", filename)
            tmpl = C_(
                "Document IO: loading errors",
                u"{error_loading_common}\n\n"
                u"Reason: {reason}\n\n"
                u"{see_logs}"
            )
            error_kwargs["reason"] = unicode(e)
            error_str = tmpl.format(**error_kwargs)
        if error_str:
            raise FileHandlingError(error_str)
        self.command_stack.clear()
        self.unsaved_painting_time = 0.0

    def _unsupported(self, filename, *args, **kwargs):
        stemname, ext = os.path.splitext(filename)
        error_kwargs = {
            "error_loading_common": _LOAD_FAILED_COMMON_TEMPLATE_LINE.format(
                basename = os.path.basename(filename),
                filename = filename,
            ),
            "ext": ext,
            "basename": os.path.basename(filename),
            "filename": filename,
        }
        tmpl = C_(
            "Document IO: loading errors",
            u"{error_loading_common}\n"
            u"Unknown file format extension: “{ext}”"
        )
        raise FileHandlingError(tmpl.format(**error_kwargs))

    def render_thumbnail(self, **kwargs):
        """Renders a thumbnail for the effective (frame) bbox"""
        t0 = time.time()
        bbox = self.get_effective_bbox()
        if kwargs.get("alpha", None) is None:
            kwargs["alpha"] = not self.layer_stack.background_visible
        pixbuf = self.layer_stack.render_thumbnail(bbox, **kwargs)
        logger.info('Rendered thumbnail in %d seconds.',
                    time.time() - t0)
        return pixbuf

    def save_png(self, filename, alpha=None, multifile=False, **kwargs):
        """Save to one or more PNG files"""
        if multifile:
            self._save_multi_file_png(filename, **kwargs)
        else:
            self._save_single_file_png(filename, alpha, **kwargs)

    def _save_single_file_png(self, filename, alpha, **kwargs):
        if alpha is None:
            alpha = not self.layer_stack.background_visible
        doc_bbox = self.get_effective_bbox()
        self.layer_stack.save_as_png(
            filename,
            *doc_bbox,
            alpha=alpha,
            render_background=not alpha,
            **kwargs
        )

    def _save_multi_file_png(self, filename, alpha=False, **kwargs):
        """Save to multiple suffixed PNG files"""
        prefix, ext = os.path.splitext(filename)
        # if we have a number already, strip it
        l = prefix.rsplit('.', 1)
        if l[-1].isdigit():
            prefix = l[0]
        doc_bbox = self.get_effective_bbox()
        for i, l in enumerate(self.layer_stack.deepiter()):
            filename = '%s.%03d%s' % (prefix, i+1, ext)
            l.save_as_png(filename, *doc_bbox, **kwargs)

    def load_png(self, filename, feedback_cb=None, **kwargs):
        """Load (speedily) from a PNG file"""
        self.clear()
        bbox = self.load_layer_from_png(filename, 0, 0, feedback_cb, **kwargs)
        self.set_frame(bbox, user_initiated=False)

    def load_from_pixbuf_file(self, filename, feedback_cb=None, **kwargs):
        """Load from a file which GdkPixbuf can open"""
        pixbuf = lib.pixbuf.load_from_file(filename, feedback_cb)
        self.load_from_pixbuf(pixbuf)

    load_jpg = load_from_pixbuf_file
    load_jpeg = load_from_pixbuf_file

    @fileutils.via_tempfile
    def save_jpg(self, filename, quality=90, **kwargs):
        x, y, w, h = self.get_effective_bbox()
        if w == 0 or h == 0:
            x, y, w, h = 0, 0, N, N  # allow to save empty documents
        try:
            pixbuf = self.layer_stack.render_as_pixbuf(x, y, w, h, **kwargs)
        except (AllocationError, MemoryError) as e:
            hint_tmpl = C_(
                "Document IO: hint templates for user-facing exceptions",
                u"Unable to save as JPEG: {original_msg}\n\n"
                u"Try saving in PNG format instead, "
                u"if your machine doesn’t have a lot of memory. "
                u"MyPaint’s PNG save function is more efficient."
            )
            raise AllocationError(hint_tmpl.format(
                original_msg = str(e),
            ))
        lib.pixbuf.save(pixbuf, filename, 'jpeg', quality=str(quality))

    save_jpeg = save_jpg

    @fileutils.via_tempfile
    def save_ora(self, filename, options=None, **kwargs):
        """Saves OpenRaster data to a file"""
        logger.info('save_ora: %r (%r, %r)', filename, options, kwargs)
        t0 = time.time()
        frame_bbox = None
        if self.frame_enabled:
            frame_bbox = tuple(self.get_frame())
        thumbnail = _save_layers_to_new_orazip(
            self.layer_stack,
            filename,
            bbox=frame_bbox,
            xres=self._xres if self._xres else None,
            yres=self._yres if self._yres else None,
            frame_active = self.frame_enabled,
            **kwargs
        )
        logger.info('%.3fs save_ora total', time.time() - t0)
        return thumbnail

    def load_ora(self, filename, feedback_cb=None, **kwargs):
        """Loads from an OpenRaster file"""
        logger.info('load_ora: %r', filename)
        t0 = time.time()
        cache_dir = self._cache_dir
        orazip = zipfile.ZipFile(filename)
        logger.debug('mimetype: %r', orazip.read('mimetype').strip())
        xml = orazip.read('stack.xml')
        image_elem = ET.fromstring(xml)
        root_stack_elem = image_elem.find('stack')
        image_width = max(0, int(image_elem.attrib.get('w', 0)))
        image_height = max(0, int(image_elem.attrib.get('h', 0)))
        # Resolution: false value, 0 specifically, means unspecified
        image_xres = max(0, int(image_elem.attrib.get('xres', 0)))
        image_yres = max(0, int(image_elem.attrib.get('yres', 0)))

        # Delegate loading of image data to the layers tree itself
        self.layer_stack.clear()
        self.layer_stack.load_from_openraster(
            orazip,
            root_stack_elem,
            cache_dir,
            feedback_cb,
            x=0, y=0,
            **kwargs
        )
        assert len(self.layer_stack) > 0

        # Resolution information if specified
        # Before frame to benefit from its observer call
        if image_xres and image_yres:
            self._xres = image_xres
            self._yres = image_yres
        else:
            self._xres = None
            self._yres = None

        # Set the frame size to that saved in the image.
        self.update_frame(x=0, y=0, width=image_width, height=image_height,
                          user_initiated=False)

        # Enable frame if the image was saved with its frame active.
        frame_enab = lib.xml.xsd2bool(
            image_elem.attrib.get(_ORA_FRAME_ACTIVE_ATTR, "false"),
        )
        self.set_frame_enabled(frame_enab, user_initiated=False)

        orazip.close()

        logger.info('%.3fs load_ora total', time.time() - t0)

                    
                    
    def resume_from_autosave(self, autosave_dir, feedback_cb=None):
        """Resume using an autosave dir (and its parent cache dir)"""
        assert os.path.isdir(autosave_dir)
        assert os.path.basename(autosave_dir) == CACHE_DOC_AUTOSAVE_SUBDIR
        doc_cache_dir = os.path.dirname(autosave_dir)
        app_cache_dir = get_app_cache_root()
        assert (os.path.basename(os.path.dirname(doc_cache_dir)) ==
                os.path.basename(app_cache_dir))
        self._stop_cache_updater()
        self._stop_autosave_writes()
        self.clear(new_cache=False)
        try:
            self._load_from_openraster_dir(
                autosave_dir,
                doc_cache_dir,
                feedback_cb=feedback_cb,
                retain_autosave_info=True,
            )
        except Exception as e:
            # Assign a valid *new* cache dir before bailing out.
            assert self._cache_dir is None
            self.clear(new_cache=True)
            # Log, and tell the user about it
            logger.exception("Failed to resume from %r", autosave_dir)
            tmpl = C_(
                "Document autosave: restoring: errors",
                u"Failed to recover work from an automated backup.\n\n"
                u"Reason: {reason}\n\n"
                u"{see_logs}"
            )
            raise FileHandlingError(
                tmpl.format(
                    app_cache_root = app_cache_dir,
                    reason = unicode(e),
                    see_logs = _ERROR_SEE_LOGS_LINE,
                ),
                investigate_dir = doc_cache_dir,
            )
        else:
            self._cache_dir = doc_cache_dir

    def _load_from_openraster_dir(self, oradir, cache_dir, feedback_cb=None,
                                  retain_autosave_info=False, **kwargs):
        """Load from an OpenRaster-style folder.

        :param unicode oradir: Directory with a .ORA-like structure
        :param unicode cache_dir: Doc cache for storing layer revs etc.
        :param callable feedback_cb: Called every so often for feedback
        :param bool retain_autosave_info: Restore unsaved time etc.
        :param \*\*kwargs: Passed through to layer loader methods.

        The oradir folder is treated as read-only during this operation.

        """
        with open(os.path.join(oradir, "mimetype"), "r") as fp:
            logger.debug('mimetype: %r', fp.read().strip())
        doc = ET.parse(os.path.join(oradir, "stack.xml"))
        image_elem = doc.getroot()
        width = max(0, int(image_elem.attrib.get('w', 0)))
        height = max(0, int(image_elem.attrib.get('h', 0)))
        xres = max(0, int(image_elem.attrib.get('xres', 0)))
        yres = max(0, int(image_elem.attrib.get('yres', 0)))
        # Delegate layer loading to the layers tree.
        root_stack_elem = image_elem.find("stack")
        self.layer_stack.clear()
        self.layer_stack.load_from_openraster_dir(
            oradir,
            root_stack_elem,
            cache_dir,
            feedback_cb,
            x=0, y=0,
            **kwargs
        )
        assert len(self.layer_stack) > 0
        if retain_autosave_info:
            self.unsaved_painting_time = max(0.0, float(
                image_elem.attrib.get(_ORA_UNSAVED_PAINTING_TIME_ATTR, 0.0)
            ))
        # Resolution information if specified
        # Before frame to benefit from its observer call
        if xres and yres:
            self._xres = xres
            self._yres = yres
        else:
            self._xres = None
            self._yres = None
        # Set the frame size to that saved in the image.
        self.update_frame(x=0, y=0, width=width, height=height,
                          user_initiated=False)
        # Enable frame if the image was saved with its frame active.
        frame_enab = lib.xml.xsd2bool(
            image_elem.attrib.get(_ORA_FRAME_ACTIVE_ATTR, "false"),
        )
        self.set_frame_enabled(frame_enab, user_initiated=False)

    ## Project Related
    @property
    def as_project(self):
        return self._as_project

    def save_project(self, dirname, options=None, **kwargs):
        """ save current document as a project
        """
        
        try:
            
            if self._autosave_processor.has_work():
                logger.info('autosave processor still have pending work')
                self._autosave_processor.finish_all()
            
            # If 'save as another project', set _autosave_dirty flag
            # to avoid save bypassed when right after current project saved.

            self._autosave_dirty = True # Currently, forced to set autosave_dirty

           #if self.filename != dirname:
           #    self._autosave_dirty = True
           #elif self._autosave_dirty == False:
           #    return

            copy_list = []
<<<<<<< HEAD
            if 'version_save' in options and options['version_save'] == True:
=======
            if (options != None and 'version_save' in options and 
                    options['version_save'] == True):
>>>>>>> cb81755a
                # Version save of project assigned.
                # The system of version save is ,
                # 1. move currentry marked as autosave_dirty files
                #    into 'backup' directory,which named with 
                #    'yyyy-mm-dd/uuid' format. 
                #    for example,if you saved it at 2016.3.3,
                #    the directory name should be
                #    such as 'backup/2016-03-03/281c4ff(snip)'
                # 2. copy current stack.xml file into backup dir.
                #    revert should executed with based on this file.
                # 3. ordinary save executed.

                lt = time.localtime()
                destdirname = os.path.join(
                        self.filename,
                        'backup',
                        '%04d-%02d-%02d' % (lt.tm_year, lt.tm_mon, lt.tm_mday),
                        str(uuid.uuid4()))

                assert not os.path.exists(destdirname)

                for path, cl in self.layer_stack.walk():
                    if cl.autosave_dirty:
                        filepath = None
                        
                        if hasattr(cl,'workfilename'):
                            filepath = cl.workfilename
                        elif hasattr(cl,'src') and cl.src != None:
                            filepath = os.path.join(
                                self.filename,
                                cl.src                            
                                )
       
                        if filepath: 
                            assert os.path.exists(filepath)
                            copy_list.append(filepath)

                filepath = os.path.join(self.filename,'stack.xml')
                assert os.path.exists(filepath)
                copy_list.append(filepath)


            elif self._as_project and self.filename != dirname:
                # This document is a project and assigned to 'save as 
                # another project'
                # this means "copy entire project into another directory"
                
                # so,simply copy all layer images.
                # With calling self._queue_autosave_writes() in advance,
                # changed layer with stroke maps are already written.
                # And file existence is checked in _project_copy_cb(),
                # so overwritten with old one does not happen.

                destdirname = os.path.join(dirname, 'data')
                                
                for path, cl in self.layer_stack.walk():
                    if not cl.autosave_dirty:
                        filepath = None
                        
                        if hasattr(cl,'workfilename'):
                            filepath = cl.workfilename
                        elif hasattr(cl,'src') and cl.src != None:
                            filepath = os.path.join(
                                self.filename,
                                cl.src                            
                                )
       
                        if filepath and os.path.exists(filepath):
                            copy_list.append(filepath)
                    else:
                        logger.info('%s has marked as dirty,so not copied', cl.name)

                if len(copy_list) == 0:
                    logger.warning('at new save_project, copy_list is empty!')
<<<<<<< HEAD
    
=======
>>>>>>> cb81755a

            if len(copy_list) > 0:
                taskproc = self._autosave_processor
                taskproc.add_work(
                    self._project_copy_cb,
                    copy_list,
                    (destdirname , self.filename)
                )
    
                
            # After all files copied,
            # ordinary autosave processing should be launched.
            self._queue_autosave_writes(dirname)
              
        finally:
            pass
    

    def load_project(self, dirname,feedback_cb=None,**kwargs):
        """ load a directory as a project
        """
        assert os.path.isdir(dirname)
        app_cache_dir = get_app_cache_root()
        self._stop_cache_updater()
        self._stop_autosave_writes()
        self.clear(new_cache=False)

        self._as_project = True

        try:
            elem = self._load_from_openraster_dir(
                dirname,
                app_cache_dir,
                feedback_cb=feedback_cb,
                retain_autosave_info=False,
            )
        except Exception as e:
            # Assign a valid *new* cache dir before bailing out.
            assert self._cache_dir is None
            self.clear(new_cache=True)
            # Log, and tell the user about it
            logger.exception("Failed to load project from %r", dirname)
            tmpl = C_(
                "Document project: restoring: errors",
                u"Failed to load work from an project directory.\n\n"
                u"Reason: {reason}\n\n"
                u"{see_logs}"
            )
            raise FileHandlingError(
                tmpl.format(
                    reason = unicode(e),
                    see_logs = _ERROR_SEE_LOGS_LINE,
                ),
                investigate_dir = dirname,
            )
        else:
            self.filename = dirname
            self._cache_dir = app_cache_dir
            # For project,all layer already saved initially.
            for pos, cl in self.layer_stack.walk():
                cl.autosave_dirty = False

    def _project_copy_cb(self, filelist, dirinfos):
        """Project save task: copy files of filelist into new directory.

        This runs every time new project directory created,to copy 
        unedited layers into new directory's data subdir.

        """
        assert len(dirinfos) == 2
        newdir, curdir = dirinfos
        if not os.path.exists(newdir):
            os.makedirs(newdir)       

        
        for csf in filelist:
            # csf(current source file) is FULLPATH.
            basename = os.path.basename(csf)
            newfilepath = os.path.join(newdir, basename)
            assert os.path.exists(csf)
            if not os.path.exists(newfilepath):
                shutil.copyfile(csf, newfilepath)
                
            
            basename, ext = os.path.splitext(basename)
            ext = ext.lower()
            if ext == '.png':
                # .png might have some strokemaps.
                if basename[-5:] == '-tile':
                    uuidbase = basename[:-5]
                else:
                    uuidbase = basename
                
                curdir = os.path.dirname(csf)
                strokemapname = "%s-strokemap.dat" % uuidbase
                csf = os.path.join(curdir, strokemapname)
                assert os.path.exists(csf)
                newfilepath = os.path.join(newdir, strokemapname)
                if os.path.exists(csf) and not os.path.exists(newfilepath):
                    shutil.copyfile(csf, newfilepath)
                    
                
    
        return False


def _save_layers_to_new_orazip(root_stack, filename, bbox=None, xres=None, yres=None, frame_active=False, **kwargs):
    """Save a root layer stack to a new OpenRaster zipfile

    :param lib.layer.RootLayerStack root_stack: what to save
    :param unicode filename: where to save
    :param tuple bbox: area to save, None to use the inherent data bbox
    :param int xres: nominal X resolution for the doc
    :param int yres: nominal Y resolution for the doc
    :param frame_active: True if the frame is enabled
    :param \*\*kwargs: Passed through to root_stack.save_to_openraster()
    :rtype: GdkPixbuf
    :returns: Thumbnail preview image (256x256 max) of what was saved

    >>> from lib.layer.test import make_test_stack
    >>> root, leaves = make_test_stack()
    >>> import tempfile
    >>> tmpdir = tempfile.mkdtemp()
    >>> orafile = os.path.join(tmpdir, "test.ora")
    >>> _save_layers_to_new_orazip(root, orafile)  # doctest: +ELLIPSIS
    <Pixbuf...>
    >>> assert os.path.isfile(orafile)
    >>> shutil.rmtree(tmpdir)
    >>> assert not os.path.exists(tmpdir)

    """
    tempdir = tempfile.mkdtemp(suffix='mypaint', prefix='save')
    if not isinstance(tempdir, unicode):
        tempdir = tempdir.decode(sys.getfilesystemencoding())

    orazip = zipfile.ZipFile(
        filename, 'w',
        compression=zipfile.ZIP_STORED,
    )

    # The mimetype entry must be first
    helpers.zipfile_writestr(orazip, 'mimetype', lib.xml.OPENRASTER_MEDIA_TYPE)

    # Update the initially-selected flag on all layers
    # Also get the data bounding box as we go
    data_bbox = helpers.Rect()
    for s_path, s_layer in root_stack.walk():
        selected = (s_path == root_stack.current_path)
        s_layer.initially_selected = selected
        data_bbox.expandToIncludeRect(s_layer.get_bbox())
    data_bbox = tuple(data_bbox)

    # Save the layer stack
    image = ET.Element('image')
    if bbox is None:
        bbox = data_bbox
    x0, y0, w0, h0 = bbox
    image.attrib['w'] = str(w0)
    image.attrib['h'] = str(h0)
    root_stack_path = ()
    root_stack_elem = root_stack.save_to_openraster(
        orazip, tempdir, root_stack_path,
        data_bbox, bbox, **kwargs
    )
    image.append(root_stack_elem)

    # Frame-enabled state
    frame_active_value = ("true" if frame_active else "false")
    image.attrib[_ORA_FRAME_ACTIVE_ATTR] = frame_active_value

    # Resolution info
    if xres and yres:
        image.attrib["xres"] = str(xres)
        image.attrib["yres"] = str(yres)

    # OpenRaster version declaration
    image.attrib["version"] = lib.xml.OPENRASTER_VERSION

    # Thumbnail preview (256x256)
    thumbnail = root_stack.render_thumbnail(bbox)
    tmpfile = join(tempdir, 'tmp.png')
    lib.pixbuf.save(thumbnail, tmpfile, 'png')
    orazip.write(tmpfile, 'Thumbnails/thumbnail.png')
    os.remove(tmpfile)

    # Save fully rendered image too
    tmpfile = os.path.join(tempdir, "mergedimage.png")
    root_stack.save_as_png(
        tmpfile, *bbox,
        alpha=False, background=True,
        **kwargs
    )
    orazip.write(tmpfile, 'mergedimage.png')
    os.remove(tmpfile)

    # Prettification
    lib.xml.indent_etree(image)
    xml = ET.tostring(image, encoding='UTF-8')

    # Finalize
    helpers.zipfile_writestr(orazip, 'stack.xml', xml)
    orazip.close()
    os.rmdir(tempdir)

    return thumbnail


def get_app_cache_root():
    """Get the app-specific cache root dir, creating it if needed.

    :returns: The cache folder root for the app.
    :rtype: unicode

    Document-specific cache folders go inside this.

    """
    cache_root = lib.glib.get_user_cache_dir()
    app_cache_root = os.path.join(cache_root, CACHE_APP_SUBDIR_NAME)
    if not os.path.exists(app_cache_root):
        logger.debug("Creating %r", app_cache_root)
        os.makedirs(app_cache_root)
    assert isinstance(app_cache_root, unicode)
    return app_cache_root


def get_available_autosaves():
    """Get all known autosaves

    :returns: a sequence of AutosaveInfo instances
    :rtype: iterable

    For use with autosave recovery dialogs.

    See: Document.resume_from_autosave().

    """
    app_cache_root = get_app_cache_root()
    for doc_cache_name in os.listdir(app_cache_root):
        if not doc_cache_name.startswith(CACHE_DOC_SUBDIR_PREFIX):
            continue
        autosave_path = os.path.join(
            app_cache_root,
            doc_cache_name,
            CACHE_DOC_AUTOSAVE_SUBDIR,
        )
        if not os.path.isdir(autosave_path):
            continue
        yield AutosaveInfo.new_for_path(autosave_path)<|MERGE_RESOLUTION|>--- conflicted
+++ resolved
@@ -1655,12 +1655,8 @@
            #    return
 
             copy_list = []
-<<<<<<< HEAD
-            if 'version_save' in options and options['version_save'] == True:
-=======
             if (options != None and 'version_save' in options and 
                     options['version_save'] == True):
->>>>>>> cb81755a
                 # Version save of project assigned.
                 # The system of version save is ,
                 # 1. move currentry marked as autosave_dirty files
@@ -1735,10 +1731,6 @@
 
                 if len(copy_list) == 0:
                     logger.warning('at new save_project, copy_list is empty!')
-<<<<<<< HEAD
-    
-=======
->>>>>>> cb81755a
 
             if len(copy_list) > 0:
                 taskproc = self._autosave_processor

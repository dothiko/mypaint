--- conflicted
+++ resolved
@@ -24,13 +24,8 @@
 from collections import namedtuple
 import json
 import logging
-<<<<<<< HEAD
-logger = logging.getLogger(__name__)
-import uuid
-=======
 from lib.fileutils import safename
 from lib.naming import make_unique_name
->>>>>>> 046ec8fb
 
 from gi.repository import GObject
 from gi.repository import GLib
@@ -52,16 +47,13 @@
 from lib.gettext import C_
 import lib.xml
 import lib.glib
-<<<<<<< HEAD
+import lib.feedback
+import lib.layervis
 import lib.autosave
 import lib.projectsave
 import lib.surface
-=======
-import lib.feedback
-import lib.layervis
 
 logger = logging.getLogger(__name__)
->>>>>>> 046ec8fb
 
 
 ## Module constants
@@ -95,15 +87,15 @@
 _ORA_UNSAVED_PAINTING_TIME_ATTR \
     = "{%s}unsaved-painting-time" % (lib.xml.OPENRASTER_MYPAINT_NS,)
 
-<<<<<<< HEAD
+_ORA_JSON_SETTINGS_ATTR \
+    = "{%s}json-settings" % (lib.xml.OPENRASTER_MYPAINT_NS,)
+
+_ORA_JSON_SETTINGS_ZIP_PATH = "data/mypaint-settings.json"
+
+# XXX: For project-save 
 _ORA_FRAME_BBOX_ATTR \
     = "{%s}frame-bbox" % (lib.xml.OPENRASTER_MYPAINT_NS,)
-=======
-_ORA_JSON_SETTINGS_ATTR \
-    = "{%s}json-settings" % (lib.xml.OPENRASTER_MYPAINT_NS,)
-
-_ORA_JSON_SETTINGS_ZIP_PATH = "data/mypaint-settings.json"
->>>>>>> 046ec8fb
+# XXX: For project-save end
 
 ## Class defs
 
@@ -329,16 +321,12 @@
         self._autosave_processor = None
         self._autosave_countdown_id = None
         self._autosave_dirty = False
-<<<<<<< HEAD
 
         # Project flag.place here to avoid exception
         # from _command_stack_updated_cb
         self._is_project = False
 
-        if not painting_only:
-=======
         if (not painting_only) and self._owns_cache_dir:
->>>>>>> 046ec8fb
             self._autosave_processor = lib.idletask.Processor()
             self.command_stack.stack_updated += self._command_stack_updated_cb
             self.effective_bbox_changed += self._effective_bbox_changed_cb
@@ -745,8 +733,6 @@
         lib.fileutils.replace(tmpname, filename)
         return False
 
-<<<<<<< HEAD
-=======
     def _autosave_settings_cb(self, settings, filename):
         """Autosaved backup task: save the doc-specific settings dict"""
         assert not self._painting_only
@@ -755,7 +741,6 @@
         with open(tmpname, 'wb') as fp:
             print(json_data, file=fp)
         lib.fileutils.replace(tmpname, filename)
->>>>>>> 046ec8fb
 
     def _autosave_cleanup_cb(self, oradir, manifest):
         """Autosaved backup task: final cleanup task"""
@@ -1561,8 +1546,7 @@
         The filename's extension is used to determine the save format, and a
         ``save_*()`` method is chosen to perform the save.
         """
-<<<<<<< HEAD
-        self.sync_pending_changes()
+        self.sync_pending_changes(flush=True)
 
         if 'project' in kwargs and kwargs['project']:
             # Project-save should have 'project' kwarg.
@@ -1573,11 +1557,6 @@
             ext = ext.lower().replace('.', '')
             assert ext != "" # To detect older project code bug
 
-=======
-        self.sync_pending_changes(flush=True)
-        junk, ext = os.path.splitext(filename)
-        ext = ext.lower().replace('.', '')
->>>>>>> 046ec8fb
         save = getattr(self, 'save_' + ext, self._unsupported)
         result = None
         try:
@@ -2022,13 +2001,7 @@
 
         logger.info('%.3fs load_ora total', time.time() - t0)
 
-<<<<<<< HEAD
-                    
-                    
-    def resume_from_autosave(self, autosave_dir, feedback_cb=None):
-=======
     def resume_from_autosave(self, autosave_dir, progress=None):
->>>>>>> 046ec8fb
         """Resume using an autosave dir (and its parent cache dir)"""
         assert os.path.isdir(autosave_dir)
         assert os.path.basename(autosave_dir) == CACHE_DOC_AUTOSAVE_SUBDIR
@@ -2085,7 +2058,8 @@
         The oradir folder is treated as read-only during this operation.
 
         """
-<<<<<<< HEAD
+        self.clear()
+        # XXX For project-save code
         doc = None
         if 'project' in kwargs:
             if 'target_version' in kwargs:
@@ -2102,12 +2076,13 @@
         if doc == None:
             doc = ET.parse(os.path.join(oradir, "stack.xml"))
 
-=======
-        self.clear()
-        with open(os.path.join(oradir, "mimetype"), "r") as fp:
-            logger.debug('mimetype: %r', fp.read().strip())
-        doc = ET.parse(os.path.join(oradir, "stack.xml"))
->>>>>>> 046ec8fb
+        # Original upstream/master codes are below.
+       #with open(os.path.join(oradir, "mimetype"), "r") as fp:
+       #    logger.debug('mimetype: %r', fp.read().strip())
+       #doc = ET.parse(os.path.join(oradir, "stack.xml"))
+        
+        # XXX For project-save code end.
+
         image_elem = doc.getroot()
         width = max(0, int(image_elem.attrib.get('w', 0)))
         height = max(0, int(image_elem.attrib.get('h', 0)))
@@ -2145,16 +2120,40 @@
         )
         self.set_frame_enabled(frame_enab, user_initiated=False)
 
-<<<<<<< HEAD
-        # (For project-load)
+        # XXX For project-load
         # Get frame bbox from xml custom attribute.
         frame_bbox_src = image_elem.attrib.get(_ORA_FRAME_BBOX_ATTR, None)
         if frame_bbox_src is not None:
             frame_bbox_src = [int(x) for x in frame_bbox_src.split(",")]
             assert len(frame_bbox_src) == 4
             self.set_frame(frame_bbox_src)
-
-    ## Project Related
+        # XXX For project-load end
+
+        # Document-specific settings dict.
+        self._settings.clear()
+        json_rel = image_elem.attrib.get(_ORA_JSON_SETTINGS_ATTR, None)
+        if json_rel is not None:
+            json_path = os.path.join(oradir, json_rel)
+            new_settings = {}
+            try:
+                with open(json_path, 'rb') as fp:
+                    json_data = fp.read()
+                    new_settings = json.loads(json_data)
+            except Exception:
+                logger.exception(
+                    "Failed to load JSON settings from %r",
+                    json_path,
+                )
+            self._settings.update(new_settings)
+
+    ## Layer visibility sets
+
+    @property
+    def layer_view_manager(self):
+        """RO property: the layer visibility set manager for this doc."""
+        return self._layer_view_manager
+
+    ## XXX Project Related
     @property
     def is_project(self):
         return self._is_project
@@ -2475,32 +2474,7 @@
             fp.write(xml)
 
         return thumbnail
-
-=======
-        # Document-specific settings dict.
-        self._settings.clear()
-        json_rel = image_elem.attrib.get(_ORA_JSON_SETTINGS_ATTR, None)
-        if json_rel is not None:
-            json_path = os.path.join(oradir, json_rel)
-            new_settings = {}
-            try:
-                with open(json_path, 'rb') as fp:
-                    json_data = fp.read()
-                    new_settings = json.loads(json_data)
-            except Exception:
-                logger.exception(
-                    "Failed to load JSON settings from %r",
-                    json_path,
-                )
-            self._settings.update(new_settings)
-
-    ## Layer visibility sets
->>>>>>> 046ec8fb
-
-    @property
-    def layer_view_manager(self):
-        """RO property: the layer visibility set manager for this doc."""
-        return self._layer_view_manager
+    # XXX Project related end.
 
 
 def _save_layers_to_new_orazip(root_stack, filename, bbox=None,

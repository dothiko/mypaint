# This file is part of MyPaint.
# Copyright (C) 2009-2018 by the MyPaint Development Team.
# Copyright (C) 2007-2012 by Martin Renold <martinxyz@gmx.ch>
#
# This program is free software; you can redistribute it and/or modify
# it under the terms of the GNU General Public License as published by
# the Free Software Foundation; either version 2 of the License, or
# (at your option) any later version.

"""This module implements an unbounded tiled surface for painting."""

## Imports

from __future__ import division, print_function
import time
import sys
import os
import contextlib
import logging

from gettext import gettext as _
import numpy as np

from . import mypaintlib
from . import helpers
from . import pixbufsurface
import lib.surface
from lib.surface import TileAccessible
from lib.surface import TileBlittable
from lib.surface import TileCompositable
from .errors import FileHandlingError
import lib.fileutils
import lib.modes
import lib.feedback
<<<<<<< HEAD
import lib.pyramidfill # XXX For pyramid-fill
=======
from lib.pycompat import xrange
from lib.pycompat import PY3
>>>>>>> daf2c8ec

logger = logging.getLogger(__name__)

## Constants

TILE_SIZE = N = mypaintlib.TILE_SIZE
MAX_MIPMAP_LEVEL = mypaintlib.MAX_MIPMAP_LEVEL

SYMMETRY_TYPES = tuple(range(mypaintlib.NumSymmetryTypes))
SYMMETRY_STRINGS = {
    mypaintlib.SymmetryVertical: _("Vertical"),
    mypaintlib.SymmetryHorizontal: _("Horizontal"),
    mypaintlib.SymmetryVertHorz: _("Vertical and horizontal"),
    mypaintlib.SymmetryRotational: _("Rotational"),
    mypaintlib.SymmetrySnowflake: _("Snowflake"),
}
for sym_type in SYMMETRY_TYPES:
    assert sym_type in SYMMETRY_STRINGS


## Tile class and marker tile constants

class _Tile (object):
    """Internal tile storage, with readonly flag

    Note: pixels are stored with premultiplied alpha.
    15 bits are used, but fully opaque or white is stored as 2**15
    (requiring 16 bits). This is to allow many calculations to divide by
    2**15 instead of (2**16-1).

    """

    def __init__(self, copy_from=None):
        super(_Tile, self).__init__()
        if copy_from is None:
            self.rgba = np.zeros((N, N, 4), 'uint16')
        else:
            self.rgba = copy_from.rgba.copy()
        self.readonly = False

    def copy(self):
        return _Tile(copy_from=self)


# tile for read-only operations on empty spots
transparent_tile = _Tile()
transparent_tile.readonly = True

# tile with invalid pixel memory (needs refresh)
mipmap_dirty_tile = _Tile()
del mipmap_dirty_tile.rgba


## Class defs: surfaces

class _SurfaceSnapshot (object):
    pass


# TODO:
# - move the tile storage from MyPaintSurface to a separate class
class MyPaintSurface (TileAccessible, TileBlittable, TileCompositable):
    """Tile-based surface

    The C++ part of this class is in tiledsurface.hpp
    """

    def __init__(self, mipmap_level=0, mipmap_surfaces=None,
                 looped=False, looped_size=(0, 0)):
        super(MyPaintSurface, self).__init__()

        # TODO: pass just what it needs access to, not all of self
        self._backend = mypaintlib.TiledSurface(self)
        self.tiledict = {}
        self.observers = []

        # Used to implement repeating surfaces, like Background
        if looped_size[0] % N or looped_size[1] % N:
            raise ValueError('Looped size must be multiples of tile size')
        self.looped = looped
        self.looped_size = looped_size

        self.mipmap_level = mipmap_level
        if mipmap_level == 0:
            assert mipmap_surfaces is None
            self._mipmaps = self._create_mipmap_surfaces()
        else:
            assert mipmap_surfaces is not None
            self._mipmaps = mipmap_surfaces

        # Forwarding API
        self.set_symmetry_state = self._backend.set_symmetry_state
        self.begin_atomic = self._backend.begin_atomic

        self.get_color = self._backend.get_color
        self.get_alpha = self._backend.get_alpha
        self.draw_dab = self._backend.draw_dab

<<<<<<< HEAD
        # XXX for `faster-bbox`
        self._bbox = None
=======
    @classmethod
    def _mock(cls):
        """Returns a new mock surface with a pattern."""
        surf = cls()
        v1 = (1 << 15)
        v0 = 0
        black = (v0, v0, v0, v1)
        white = (v1, v1, v1, v1)
        bits = [(1, 0), (0, 1), (1, 1), (2, 1), (0, 2), (2, 2)]
        b = 1
        for tx in range(b+b+1+max(xt for (xt, yt) in bits)):
            for ty in range(b+b+1+max(yt for (xt, yt) in bits)):
                p = ((tx-b, ty-b) in bits) and white or black
                with surf.tile_request(tx, ty, readonly=False) as rgba:
                    rgba[:] = p
        return surf
>>>>>>> daf2c8ec

    def _create_mipmap_surfaces(self):
        """Internal: initializes an internal mipmap lookup table

        Overridable to avoid unnecessary work when initializing the background
        surface subclass.
        """
        assert self.mipmap_level == 0
        mipmaps = [self]
        for level in range(1, MAX_MIPMAP_LEVEL+1):
            s = MyPaintSurface(mipmap_level=level, mipmap_surfaces=mipmaps)
            mipmaps.append(s)

        # for quick lookup
        for level, s in enumerate(mipmaps):
            try:
                s.parent = mipmaps[level-1]
            except IndexError:
                s.parent = None
            try:
                s.mipmap = mipmaps[level+1]
            except IndexError:
                s.mipmap = None
        return mipmaps

    def end_atomic(self):
        bbox = self._backend.end_atomic()
        if (bbox[2] > 0 and bbox[3] > 0):
            self.notify_observers(*bbox)

    @property
    def backend(self):
        return self._backend

    def notify_observers(self, *args):
        for f in self.observers:
            f(*args)
        self._bbox = None # XXX for `faster-bbox` : to tell cache is invalidated.

    def clear(self):
        tiles = self.tiledict.keys()
        self.tiledict = {}
        self.notify_observers(*lib.surface.get_tiles_bbox(tiles))
        if self.mipmap:
            self.mipmap.clear()

    def trim(self, rect):
        """Trim the layer to a rectangle, discarding data outside it

        :param rect: A trimming rectangle in model coordinates
        :type rect: tuple (x, y, w, h)

        Only complete tiles are discarded by this method.
        If a tile is neither fully inside nor fully outside the
        rectangle, the part of the tile outside the rectangle will be
        cleared.
        """
        x, y, w, h = rect
        logger.info("Trim %dx%d%+d%+d", w, h, x, y)
        trimmed = []
        for tx, ty in list(self.tiledict.keys()):
            if tx*N+N < x or ty*N+N < y or tx*N > x+w or ty*N > y+h:
                trimmed.append((tx, ty))
                self.tiledict.pop((tx, ty))
                self._mark_mipmap_dirty(tx, ty)
            elif (tx*N < x and x < tx*N+N
                    or ty*N < y and y < ty*N+N
                    or tx*N < x+w and x+w < tx*N+N
                    or ty*N < y+h and y+h < ty*N+N):
                trimmed.append((tx, ty))
                with self.tile_request(tx, ty, readonly=False) as rgba:
                    if tx*N < x and x < tx*N+N:
                        rgba[:, 0:(x - tx*N), :] = 0  # Clear left edge

                    if ty*N < y and y < ty*N+N:
                        rgba[0:(y - ty*N), :, :] = 0  # Clear top edge

                    if tx*N < x+w and x+w < tx*N+N:
                        # This slice is [N-1-c for c in range(tx*N+N - (x+w))].
                        rgba[:, (x+w - tx*N):N, :] = 0  # Clear right edge

                    if ty*N < y+h and y+h < ty*N+N:
                        # This slice is [N-1-r for r in range(ty*N+N - (y+h))].
                        rgba[(y+h - ty*N):N, :, :] = 0  # Clear bottom edge
                self._mark_mipmap_dirty(tx, ty)

        self.notify_observers(*lib.surface.get_tiles_bbox(trimmed))

    @contextlib.contextmanager
    def tile_request(self, tx, ty, readonly):
        """Get a tile as a NumPy array, then put it back

        :param int tx: Tile X coord (multiply by TILE_SIZE for pixels)
        :param int ty: Tile Y coord (multiply by TILE_SIZE for pixels)
        :param bool readonly: get a read-only tile

        Context manager that fetches a tile as a NumPy array,
        and then puts the potentially modified tile back into the
        tile backing store. To be used with the 'with' statement.
        Read/write tile requests on empty slots get you a new
        writeable tile::

            >>> surf = MyPaintSurface()
            >>> with surf.tile_request(1, 2, readonly=False) as t1:
            ...     t1[...] = (1<<15)

            >>> with surf.tile_request(1, 2, readonly=False) as t2:
            ...     assert t2 is t1
            ...     assert (t2 == t1).all()

        Read-only tile requests on empty addresses yield the special
        transparent tile, which is marked as read-only::

            >>> with surf.tile_request(666, 666, readonly=True) as tr:
            ...     assert tr is transparent_tile.rgba

        Snapshotting a surface makes all its tiles read-only as a side
        effect, so the next read/write tile request will yield a copy
        for you to work on::

            >>> sshot = surf.save_snapshot()
            >>> with surf.tile_request(1, 2, readonly=True) as t3:
            ...     assert t3 is t1
            ...     assert (t3 == t1).all()
            >>> with surf.tile_request(1, 2, readonly=False) as t4:
            ...     assert t4 is not t1
            ...     assert (t4 == t1).all()

        """
        numpy_tile = self._get_tile_numpy(tx, ty, readonly)
        yield numpy_tile
        self._set_tile_numpy(tx, ty, numpy_tile, readonly)

    def _regenerate_mipmap(self, t, tx, ty):
        t = _Tile()
        self.tiledict[(tx, ty)] = t
        empty = True

        for x in xrange(2):
            for y in xrange(2):
                src = self.parent.tiledict.get((tx*2 + x, ty*2 + y),
                                               transparent_tile)
                if src is mipmap_dirty_tile:
                    src = self.parent._regenerate_mipmap(
                        src,
                        tx*2 + x, ty*2 + y,
                    )
                mypaintlib.tile_downscale_rgba16(src.rgba, t.rgba,
                                                 x * N // 2,
                                                 y * N // 2)
                if src.rgba is not transparent_tile.rgba:
                    empty = False
        if empty:
            # rare case, no need to speed it up
            del self.tiledict[(tx, ty)]
            t = transparent_tile
        return t

    def _get_tile_numpy(self, tx, ty, readonly):
        # OPTIMIZE: do some profiling to check if this function is a bottleneck
        #           yes it is
        # Note: we must return memory that stays valid for writing until the
        # last end_atomic(), because of the caching in tiledsurface.hpp.

        if self.looped:
            tx = tx % (self.looped_size[0] // N)
            ty = ty % (self.looped_size[1] // N)

        t = self.tiledict.get((tx, ty))
        if t is None:
            if readonly:
                t = transparent_tile
            else:
                t = _Tile()
                self.tiledict[(tx, ty)] = t
        if t is mipmap_dirty_tile:
            t = self._regenerate_mipmap(t, tx, ty)
        if t.readonly and not readonly:
            # shared memory, get a private copy for writing
            t = t.copy()
            self.tiledict[(tx, ty)] = t
        if not readonly:
            # assert self.mipmap_level == 0
            self._mark_mipmap_dirty(tx, ty)
        return t.rgba

    def _set_tile_numpy(self, tx, ty, obj, readonly):
        pass  # Data can be modified directly, no action needed

    def _mark_mipmap_dirty(self, tx, ty):
        # assert self.mipmap_level == 0
        if not self._mipmaps:
            return
        for level, mipmap in enumerate(self._mipmaps):
            if level == 0:
                continue
            fac = 2**(level)
            if mipmap.tiledict.get((tx // fac, ty // fac),
                                   None) == mipmap_dirty_tile:
                break
            mipmap.tiledict[(tx // fac, ty // fac)] = mipmap_dirty_tile

    def blit_tile_into(self, dst, dst_has_alpha, tx, ty, mipmap_level=0,
                       *args, **kwargs):
        """Copy one tile from this object into a destination array

        See lib.surface.TileBlittable for the parameters. This
        implementation adds an extra param:

        :param int mipmap_level: layer mipmap level to use

        """

        # assert dst_has_alpha is True

        if self.mipmap_level < mipmap_level:
            return self.mipmap.blit_tile_into(dst, dst_has_alpha, tx, ty,
                                              mipmap_level)

        assert dst.shape[2] == 4
        if dst.dtype not in ('uint16', 'uint8'):
            raise ValueError('Unsupported destination buffer type %r',
                             dst.dtype)
        dst_is_uint16 = (dst.dtype == 'uint16')

        with self.tile_request(tx, ty, readonly=True) as src:
            if src is transparent_tile.rgba:
                # dst[:] = 0  # <-- notably slower than memset()
                if dst_is_uint16:
                    mypaintlib.tile_clear_rgba16(dst)
                else:
                    mypaintlib.tile_clear_rgba8(dst)
            else:
                if dst_is_uint16:
                    # this will do memcpy, not worth to bother skipping
                    # the u channel
                    mypaintlib.tile_copy_rgba16_into_rgba16(src, dst)
                else:
                    if dst_has_alpha:
                        mypaintlib.tile_convert_rgba16_to_rgba8(src, dst)
                    else:
                        mypaintlib.tile_convert_rgbu16_to_rgbu8(src, dst)

    def composite_tile(self, dst, dst_has_alpha, tx, ty, mipmap_level=0,
                       opacity=1.0, mode=mypaintlib.CombineNormal,
                       *args, **kwargs):
        """Composite one tile of this surface over a NumPy array.

        See lib.surface.TileCompositable for the parameters. This
        implementation adds two further ones:

        :param float opacity: opacity multiplier
        :param int mode: mode to use when compositing

        """

        # Apply zero-alpha-source optimizations if possible.
        # Sometimes this can be done without issuing a tile request.
        if opacity == 0:
            if dst_has_alpha:
                if mode in lib.modes.MODES_CLEARING_BACKDROP_AT_ZERO_ALPHA:
                    mypaintlib.tile_clear_rgba16(dst)
                    return
            if mode not in lib.modes.MODES_EFFECTIVE_AT_ZERO_ALPHA:
                return

        # Tile request needed, but may need to satisfy it from a deeper
        # mipmap level.
        if self.mipmap_level < mipmap_level:
            self.mipmap.composite_tile(dst, dst_has_alpha, tx, ty,
                                       mipmap_level, opacity, mode)
            return

        # Tile request at the required level.
        # Try optimizations again if we got the special marker tile
        with self.tile_request(tx, ty, readonly=True) as src:
            if src is transparent_tile.rgba:
                if dst_has_alpha:
                    if mode in lib.modes.MODES_CLEARING_BACKDROP_AT_ZERO_ALPHA:
                        mypaintlib.tile_clear_rgba16(dst)
                        return
                if mode not in lib.modes.MODES_EFFECTIVE_AT_ZERO_ALPHA:
                    return
            mypaintlib.tile_combine(mode, src, dst, dst_has_alpha, opacity)

    ## Snapshotting

    def save_snapshot(self):
        """Creates and returns a snapshot of the surface

        Snapshotting marks all the tiles of the surface as read-only,
        then just shallow-copes the tiledict. It's quick. See
        tile_request() for how new read/write tiles can be unlocked.

        """
        sshot = _SurfaceSnapshot()
        if PY3:
            tiles_iter = self.tiledict.values()
        else:
            tiles_iter = self.tiledict.itervalues()
        for t in tiles_iter:
            t.readonly = True
        sshot.tiledict = self.tiledict.copy()
        return sshot

    def load_snapshot(self, sshot):
        """Loads a saved snapshot, replacing the internal tiledict"""
        self._load_tiledict(sshot.tiledict)

    def _load_tiledict(self, d):
        """Efficiently loads a tiledict, and notifies the observers"""
        if d == self.tiledict:
            # common case optimization, called via stroke.redo()
            # testcase: comparison above (if equal) takes 0.6ms,
            # code below 30ms
            return
        old = set(self.tiledict.items())
        self.tiledict = d.copy()
        new = set(self.tiledict.items())
        dirty = old.symmetric_difference(new)
        for pos, tile in dirty:
            self._mark_mipmap_dirty(*pos)
        bbox = lib.surface.get_tiles_bbox(pos for (pos, tile) in dirty)
        if not bbox.empty():
            self.notify_observers(*bbox)

    ## Loading tile data

    def load_from_surface(self, other):
        """Loads tile data from another surface, via a snapshot"""
        self.load_snapshot(other.save_snapshot())

    def _load_from_pixbufsurface(self, s):
        dirty_tiles = set(self.tiledict.keys())
        self.tiledict = {}

        for tx, ty in s.get_tiles():
            with self.tile_request(tx, ty, readonly=False) as dst:
                s.blit_tile_into(dst, True, tx, ty)

        dirty_tiles.update(self.tiledict.keys())
        bbox = lib.surface.get_tiles_bbox(dirty_tiles)
        self.notify_observers(*bbox)

    def load_from_numpy(self, arr, x, y):
        """Loads tile data from a numpy array

        :param arr: Array containing the pixel data
        :type arr: numpy.ndarray of uint8, dimensions HxWx3 or HxWx4
        :param x: X coordinate for the array
        :param y: Y coordinate for the array
        :returns: the dimensions of the loaded surface, as (x,y,w,h)

        """
        h, w, channels = arr.shape
        if h <= 0 or w <= 0:
            return (x, y, w, h)

        if arr.dtype == 'uint8':
            s = pixbufsurface.Surface(x, y, w, h, data=arr)
            self._load_from_pixbufsurface(s)
        else:
            raise ValueError("Only uint8 data is supported by MyPaintSurface")

        return (x, y, w, h)

    def load_from_png(self, filename, x, y, progress=None,
                      convert_to_srgb=True,
                      **kwargs):
        """Load from a PNG, one tilerow at a time, discarding empty tiles.

        :param str filename: The file to load
        :param int x: X-coordinate at which to load the replacement data
        :param int y: Y-coordinate at which to load the replacement data
        :param bool convert_to_srgb: If True, convert to sRGB
        :param progress: Unsized UI feedback obj.
        :type progress: lib.feedback.Progress or None
        :param dict \*\*kwargs: Ignored

        Raises a `lib.errors.FileHandlingError` with a descriptive
        string when conversion or PNG reading fails.

        """
        if not progress:
            progress = lib.feedback.Progress()

        # Catch this error up front, since the code below hides it.
        if progress.items is not None:
            raise ValueError("progress arg must be unsized")

        dirty_tiles = set(self.tiledict.keys())
        self.tiledict = {}

        ty0 = int(y // N)
        state = {}
        state['buf'] = None   # array of height N, width depends on image
        state['ty'] = ty0  # current tile row being filled into buf
        state['frame_size'] = None
        state['progress'] = progress

        def get_buffer(png_w, png_h):
            if state["frame_size"] is None:
                if state['progress']:
                    ty_final = int((y + png_h) // N)
                    # We have to handle feedback exceptions ourself
                    try:
                        state["progress"].items = ty_final - ty0
                    except Exception:
                        logger.exception("setting progress.items failed")
                        state["progress"] = None
                state['frame_size'] = (x, y, png_w, png_h)

            buf_x0 = x // N * N
            buf_x1 = ((x + png_w - 1) // N + 1) * N
            buf_y0 = state['ty']*N
            buf_y1 = buf_y0+N
            buf_w = buf_x1-buf_x0
            buf_h = buf_y1-buf_y0
            assert buf_w % N == 0
            assert buf_h == N
            if state['buf'] is not None:
                consume_buf()
            else:
                state['buf'] = np.empty((buf_h, buf_w, 4), 'uint8')

            png_x0 = x
            png_x1 = x+png_w
            subbuf = state['buf'][:, png_x0-buf_x0:png_x1-buf_x0]
            if 1:  # optimize: only needed for first and last
                state['buf'].fill(0)
                png_y0 = max(buf_y0, y)
                png_y1 = min(buf_y0+buf_h, y+png_h)
                assert png_y1 > png_y0
                subbuf = subbuf[png_y0-buf_y0:png_y1-buf_y0, :]

            state['ty'] += 1
            return subbuf

        def consume_buf():
            ty = state['ty']-1
            for i in xrange(state['buf'].shape[1] // N):
                tx = x // N + i
                src = state['buf'][:, i*N:(i+1)*N, :]
                if src[:, :, 3].any():
                    with self.tile_request(tx, ty, readonly=False) as dst:
                        mypaintlib.tile_convert_rgba8_to_rgba16(src, dst)
            if state["progress"]:
                try:
                    state["progress"].completed(ty - ty0)
                except Exception:
                    logger.exception("Progress.completed() failed")
                    state["progress"] = None

        if sys.platform == 'win32':
            filename_sys = filename.encode("utf-8")
        else:
            filename_sys = filename.encode(sys.getfilesystemencoding())
            # FIXME: should not do that, should use open(unicode_object)

        if PY3:
            filename_sys = filename_sys.decode()
            # FIXME: https://github.com/mypaint/mypaint/issues/906

        try:
            flags = mypaintlib.load_png_fast_progressive(
                filename_sys,
                get_buffer,
                convert_to_srgb,
            )
        except (IOError, OSError, RuntimeError) as ex:
            raise FileHandlingError(_("PNG reader failed: %s") % str(ex))
        consume_buf()  # also process the final chunk of data
        progress.close()
        logger.debug("PNG loader flags: %r", flags)

        dirty_tiles.update(self.tiledict.keys())
        bbox = lib.surface.get_tiles_bbox(dirty_tiles)
        self.notify_observers(*bbox)

        # return the bbox of the loaded image
        return state['frame_size']

    def render_as_pixbuf(self, *args, **kwargs):
        if not self.tiledict:
            logger.warning('empty surface')
        t0 = time.time()
        kwargs['alpha'] = True
        res = pixbufsurface.render_as_pixbuf(self, *args, **kwargs)
        logger.debug('%.3fs rendering layer as pixbuf', time.time() - t0)
        return res

    def save_as_png(self, filename, *args, **kwargs):
        if 'alpha' not in kwargs:
            kwargs['alpha'] = True

        if len(self.tiledict) == 1 and self.looped:
            kwargs['single_tile_pattern'] = True
        lib.surface.save_as_png(self, filename, *args, **kwargs)

    def get_bbox(self):
        # XXX for `faster-bbox`
        # return lib.surface.get_tiles_bbox(self.tiledict) # Original code
        if self._bbox is None:
            self._bbox = lib.surface.get_tiles_bbox(self.tiledict)

        return self._bbox
        # XXX for `faster-bbox` end

    def get_tiles(self):
        return self.tiledict

    def is_empty(self):
        return not self.tiledict

    def remove_empty_tiles(self):
        """Removes tiles from the tiledict which contain no data"""
        if self.mipmap_level != 0:
            raise ValueError("Only call this on the top-level surface.")
        assert self is self._mipmaps[0]
        total = 0
        removed = 0
        for surf in self._mipmaps:
            tmp_items_list = surf.tiledict.items()
            if PY3:
                tmp_items_list = list(tmp_items_list)
            for pos, data in tmp_items_list:
                total += 1
                try:
                    rgba = data.rgba
                except AttributeError:
                    continue
                if rgba.any():
                    continue
                surf.tiledict.pop(pos)
                removed += 1
        return removed, total

    def remove_tiles(self, indices):
        """Removes a set of tiles from the surface by tile index."""
        if self.mipmap_level != 0:
            raise ValueError("Only call this on the top-level surface.")

        removed = set()
        for tx, ty in indices:
            pos = (tx, ty)
            if pos not in self.tiledict:
                continue
            self.tiledict.pop(pos)
            removed.add(pos)
            self._mark_mipmap_dirty(tx, ty)

        bbox = lib.surface.get_tiles_bbox(removed)
        self.notify_observers(*bbox)

    def get_move(self, x, y, sort=True):
        """Returns a move object for this surface

        :param x: Start position for the move, X coord
        :param y: Start position for the move, X coord
        :param sort: If true, sort tiles to move by distance from (x,y)
        :rtype: _TiledSurfaceMove

        It's up to the caller to ensure that only one move is active at a
        any single instant in time.
        """
        if self.mipmap_level != 0:
            raise ValueError("Only call this on the top-level surface.")
        return _TiledSurfaceMove(self, x, y, sort=sort)

    def flood_fill(self, x, y, color, bbox, tolerance, dst_surface, **kwargs):
        """Fills connected areas of this surface into another

        :param x: Starting point X coordinate
        :param y: Starting point Y coordinate
        :param color: an RGB color
        :type color: tuple
        :param bbox: Bounding box: limits the fill
        :type bbox: lib.helpers.Rect or equivalent 4-tuple
        :param tolerance: how much filled pixels are permitted to vary
        :type tolerance: float [0.0, 1.0]
        :param dst: Target surface
        :type dst: lib.tiledsurface.MyPaintSurface

        See also `lib.layer.Layer.flood_fill()` and `fill.flood_fill()`.
        """
        flood_fill(self, x, y, color, bbox, tolerance, dst_surface, **kwargs)

    @contextlib.contextmanager
    def cairo_request(self, x, y, w, h, mode=lib.modes.DEFAULT_MODE):
        """Get a Cairo context for a given area, then put back changes.

        :param int x: Request area's X coordinate.
        :param int y: Request area's Y coordinate.
        :param int w: Request area's width.
        :param int h: Request area's height.
        :param mode: Combine mode for the put-back.
        :rtype: contextlib.GeneratorContextManager
        :returns: cairo.Context (via with-statement)

        This context manager works by constructing and managing a
        temporary 8bpp Cairo imagesurface and yielding up a Cairo
        context that points at it. Call the method as part of a
        with-statement:

        >>> s = MyPaintSurface()
        >>> n = TILE_SIZE
        >>> assert n > 10
        >>> with s.cairo_request(10, 10, n, n) as cr:
        ...     cr.set_source_rgb(1, 0, 0)
        ...     cr.rectangle(1, 1, n-2, n-2)
        ...     cr.fill()
        >>> list(sorted(s.tiledict.keys()))
        [(0, 0), (0, 1), (1, 0), (1, 1)]

        If the mode is specified, it must be a layer/surface combine
        mode listed in `lib.modes.STACK_MODES`. In this case, The
        temporary cairo ImageSurface object is initially completely
        transparent, and anything you draw to it is composited back over
        the surface using the mode you requested.

        If you pass mode=None (or mode=lib.modes.PASS_THROUGH_MODE),
        Cairo operates directly on the surface. This means that you can
        use Cairo operators and primitives which erase tile data.

        >>> import cairo
        >>> with s.cairo_request(0, 0, n, n, mode=None) as cr:
        ...     cr.set_operator(cairo.OPERATOR_CLEAR)
        ...     cr.set_source_rgb(1, 1, 1)
        ...     cr.paint()
        >>> _ignored = s.remove_empty_tiles()
        >>> list(sorted(s.tiledict.keys()))
        [(0, 1), (1, 0), (1, 1)]
        >>> with s.cairo_request(n-10, n-10, n+10, n+10, mode=None) as cr:
        ...     cr.set_operator(cairo.OPERATOR_SOURCE)
        ...     cr.set_source_rgba(0, 1, 0, 0)
        ...     cr.paint()
        >>> _ignored = s.remove_empty_tiles()
        >>> list(sorted(s.tiledict.keys()))
        [(0, 1), (1, 0)]

        See also:

        * lib.pixbufsurface.Surface.cairo_request()
        * lib.layer.data.SimplePaintingMode.cairo_request()

        """

        # Normalize and validate args
        if mode is not None:
            if mode == lib.modes.PASS_THROUGH_MODE:
                mode = None
            elif mode not in lib.modes.STANDARD_MODES:
                raise ValueError(
                    "The 'mode' argument must be one of STANDARD_MODES, "
                    "or it must be either PASS_THROUGH_MODE or None."
                )
        x = int(x)
        y = int(y)
        w = int(w)
        h = int(h)
        if w <= 0 or h <= 0:
            return   # nothing to do

        # Working pixbuf-surface
        s = lib.pixbufsurface.Surface(x, y, w, h)
        dirty_tiles = list(s.get_tiles())

        # Populate it with an 8-bit downsampling of this surface's data
        # if we're going to be "working directly"
        if mode is None:
            for tx, ty in dirty_tiles:
                with s.tile_request(tx, ty, readonly=False) as dst:
                    self.blit_tile_into(dst, True, tx, ty)

        # Collect changes from the invoker...
        with s.cairo_request() as cr:
            yield cr

        # Blit or composite back the changed pixbuf
        if mode is None:
            for tx, ty in dirty_tiles:
                with self.tile_request(tx, ty, readonly=False) as dst:
                    s.blit_tile_into(dst, True, tx, ty)
        else:
            tmp = np.zeros((N, N, 4), 'uint16')
            for tx, ty in dirty_tiles:
                s.blit_tile_into(tmp, True, tx, ty)
                with self.tile_request(tx, ty, readonly=False) as dst:
                    mypaintlib.tile_combine(mode, tmp, dst, True, 1.0)

        # Tell everyone about the changes
        bbox = lib.surface.get_tiles_bbox(dirty_tiles)
        self.notify_observers(*bbox)


class _TiledSurfaceMove (object):
    """Ongoing move state for a tiled surface, processed in chunks

    Tile move processing involves slicing and copying data from a
    snapshot of the surface's original tile arrays into an active
    surface within the model document. It's therefore potentially very
    slow for huge layers: doing this interactively requires the move to
    be processed in chunks in idle routines.

    Moves are created by a surface's get_move() method starting at a
    particular point in model coordinates.

        >>> surf = MyPaintSurface()
        >>> with surf.tile_request(10, 10, readonly=False) as a:
        ...     a[...] = 1<<15
        >>> len(surf.tiledict)
        1
        >>> move = surf.get_move(N/2, N/2, sort=True)

    During an interactive move, the move object is typically updated in
    response to the user moving the pointer,

        >>> move.update(N/2, N/2)
        >>> move.update(N/2 + 1, N/2 + 3)

    while being processed in chunks of a few hundred tiles in an idle
    routine.

        >>> while move.process():
        ...     pass

    When the user is done moving things and releases the layer, or quits
    the layer moving mode, the conventional way of finalizing things is

        >>> move.process(n=-1)
        False
        >>> move.cleanup()

    After the cleanup, the move should not be updated or processed any
    further.

    Moves which are not an exact multiple of the tile size generally
    make more tiles due to slicing and recombining.

        >>> len(surf.tiledict)
        4

    Moves which are an exact multiple of the tile size are processed
    faster (and never add tiles to the layer).

        >>> surf = MyPaintSurface()
        >>> with surf.tile_request(-3, 2, readonly=False) as a:
        ...     a[...] = 1<<15
        >>> list(surf.tiledict.keys())
        [(-3, 2)]
        >>> move = surf.get_move(0, 0, sort=False)
        >>> move.update(N*3, -N*2)
        >>> move.process(n=1)   # single op suffices
        False
        >>> move.cleanup()
        >>> list(surf.tiledict.keys())
        [(0, 0)]
        >>> # Please excuse the doctest for this special case
        >>> # just regression-proofing.

    Moves can be processed non-interactively by calling all the
    different phases together, as above.

    """

    def __init__(self, surface, x, y, sort=True):
        """Starts the move, recording state in the Move object

        :param x: Where to start, model X coordinate
        :param y: Where to start, model Y coordinate
        :param sort: If true, sort tiles to move by distance from (x,y)

        Sorting tiles by distance makes the move look nicer when moving
        interactively, but it's pointless for non-interactive moves.

        """
        object.__init__(self)
        self.surface = surface
        self.snapshot = surface.save_snapshot()
        self.chunks = []
        self.chunks[:] = self.snapshot.tiledict.keys()
        self.sort = sort
        tx = x // N
        ty = y // N
        self.start_pos = (x, y)
        if self.sort:
            self.chunks.sort(
                key=lambda p: abs(tx - p[0]) + abs(ty - p[1]),
            )
        # High water mark of chunks processed so far.
        # This is reset on every call to update().
        self.chunks_i = 0
        # Tile state tracking for individual update cycles
        self.written = set()
        self.blank_queue = []
        # Tile offsets which we'll be applying,
        # initially the move is zero.
        self.slices_x = calc_translation_slices(0)
        self.slices_y = calc_translation_slices(0)

    def update(self, dx, dy):
        """Updates the offset during a move

        :param dx: New move offset: relative to the constructor x.
        :param dy: New move offset: relative to the constructor y.

        This causes all the move's work to be re-queued.
        """
        # Nothing has been written in this pass yet
        self.written = set()
        # Tile indices to be cleared during processing,
        # unless they've been written to
        self.blank_queue[:] = self.surface.tiledict.keys()  # fresh!
        if self.sort:
            x, y = self.start_pos
            tx = (x + dx) // N
            ty = (y + dy) // N
            self.blank_queue.sort(
                key=lambda p: abs(tx - p[0]) + abs(ty - p[1]),
            )
        # Calculate offsets
        self.slices_x = calc_translation_slices(int(dx))
        self.slices_y = calc_translation_slices(int(dy))
        # Need to process every source chunk
        self.chunks_i = 0

    def cleanup(self):
        """Cleans up after processing the move.

        This must be called after the move has been processed fully, and
        should only be called after `process()` indicates that all tiles have
        been sliced and moved.

        """
        # Process any remaining work. Caller should have done this already.
        if self.chunks_i < len(self.chunks) or len(self.blank_queue) > 0:
            logger.warning("Stuff left to do at end of move cleanup(). May "
                           "result in poor interactive appearance. "
                           "chunks=%d/%d, blanks=%d", self.chunks_i,
                           len(self.chunks), len(self.blank_queue))
            logger.warning("Doing cleanup now...")
            self.process(n=-1)
        assert self.chunks_i >= len(self.chunks)
        assert len(self.blank_queue) == 0
        # Remove empty tiles created by Layer Move
        removed, total = self.surface.remove_empty_tiles()
        logger.debug(
            "_TiledSurfaceMove.cleanup: removed %d empty tiles of %d",
            removed, total,
        )

    def process(self, n=200):
        """Process a number of pending tile moves

        :param int n: The number of source tiles to process in this call
        :returns: whether there are any more tiles to process
        :rtype: bool

        Specify zero or negative `n` to process all remaining tiles.

        """
        updated = set()
        moves_remaining = self._process_moves(n, updated)
        blanks_remaining = self._process_blanks(n, updated)
        for pos in updated:
            self.surface._mark_mipmap_dirty(*pos)
        bbox = lib.surface.get_tiles_bbox(updated)
        self.surface.notify_observers(*bbox)
        return blanks_remaining or moves_remaining

    def _process_moves(self, n, updated):
        """Internal: process pending tile moves

        :param int n: as for process()
        :param set updated: Set of tile indices to be redrawn (in+out)
        :returns: Whether moves need to be processed
        :rtype: bool

        """
        if self.chunks_i > len(self.chunks):
            return False
        if n <= 0:
            n = len(self.chunks)  # process all remaining
        is_integral = len(self.slices_x) == 1 and len(self.slices_y) == 1
        for src_t in self.chunks[self.chunks_i:self.chunks_i + n]:
            src_tx, src_ty = src_t
            src_tile = self.snapshot.tiledict[src_t]
            for slice_x in self.slices_x:
                (src_x0, src_x1), (targ_tdx, targ_x0, targ_x1) = slice_x
                for slice_y in self.slices_y:
                    (src_y0, src_y1), (targ_tdy, targ_y0, targ_y1) = slice_y
                    targ_tx = src_tx + targ_tdx
                    targ_ty = src_ty + targ_tdy
                    targ_t = targ_tx, targ_ty
                    if is_integral:
                        # We're lucky. Perform a straight data copy.
                        self.surface.tiledict[targ_t] = src_tile.copy()
                        updated.add(targ_t)
                        self.written.add(targ_t)
                        continue
                    # Get a tile to write
                    targ_tile = None
                    if targ_t in self.written:
                        # Reuse a target tile made earlier in this
                        # update cycle
                        targ_tile = self.surface.tiledict.get(targ_t, None)
                    if targ_tile is None:
                        # Create and store a new blank target tile
                        # to avoid corruption
                        targ_tile = _Tile()
                        self.surface.tiledict[targ_t] = targ_tile
                        self.written.add(targ_t)
                    # Copy this source slice to the destination
                    targ_tile.rgba[targ_y0:targ_y1, targ_x0:targ_x1] \
                        = src_tile.rgba[src_y0:src_y1, src_x0:src_x1]
                    updated.add(targ_t)
            # The source tile has been fully processed at this point,
            # and can be removed from the output dict if it hasn't
            # also been written to.
            if src_t in self.surface.tiledict and src_t not in self.written:
                self.surface.tiledict.pop(src_t, None)
                updated.add(src_t)
        # Move on, and return whether we're complete
        self.chunks_i += n
        return self.chunks_i < len(self.chunks)

    def _process_blanks(self, n, updated):
        """Internal: process blanking-out queue

        :param int n: as for process()
        :param set updated: Set of tile indices to be redrawn (in+out)
        :returns: Whether the blanking queue is empty
        :rtype: bool

        """
        if n <= 0:
            n = len(self.blank_queue)
        while len(self.blank_queue) > 0 and n > 0:
            t = self.blank_queue.pop(0)
            if t not in self.written:
                self.surface.tiledict.pop(t, None)
                updated.add(t)
                n -= 1
        return len(self.blank_queue) > 0


def calc_translation_slices(dc):
    """Returns a list of offsets and slice extents for a translation

    :param dc: translation amount along the axis of interest (pixels)
    :type dc: int
    :returns: list of offsets and slice extents

    The returned slice list's members are of the form

        ((src_c0, src_c1), (targ_tdc, targ_c0, targ_c1))

    where ``src_c0`` and ``src_c1`` determine the extents of the source
    slice within a tile, their ``targ_`` equivalents specify where to
    put that slice in the target tile, and ``targ_tdc`` is the tile
    offset. For example,

        >>> assert N == 64, "FIXME: test only valid for 64 pixel tiles"
        >>> calc_translation_slices(N*2)
        [((0, 64), (2, 0, 64))]

    This indicates that all data from each tile is to be put exactly two
    tiles after the current tile index. In this case, a simple copy will
    suffice. Normally though, translations require slices.

        >>> calc_translation_slices(-16)
        [((0, 16), (-1, 48, 64)), ((16, 64), (0, 0, 48))]

    Two slices are needed for each tile: one strip of 16 pixels at the
    start to be copied to the end of output tile immediately before the
    current tile, and one strip of 48px to be copied to the start of the
    output tile having the same as the input.

    """
    dcr = dc % N
    tdc = (dc // N)
    if dcr == 0:
        return [
            ((0, N), (tdc, 0, N))
        ]
    else:
        return [
            ((0, N-dcr), (tdc, dcr, N)),
            ((N-dcr, N), (tdc+1, 0, dcr))
        ]


# Set which surface backend to use
Surface = MyPaintSurface


def _new_backend_surface():
    """Fetches a new backend surface object for C test code to use.

    Used by mypaintlib internals during tests: see lib/tiledsurface.hpp.
    The resultant pointer, after swizzling with SWIG_ConvertPtr(),
    exposes the libmypaint "MyPaintSurface" interface.

    """
    surface = Surface()
    return surface.backend


class BackgroundError(Exception):
    """Errors raised by Background during failed initiailizations"""
    pass


class Background (Surface):
    """A background layer surface, with a repeating image"""

    def __init__(self, obj, mipmap_level=0):
        """Construct from a color or from a NumPy array

        :param obj: RGB triple (uint8), or a HxWx4 or HxWx3 numpy array which
           can be either uint8 or uint16.
        :param mipmap_level: mipmap level, used internally. Root is zero.
        """

        if not isinstance(obj, np.ndarray):
            r, g, b = obj
            obj = np.zeros((N, N, 3), dtype='uint8')
            obj[:, :, :] = r, g, b

        height, width = obj.shape[0:2]
        if height % N or width % N:
            raise BackgroundError(
                "unsupported background tile size: %dx%d"
                % (width, height),
            )

        super(Background, self).__init__(mipmap_level=0, looped=True,
                                         looped_size=(width, height))
        self.load_from_numpy(obj, 0, 0)

        # Generate mipmap
        if mipmap_level <= MAX_MIPMAP_LEVEL:
            mipmap_obj = np.zeros((height, width, 4), dtype='uint16')
            for ty in range(height // N * 2):
                for tx in range(width // N * 2):
                    with self.tile_request(tx, ty, readonly=True) as src:
                        mypaintlib.tile_downscale_rgba16(src, mipmap_obj,
                                                         tx * N // 2,
                                                         ty * N // 2)

            self.mipmap = Background(mipmap_obj, mipmap_level+1)
            self.mipmap.parent = self
            self.mipmap_level = mipmap_level

    def _create_mipmap_surfaces(self):
        """Internal override: Background uses a different mipmap impl."""
        return None

    def load_from_numpy(self, arr, x, y):
        """Loads tile data from a numpy array

        This extends the base class's implementation with additional support
        for tile-aligned uint16 data.

        """
        h, w, channels = arr.shape
        if h <= 0 or w <= 0:
            return (x, y, w, h)
        if arr.dtype == 'uint16':
            assert w % N == 0 and h % N == 0
            assert x == 0 and y == 0
            for ty in range(h // N):
                for tx in range(w // N):
                    with self.tile_request(tx, ty, readonly=False) as dst:
                        dst[:, :, :] = arr[ty*N:(ty+1)*N, tx*N:(tx+1)*N, :]
            return (x, y, w, h)
        else:
            return super(Background, self).load_from_numpy(arr, x, y)


def flood_fill(src, x, y, color, bbox, tolerance, dst, **kwargs):
    """Fills connected areas of one surface into another

    :param src: Source surface-like object
    :type src: Anything supporting readonly tile_request()
    :param x: Starting point X coordinate
    :param y: Starting point Y coordinate
    :param color: an RGB color
    :type color: tuple
    :param bbox: Bounding box: limits the fill
    :type bbox: lib.helpers.Rect or equivalent 4-tuple
    :param tolerance: how much filled pixels are permitted to vary
    :type tolerance: float [0.0, 1.0]
    :param dst: Target surface
    :type dst: lib.tiledsurface.MyPaintSurface

    Keyword args:
    :param dilate_size: dilation size
    :type dilate_size: int, maximum MYPAINT_TILE_SIZE/2
    :param pyramid_level: progress-pixel-level. a.k.a gap closing level. 
    :type gap_level: int [0, 6]
    :param do_antialias: Draw psuedo anti-aliasing pixels around filled area.
    :type do_antialias: boolean

    See also `lib.layer.Layer.flood_fill()`.

    >>> surf1 = MyPaintSurface._mock()
    >>> surf2 = MyPaintSurface._mock()
    >>> x, y, w, h = bbox = surf1.get_bbox()
    >>> col = (1, 0, 0)
    >>> flood_fill(surf1, x+h//2, y+h//2, col, bbox, 0, surf2)
    >>> flood_fill(surf1, x+h//2, y+h//2, col, bbox, 0, surf1)
    >>> tiles = set(surf1.get_tiles()).union(set(surf2.get_tiles()))
    >>> for tx, ty in tiles:
    ...     with surf1.tile_request(tx, ty,readonly=True) as t1:
    ...         with surf2.tile_request(tx, ty,readonly=True) as t2:
    ...             assert (t2 == t1).all()

    """
<<<<<<< HEAD
    lib.pyramidfill.flood_fill(
        src,
        x, y, color,
        bbox, tolerance, dst,
        **kwargs
    )
=======
    # Color to fill with
    fill_r, fill_g, fill_b = color

    # Limits
    tolerance = helpers.clamp(tolerance, 0.0, 1.0)

    # Maximum area to fill: tile and in-tile pixel extents
    bbx, bby, bbw, bbh = bbox
    if bbh <= 0 or bbw <= 0:
        return
    bbbrx = bbx + bbw - 1
    bbbry = bby + bbh - 1
    min_tx = int(bbx // N)
    min_ty = int(bby // N)
    max_tx = int(bbbrx // N)
    max_ty = int(bbbry // N)
    min_px = int(bbx % N)
    min_py = int(bby % N)
    max_px = int(bbbrx % N)
    max_py = int(bbbry % N)

    # Tile and pixel addressing for the seed point
    tx, ty = int(x // N), int(y // N)
    px, py = int(x % N), int(y % N)

    # Sample the pixel color there to obtain the target color
    with src.tile_request(tx, ty, readonly=True) as start:
        targ_r, targ_g, targ_b, targ_a = [int(c) for c in start[py][px]]
    if targ_a == 0:
        targ_r = 0
        targ_g = 0
        targ_b = 0
        targ_a = 0

    # Flood-fill loop
    filled = {}
    tileq = [
        ((tx, ty),
         [(px, py)])
    ]
    while len(tileq) > 0:
        (tx, ty), seeds = tileq.pop(0)
        # Bbox-derived limits
        if tx > max_tx or ty > max_ty:
            continue
        if tx < min_tx or ty < min_ty:
            continue
        # Pixel limits within this tile...
        min_x = 0
        min_y = 0
        max_x = N-1
        max_y = N-1
        # ... vary at the edges
        if tx == min_tx:
            min_x = min_px
        if ty == min_ty:
            min_y = min_py
        if tx == max_tx:
            max_x = max_px
        if ty == max_ty:
            max_y = max_py
        # Flood-fill one tile
        with src.tile_request(tx, ty, readonly=True) as src_tile:
            dst_tile = filled.get((tx, ty), None)
            if dst_tile is None:
                dst_tile = np.zeros((N, N, 4), 'uint16')
                filled[(tx, ty)] = dst_tile
            overflows = mypaintlib.tile_flood_fill(
                src_tile, dst_tile, seeds,
                targ_r, targ_g, targ_b, targ_a,
                fill_r, fill_g, fill_b,
                min_x, min_y, max_x, max_y,
                tolerance,
            )
            seeds_n, seeds_e, seeds_s, seeds_w = overflows
        # Enqueue overflows in each cardinal direction
        if seeds_n and ty > min_ty:
            tpos = (tx, ty-1)
            tileq.append((tpos, seeds_n))
        if seeds_w and tx > min_tx:
            tpos = (tx-1, ty)
            tileq.append((tpos, seeds_w))
        if seeds_s and ty < max_ty:
            tpos = (tx, ty+1)
            tileq.append((tpos, seeds_s))
        if seeds_e and tx < max_tx:
            tpos = (tx+1, ty)
            tileq.append((tpos, seeds_e))

    # Composite filled tiles into the destination surface
    mode = mypaintlib.CombineNormal
    if PY3:
        filled_items = filled.items()
    else:
        filled_items = filled.iteritems()
    for (tx, ty), src_tile in filled_items:
        with dst.tile_request(tx, ty, readonly=False) as dst_tile:
            mypaintlib.tile_combine(mode, src_tile, dst_tile, True, 1.0)
        dst._mark_mipmap_dirty(tx, ty)
    bbox = lib.surface.get_tiles_bbox(filled)
    dst.notify_observers(*bbox)

>>>>>>> daf2c8ec

class PNGFileUpdateTask (object):
    """Piecemeal callable: writes to or replaces a PNG file

    See lib.autosave.Autosaveable.

    >>> from tempfile import mkdtemp
    >>> from shutil import rmtree
    >>> import os.path
    >>> surf = MyPaintSurface._mock()
    >>> tmpdir = mkdtemp(suffix="_pngupdate")
    >>> tmpfile = os.path.join(tmpdir, "test.png")
    >>> try:
    ...     updater = PNGFileUpdateTask(surf, tmpfile, surf.get_bbox(), True)
    ...     while updater():
    ...         logger.debug("Wrote a tile strip")
    ...     assert os.path.isfile(tmpfile)
    ...     assert os.path.getsize(tmpfile) > 0
    ... finally:
    ...     rmtree(tmpdir)

    """

    def __init__(self, surface, filename, rect, alpha,
                 single_tile_pattern=False,
                 save_srgb_chunks=False,
                 **kwargs):
        super(PNGFileUpdateTask, self).__init__()
        self._final_filename = filename
        # Sizes. Save at least one tile to allow empty docs to be written
        if not rect:
            rect = surface.get_bbox()
        x, y, w, h = rect
        if w == 0 or h == 0:
            x, y, w, h = (0, 0, 1, 1)
            rect = (x, y, w, h)
        # Snapshot and recreate
        clone_surface = Surface(
            looped=surface.looped,
            looped_size=surface.looped_size,
        )
        clone_surface.load_snapshot(surface.save_snapshot())
        # Open a tempfile for writing
        tmp_filename = filename + ".tmp"
        if os.path.exists(tmp_filename):
            os.unlink(tmp_filename)
        tmp_fp = open(tmp_filename, "wb")
        self._png_writer = mypaintlib.ProgressivePNGWriter(
            tmp_fp,
            w, h,
            alpha,
            save_srgb_chunks,
        )
        self._tmp_filename = tmp_filename
        self._tmp_fp = tmp_fp
        # What to write
        self._strips_iter = lib.surface.scanline_strips_iter(
            clone_surface, rect, alpha=alpha,
            single_tile_pattern=single_tile_pattern,
            **kwargs
        )
        logger.debug("autosave: scheduled update of %r", self._final_filename)

    def __call__(self, *args, **kwargs):
        if not (self._png_writer and self._strips_iter):
            raise RuntimeError("Called too many times")
        try:
            strip = next(self._strips_iter)
            self._png_writer.write(strip)
            return True
        except StopIteration:
            try:
                self._png_writer.close()
            except Exception:
                logger.exception(
                    "Caught PNG writer close() exception "
                    "in StopIteration handler",
                )
            self._png_writer = None
            self._strips_iter = None
            self._tmp_fp.close()
            lib.fileutils.replace(
                self._tmp_filename,
                self._final_filename,
            )
            logger.debug("autosave: updated %r", self._final_filename)
            return False
        except Exception:
            try:
                self._png_writer.close()
            except Exception:
                logger.exception(
                    "Caught PNG writer close() exception "
                    "in general Exception handler handler",
                )
            self._png_writer = None
            self._strips_iter = None
            self._tmp_fp.close()
            if os.path.exists(self._tmp_filename):
                os.unlink(self._tmp_filename)
            logger.error("Original exception will be raised normally.")
            raise


if __name__ == '__main__':
    import doctest
    doctest.testmod()<|MERGE_RESOLUTION|>--- conflicted
+++ resolved
@@ -32,12 +32,9 @@
 import lib.fileutils
 import lib.modes
 import lib.feedback
-<<<<<<< HEAD
 import lib.pyramidfill # XXX For pyramid-fill
-=======
 from lib.pycompat import xrange
 from lib.pycompat import PY3
->>>>>>> daf2c8ec
 
 logger = logging.getLogger(__name__)
 
@@ -136,10 +133,9 @@
         self.get_alpha = self._backend.get_alpha
         self.draw_dab = self._backend.draw_dab
 
-<<<<<<< HEAD
         # XXX for `faster-bbox`
         self._bbox = None
-=======
+
     @classmethod
     def _mock(cls):
         """Returns a new mock surface with a pattern."""
@@ -156,7 +152,6 @@
                 with surf.tile_request(tx, ty, readonly=False) as rgba:
                     rgba[:] = p
         return surf
->>>>>>> daf2c8ec
 
     def _create_mipmap_surfaces(self):
         """Internal: initializes an internal mipmap lookup table
@@ -1276,117 +1271,12 @@
     ...             assert (t2 == t1).all()
 
     """
-<<<<<<< HEAD
     lib.pyramidfill.flood_fill(
         src,
         x, y, color,
         bbox, tolerance, dst,
         **kwargs
     )
-=======
-    # Color to fill with
-    fill_r, fill_g, fill_b = color
-
-    # Limits
-    tolerance = helpers.clamp(tolerance, 0.0, 1.0)
-
-    # Maximum area to fill: tile and in-tile pixel extents
-    bbx, bby, bbw, bbh = bbox
-    if bbh <= 0 or bbw <= 0:
-        return
-    bbbrx = bbx + bbw - 1
-    bbbry = bby + bbh - 1
-    min_tx = int(bbx // N)
-    min_ty = int(bby // N)
-    max_tx = int(bbbrx // N)
-    max_ty = int(bbbry // N)
-    min_px = int(bbx % N)
-    min_py = int(bby % N)
-    max_px = int(bbbrx % N)
-    max_py = int(bbbry % N)
-
-    # Tile and pixel addressing for the seed point
-    tx, ty = int(x // N), int(y // N)
-    px, py = int(x % N), int(y % N)
-
-    # Sample the pixel color there to obtain the target color
-    with src.tile_request(tx, ty, readonly=True) as start:
-        targ_r, targ_g, targ_b, targ_a = [int(c) for c in start[py][px]]
-    if targ_a == 0:
-        targ_r = 0
-        targ_g = 0
-        targ_b = 0
-        targ_a = 0
-
-    # Flood-fill loop
-    filled = {}
-    tileq = [
-        ((tx, ty),
-         [(px, py)])
-    ]
-    while len(tileq) > 0:
-        (tx, ty), seeds = tileq.pop(0)
-        # Bbox-derived limits
-        if tx > max_tx or ty > max_ty:
-            continue
-        if tx < min_tx or ty < min_ty:
-            continue
-        # Pixel limits within this tile...
-        min_x = 0
-        min_y = 0
-        max_x = N-1
-        max_y = N-1
-        # ... vary at the edges
-        if tx == min_tx:
-            min_x = min_px
-        if ty == min_ty:
-            min_y = min_py
-        if tx == max_tx:
-            max_x = max_px
-        if ty == max_ty:
-            max_y = max_py
-        # Flood-fill one tile
-        with src.tile_request(tx, ty, readonly=True) as src_tile:
-            dst_tile = filled.get((tx, ty), None)
-            if dst_tile is None:
-                dst_tile = np.zeros((N, N, 4), 'uint16')
-                filled[(tx, ty)] = dst_tile
-            overflows = mypaintlib.tile_flood_fill(
-                src_tile, dst_tile, seeds,
-                targ_r, targ_g, targ_b, targ_a,
-                fill_r, fill_g, fill_b,
-                min_x, min_y, max_x, max_y,
-                tolerance,
-            )
-            seeds_n, seeds_e, seeds_s, seeds_w = overflows
-        # Enqueue overflows in each cardinal direction
-        if seeds_n and ty > min_ty:
-            tpos = (tx, ty-1)
-            tileq.append((tpos, seeds_n))
-        if seeds_w and tx > min_tx:
-            tpos = (tx-1, ty)
-            tileq.append((tpos, seeds_w))
-        if seeds_s and ty < max_ty:
-            tpos = (tx, ty+1)
-            tileq.append((tpos, seeds_s))
-        if seeds_e and tx < max_tx:
-            tpos = (tx+1, ty)
-            tileq.append((tpos, seeds_e))
-
-    # Composite filled tiles into the destination surface
-    mode = mypaintlib.CombineNormal
-    if PY3:
-        filled_items = filled.items()
-    else:
-        filled_items = filled.iteritems()
-    for (tx, ty), src_tile in filled_items:
-        with dst.tile_request(tx, ty, readonly=False) as dst_tile:
-            mypaintlib.tile_combine(mode, src_tile, dst_tile, True, 1.0)
-        dst._mark_mipmap_dirty(tx, ty)
-    bbox = lib.surface.get_tiles_bbox(filled)
-    dst.notify_observers(*bbox)
-
->>>>>>> daf2c8ec
 
 class PNGFileUpdateTask (object):
     """Piecemeal callable: writes to or replaces a PNG file

--- conflicted
+++ resolved
@@ -33,13 +33,10 @@
 import lib.layer.error
 import lib.surface
 import lib.autosave
-<<<<<<< HEAD
 import lib.projectsave
-=======
 import lib.feedback
 
 logger = logging.getLogger(__name__)
->>>>>>> 046ec8fb
 
 
 ## Class defs

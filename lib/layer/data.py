# This file is part of MyPaint.
# -*- coding: utf-8 -*-
# Copyright (C) 2011-2017 by Andrew Chadwick <a.t.chadwick@gmail.com>
# Copyright (C) 2007-2012 by Martin Renold <martinxyz@gmx.ch>
#
# This program is free software; you can redistribute it and/or modify
# it under the terms of the GNU General Public License as published by
# the Free Software Foundation; either version 2 of the License, or
# (at your option) any later version.

"""Data layer classes"""


## Imports
from __future__ import division, print_function

import zlib
import logging
import os
import time
import tempfile
import shutil
from copy import deepcopy
from random import randint
import uuid
import struct
import contextlib

from lib.gettext import C_
from lib.tiledsurface import N
import lib.tiledsurface as tiledsurface
import lib.strokemap
import lib.helpers as helpers
import lib.fileutils
import lib.pixbuf
import lib.modes
from . import core
import lib.layer.error
import lib.autosave
import lib.projectsave
import lib.xml
import lib.feedback
<<<<<<< HEAD
import gui.pickable as pickable
=======
from . import rendering
from lib.pycompat import PY3
from lib.pycompat import unicode

if PY3:
    from io import StringIO
    from io import BytesIO
else:
    from cStringIO import StringIO
>>>>>>> daf2c8ec


logger = logging.getLogger(__name__)


## Base classes


class SurfaceBackedLayer (core.LayerBase, lib.projectsave.Projectsaveable):
    """Minimal Surface-backed layer implementation

    This minimal implementation is backed by a surface, which is used
    for rendering by by the main application; subclasses are free to
    choose whether they consider the surface to be the canonical source
    of layer data or something else with the surface being just a
    preview.
    """

    #: Suffixes allowed in load_from_openraster().
    #: Values are strings with leading dots.
    #: Use a list containing "" to allow *any* file to be loaded.
    #: The first item in the list can be used as a default extension.
    ALLOWED_SUFFIXES = []

    #: Substitute content if the layer cannot be loaded.
    FALLBACK_CONTENT = None


    ## Initialization

    def __init__(self, surface=None, **kwargs):
        """Construct a new SurfaceBackedLayer

        :param surface: Surface to use, overriding the default.
        :param **kwargs: passed to superclass.

        If `surface` is specified, content observers will not be attached, and
        the layer will not be cleared during construction. The default is to
        instantiate and use a new, observed, `tiledsurface.Surface`.
        """
        super(SurfaceBackedLayer, self).__init__(**kwargs)

        # Pluggable surface implementation
        # Only connect observers if using the default tiled surface
        if surface is None:
            self._surface = tiledsurface.Surface()
            self._surface.observers.append(self._content_changed)
        else:
            self._surface = surface

    @classmethod
    def new_from_surface_backed_layer(cls, src):
        """Clone from another SurfaceBackedLayer

        :param cls: Called as a @classmethod
        :param SurfaceBackedLayer src: Source layer
        :return: A new instance of type `cls`.

        """
        if not isinstance(src, SurfaceBackedLayer):
            raise ValueError("Source must be a SurfaceBacedLayer")
        layer = cls()
        src_snap = src.save_snapshot()
        assert isinstance(src_snap, SurfaceBackedLayerSnapshot)
        SurfaceBackedLayerSnapshot.restore_to_layer(src_snap, layer)
        return layer

    def load_from_surface(self, surface):
        """Load the backing surface image's tiles from another surface"""
        self._surface.load_from_surface(surface)

    def load_from_strokeshape(self, strokeshape, bbox=None, center=None):
        """Load image tiles from a stroke shape object.

        :param strokemap.StrokeShape strokeshape: source shape
        :param tuple bbox: Optional (x,y,w,h) pixel bbox to render in.
        :param tuple center: Optional (x,y) center of interest.

        """
        strokeshape.render_to_surface(self._surface, bbox=bbox, center=center)

    ## Loading

    def load_from_openraster(self, orazip, elem, cache_dir, progress,
                             x=0, y=0, **kwargs):
        """Loads layer flags and bitmap/surface data from a .ora zipfile

        The normal behaviour is to load the surface data directly from
        the OpenRaster zipfile without using a temporary file. This
        method also checks the src attribute's suffix against
        ALLOWED_SUFFIXES before attempting to load the surface.

        See: _load_surface_from_orazip_member()

        """
        # Load layer flags
        super(SurfaceBackedLayer, self).load_from_openraster(
            orazip,
            elem,
            cache_dir,
            progress,
            x=x, y=y,
            **kwargs
        )
        # Read bitmap content into the surface
        attrs = elem.attrib
        src = attrs.get("src", None)
        src_rootname, src_ext = os.path.splitext(src)
        src_rootname = os.path.basename(src_rootname)
        src_ext = src_ext.lower()
        x += int(attrs.get('x', 0))
        y += int(attrs.get('y', 0))
        logger.debug(
            "Trying to load %r at %+d%+d, as %r",
            src,
            x, y,
            self.__class__.__name__,
        )
        suffixes = self.ALLOWED_SUFFIXES
        if ("" not in suffixes) and (src_ext not in suffixes):
            logger.debug(
                "Abandoning load attempt, cannot load %rs from a %r "
                "(supported file extensions: %r)",
                self.__class__.__name__,
                src_ext,
                suffixes,
            )
            raise lib.layer.error.LoadingFailed(
                "Only %r are supported" % (suffixes,),
            )
        # Delegate the actual loading part
        self._load_surface_from_orazip_member(
            orazip,
            cache_dir,
            src,
            progress,
            x, y,
        )

    def _load_surface_from_orazip_member(self, orazip, cache_dir,
                                         src, progress, x, y):
        """Loads the surface from a member of an OpenRaster zipfile

        Intended strictly for override by subclasses which need to first
        extract and then keep the file around afterwards.

        """
        pixbuf = lib.pixbuf.load_from_zipfile(
            datazip=orazip,
            filename=src,
            progress=progress,
        )
        self.load_surface_from_pixbuf(pixbuf, x=x, y=y)

    def load_from_openraster_dir(self, oradir, elem, cache_dir, progress,
                                 x=0, y=0, **kwargs):
        """Loads layer flags and data from an OpenRaster-style dir"""
        # Load layer flags
        super(SurfaceBackedLayer, self).load_from_openraster_dir(
            oradir,
            elem,
            cache_dir,
            progress,
            x=x, y=y,
            **kwargs
        )
        # Read bitmap content into the surface
        attrs = elem.attrib

        src = attrs.get("src", None)
        src_rootname, src_ext = os.path.splitext(src)
        src_rootname = os.path.basename(src_rootname)
        src_ext = src_ext.lower()
        x += int(attrs.get('x', 0))
        y += int(attrs.get('y', 0))
        logger.debug(
            "Trying to load %r at %+d%+d, as %r",
            src,
            x, y,
            self.__class__.__name__,
        )
        suffixes = self.ALLOWED_SUFFIXES
        if ("" not in suffixes) and (src_ext not in suffixes):
            logger.debug(
                "Abandoning load attempt, cannot load %rs from a %r "
                "(supported file extensions: %r)",
                self.__class__.__name__,
                src_ext,
                suffixes,
            )
            raise lib.layer.error.LoadingFailed(
                "Only %r are supported" % (suffixes,),
            )
        # Delegate the actual loading part

        self._load_surface_from_oradir_member(
            oradir,
            cache_dir,
            src,
            progress,
            x, y,
        )

        # XXX for project-save.
        # Postprocess for project loading
        if 'project' in kwargs:
            # Store original position for this layer.
            self._orig_x = x
            self._orig_y = y

            # Ensure self._filename is relative path
            self._unique_id = attrs.get(self.PRJ_LAYERID_ATTR, None)

            if os.path.isabs(src):
                src = os.path.relpath(oradir, src)
            self._filename = src
        # XXX for project-save

    def _load_surface_from_oradir_member(self, oradir, cache_dir,
                                         src, progress, x, y):
        """Loads the surface from a file in an OpenRaster-like folder

        Intended strictly for override by subclasses which need to
        make copies to manage.

        """
        self.load_surface_from_pixbuf_file(
            os.path.join(oradir, src),
            x, y,
            progress,
        )

    def load_surface_from_pixbuf_file(self, filename, x=0, y=0,
                                      progress=None):
        """Loads the layer's surface from any file which GdkPixbuf can open"""
        if progress:
            if progress.items is not None:
                raise ValueError(
                    "load_surface_from_pixbuf_file() expects "
                    "unsized progress objects"
                )
            s = os.stat(filename)
            progress.items = int(s.st_size)

        try:
            with open(filename, 'rb') as fp:
                pixbuf = lib.pixbuf.load_from_stream(fp, progress)
        except Exception as err:
            if self.FALLBACK_CONTENT is None:
                raise lib.layer.error.LoadingFailed(
                    "Failed to load %r: %r" % (filename, str(err)),
                )
            logger.warning("Failed to load %r: %r", filename, str(err))
            logger.info("Using fallback content instead of %r", filename)
            pixbuf = lib.pixbuf.load_from_stream(
                StringIO(self.FALLBACK_CONTENT),
            )
        return self.load_surface_from_pixbuf(pixbuf, x, y)

    def load_surface_from_pixbuf(self, pixbuf, x=0, y=0):
        """Loads the layer's surface from a GdkPixbuf"""
        arr = helpers.gdkpixbuf2numpy(pixbuf)
        surface = tiledsurface.Surface()
        bbox = surface.load_from_numpy(arr, x, y)
        self.load_from_surface(surface)
        return bbox

    def clear(self):
        """Clears the layer"""
        self._surface.clear()

    ## Info methods

    @property
    def effective_opacity(self):
        """The opacity used when compositing a layer: zero if invisible"""
        if self.visible:
            return self.opacity
        else:
            return 0.0

    def get_alpha(self, x, y, radius):
        """Gets the average alpha within a certain radius at a point"""
        return self._surface.get_alpha(x, y, radius)

    def get_bbox(self):
        """Returns the inherent bounding box of the surface, tile aligned"""
        return self._surface.get_bbox()

    def is_empty(self):
        """Tests whether the surface is empty"""
        return self._surface.is_empty()

    def enum_filenames(self):
        """Enum filenames which consists this layer.
        This method used for project-save.
        """
        yield self.filename

    ## Flood fill

    def flood_fill(self, x, y, color, bbox, tolerance, dst_layer=None,
                   **kwargs): # XXX for `progress-fill`
        """Fills a point on the surface with a color

        See `PaintingLayer.flood_fill() for parameters and semantics. This
        implementation does nothing.
        """
        pass

    ## Rendering

    def get_tile_coords(self):
        return self._surface.get_tiles().keys()

    def get_render_ops(self, spec):
        """Get rendering instructions."""

        visible = self.visible
        mode = self.mode
        opacity = self.opacity

        if spec.layers is not None:
            if self not in spec.layers:
                return []

        mode_default = lib.modes.DEFAULT_MODE
        if spec.previewing:
            mode = mode_default
            opacity = 1.0
            visible = True
        elif spec.solo:
            if self is spec.current:
                visible = True

        if not visible:
            return []

        ops = []
        if (spec.current_overlay is not None) and (self is spec.current):
            # Temporary special effects, e.g. layer blink.
            ops.append((rendering.Opcode.PUSH, None, None, None))
            ops.append((
                rendering.Opcode.COMPOSITE, self._surface, mode_default, 1.0,
            ))
            ops.extend(spec.current_overlay.get_render_ops(spec))
            ops.append(rendering.Opcode.POP, None, mode, opacity)
        else:
            # The 99%+ case☺
            ops.append((
                rendering.Opcode.COMPOSITE, self._surface, mode, opacity,
            ))
        return ops

    ## Translating

    def get_move(self, x, y):
        """Get a translation/move object for this layer

        :param x: Model X position of the start of the move
        :param y: Model X position of the start of the move
        :returns: A move object

        """
        return SurfaceBackedLayerMove(self, x, y)

    ## Saving

    @lib.fileutils.via_tempfile
    def save_as_png(self, filename, *rect, **kwargs):
        """Save to a named PNG file

        :param filename: filename to save to
        :param *rect: rectangle to save, as a 4-tuple
        :param **kwargs: passed to the surface's save_as_png() method
        :rtype: Gdk.Pixbuf
        """
        self._surface.save_as_png(filename, *rect, **kwargs)

    def save_to_openraster(self, orazip, tmpdir, path,
                           canvas_bbox, frame_bbox, **kwargs):
        """Saves the layer's data into an open OpenRaster ZipFile"""
        rect = self.get_bbox()
        return self._save_rect_to_ora(orazip, tmpdir, "layer", path,
                                      frame_bbox, rect, **kwargs)

    def save_to_project(self, projdir, path,
                           canvas_bbox,
                           force_write, **kwargs):
        """Saves the layer's data into an project directory"""
        if self.project_dirty or force_write:
            # Remove empty tiles before calculate boundary box
            # only when this layer is dirty.
            assert hasattr(self, 'remove_empty_tiles')
            self.remove_empty_tiles()

        rect = self.get_bbox()
        return self._save_rect_to_project(projdir, rect, force_write, **kwargs)

    def queue_autosave(self, oradir, taskproc, manifest, bbox, **kwargs):
        """Queues the layer for auto-saving"""

        # Queue up a task which writes the surface as a PNG. This will
        # be the file that's indexed by the <layer/>'s @src attribute.
        #
        # For looped layers - currently just the background layer - this
        # PNG file has to fill the requested save bbox so that other
        # apps will understand it. Other kinds of layer will just use
        # their inherent data bbox size, which may be smaller.
        #
        # Background layers save a simple tile too, but with a
        # mypaint-specific attribute name. If/when OpenRaster
        # standardizes looped layer data, that code should be moved
        # here.

        png_basename = self.autosave_uuid + ".png"
        png_relpath = os.path.join("data", png_basename)
        png_path = os.path.join(oradir, png_relpath)
        png_bbox = self._surface.looped and bbox or tuple(self.get_bbox())
        # Use new autosavable property "must_save" to check whether
        # save must done or not
        if self.autosave_dirty or not os.path.exists(png_path):
            task = tiledsurface.PNGFileUpdateTask(
                surface = self._surface,
                filename = png_path,
                rect = png_bbox,
                alpha = (not self._surface.looped),  # assume that means bg
                **kwargs
            )
            taskproc.add_work(task)
            self.autosave_dirty = False

        # Calculate appropriate offsets
        png_x, png_y = png_bbox[0:2]
        ref_x, ref_y = bbox[0:2]
        x = png_x - ref_x
        y = png_y - ref_y
        assert (x == y == 0) or not self._surface.looped
        # Declare and index what is about to be written
        manifest.add(png_relpath)
        elem = self._get_stackxml_element("layer", x, y)
        elem.attrib["src"] = png_relpath
        return elem

    @staticmethod
    def _make_refname(prefix, path, suffix, sep='-'):
        """Internal: standardized filename for something with a path"""
        assert "." in suffix
        path_ref = sep.join([("%02d" % (n,)) for n in path])
        if not suffix.startswith("."):
            suffix = sep + suffix
        return "".join([prefix, sep, path_ref, suffix])

    def _save_rect_to_ora(self, orazip, tmpdir, prefix, path,
                          frame_bbox, rect, progress=None, **kwargs):
        """Internal: saves a rectangle of the surface to an ORA zip"""
        # Write PNG data via a tempfile
        pngname = self._make_refname(prefix, path, ".png")
        pngpath = os.path.join(tmpdir, pngname)
        t0 = time.time()
        self._surface.save_as_png(pngpath, *rect, progress=progress, **kwargs)
        t1 = time.time()
        logger.debug('%.3fs surface saving %r', t1 - t0, pngname)
        # Archive and remove
        storepath = "data/%s" % (pngname,)
        orazip.write(pngpath, storepath)
        os.remove(pngpath)
        # Return details
        png_bbox = tuple(rect)
        png_x, png_y = png_bbox[0:2]
        ref_x, ref_y = frame_bbox[0:2]
        x = png_x - ref_x
        y = png_y - ref_y
        assert (x == y == 0) or not self._surface.looped
        elem = self._get_stackxml_element("layer", x, y)
        elem.attrib["src"] = storepath
        return elem

    def _save_rect_to_project(self, projdir,
                          rect, force_write,
                          only_element = False,
                          **kwargs):
        """
        Internal: saves a rectangle of the surface to a project dir

        :rtype ET.element: xml element which represents of this layer.
        """
        is_dirty = (self.project_dirty or force_write)

        # Return details
        x, y, w, h = tuple(rect)
        assert (x == y == 0) or not self._surface.looped
        elem = self._get_stackxml_element("layer", x, y)
        elem.attrib[self.PRJ_LAYERID_ATTR] = self.unique_id

        if is_dirty:
            # When this layer is dirty, force to save it into data/ dir
            # of project.
            # With this,we can avoid overwriting backedup version file.
            pngname = "%s.png" % self.unique_id
            png_relpath = os.path.join('data', pngname)
            png_path = os.path.join(projdir, png_relpath)
            elem.attrib["src"] = png_relpath
            # Update original coordinates.
            self._orig_x = x
            self._orig_y = y
        else:
            # Otherwise, just use self.filename.
            # It might be older version backedup file,
            # placed below backup/, not data/.
            png_relpath = self.filename

            # Restore original coodinates (if exists) to avoid layer misplace bug:
            #
            # A 16bit pixel tile which looks completely transparent but it contains
            # some very low alpha value might be converted to completely transparent(empty)
            # pixel in 8bit PNG file.
            # But, numpy cannot treat it as completely transparent(empty) tile,
            # so it is not empty in mypaint.
            # This might cause layer misplacement bug in project-save.
            #
            # Such tile cannot be removed by remove_empty_tiles method,
            # but when written into 8bit PNG file, it become completely transparent.
            # That transparent area would be removed when that project is loaded again
            # at pixbufsurface.Surface constructor.
            # So, unmodified layer in project-save feature might be actually
            # `modified`(removed) some tiles at loading procedure.
            # (But, removed tiles are completely transparent, so layer content
            # itself is still unmodified.)
            # This is very rare case but surely happen.
            #
            # In the first load after that error occurs, no problem occurs.
            # However, when you do project-save at that point,
            # the position written in stack.xml might shift because the PNG file and
            # the actual layer's bbox are different.
            #
            # To avoid this, replace x/y values of xml element with _orig_x/y attribute,
            # which is the position written in stack.xml previously.
            if hasattr(self, "_orig_x"):
                assert hasattr(self, "_orig_y")
                elem.attrib["x"] = str(self._orig_x)
                elem.attrib["y"] = str(self._orig_y)

        elem.attrib["src"] = png_relpath

        if (not only_element and is_dirty):
            # Write PNG data via a tempfile
            logger.debug('layer %s of surface %r is marked as dirty or forced to write!', self.name , pngname)
            t0 = time.time()
            self._surface.save_as_png(png_path, *rect, **kwargs)
            t1 = time.time()
            logger.debug('%.3fs surface saving %r', t1-t0, pngname)
            self.clear_project_dirty()

        return elem

    ## Painting symmetry axis

    def set_symmetry_state(self, active, center_x, center_y,
                           symmetry_type, rot_symmetry_lines):
        """Set the surface's painting symmetry axis and active flag.

        See `LayerBase.set_symmetry_state` for the params.
        """
        self._surface.set_symmetry_state(
            bool(active),
            float(center_x), float(center_y),
            int(symmetry_type), int(rot_symmetry_lines),
        )

    ## Snapshots

    def save_snapshot(self):
        """Snapshots the state of the layer, for undo purposes"""
        return SurfaceBackedLayerSnapshot(self)

    ## Trimming

    def get_trimmable(self):
        return True

    def trim(self, rect):
        """Trim the layer to a rectangle, discarding data outside it

        :param rect: A trimming rectangle in model coordinates
        :type rect: tuple (x, y, w, h)

        Only complete tiles are discarded by this method.
        If a tile is neither fully inside nor fully outside the
        rectangle, the part of the tile outside the rectangle will be
        cleared.
        """
        self.autosave_dirty = True
        self._surface.trim(rect)

    ## Cleanup

    def remove_empty_tiles(self):
        """Removes empty tiles.

        :returns: Stats about the removal: (nremoved, ntotal)
        :rtype: tuple

        """
        removed, total = self._surface.remove_empty_tiles()
        return (removed, total)


class SurfaceBackedLayerMove (object):
    """Move object wrapper for surface-backed layers

    Layer Subclasses should extend this minimal implementation to
    provide functionality for doing things other than the surface tiles
    around.

    """

    def __init__(self, layer, x, y):
        super(SurfaceBackedLayerMove, self).__init__()
        surface_move = layer._surface.get_move(x, y)
        self._wrapped = surface_move

    def update(self, dx, dy):
        self._wrapped.update(dx, dy)

    def cleanup(self):
        self._wrapped.cleanup()

    def process(self, n=200):
        return self._wrapped.process(n)


class SurfaceBackedLayerSnapshot (core.LayerBaseSnapshot):
    """Minimal layer implementation's snapshot

    Snapshots are stored in commands, and used to implement undo and redo.
    They must be independent copies of the data, although copy-on-write
    semantics are fine. Snapshot objects don't have to be _full and exact_
    clones of the layer's data, but they do need to capture _inherent_
    qualities of the layer. Mere metadata can be ignored. For the base
    layer implementation, this means the surface tiles and the layer's
    opacity.
    """

    def __init__(self, layer):
        super(SurfaceBackedLayerSnapshot, self).__init__(layer)
        self.surface_sshot = layer._surface.save_snapshot()

    def restore_to_layer(self, layer):
        super(SurfaceBackedLayerSnapshot, self).restore_to_layer(layer)
        layer._surface.load_snapshot(self.surface_sshot)


class FileBackedLayer (SurfaceBackedLayer, core.ExternallyEditable):
    """A layer with primarily file-based storage

    File-based layers use temporary files for storage, and create one
    file per edit of the layer in an external application. The only
    operation which can change the file's content is editing the file in
    an external app. The layer's position on the MyPaint canvas, its
    mode and its opacity can be changed as normal.

    The internal surface is used only to store and render a bitmap
    preview of the layer's content.

    """

    ## Class constants

    ALLOWED_SUFFIXES = []
    REVISIONS_SUBDIR = u"revisions"

    ## Construction

    def __init__(self, x=0, y=0, **kwargs):
        """Construct, with blank internal fields"""
        super(FileBackedLayer, self).__init__(**kwargs)
        self._workfile = None
        self._x = int(round(x))
        self._y = int(round(y))
        self._keywords = kwargs.copy()
        self._keywords["x"] = x
        self._keywords["y"] = y

    def _ensure_valid_working_file(self):
        if self._workfile is not None:
            return
        ext = self.ALLOWED_SUFFIXES[0]
        rev0_fp = tempfile.NamedTemporaryFile(
            mode = "wb",
            suffix = ext,
            dir = self.revisions_dir,
            delete = False,
        )
        self.write_blank_backing_file(rev0_fp, **self._keywords)
        rev0_fp.close()
        self._workfile = _ManagedFile(rev0_fp.name)
        logger.info("Loading new blank working file from %r", rev0_fp.name)
        self.load_surface_from_pixbuf_file(
            rev0_fp.name,
            x=self._x,
            y=self._y,
        )
        redraw_bbox = self.get_full_redraw_bbox()
        self._content_changed(*redraw_bbox)

    @property
    def revisions_dir(self):
        cache_dir = self.root.doc.cache_dir
        revisions_dir = os.path.join(cache_dir, self.REVISIONS_SUBDIR)
        if not os.path.isdir(revisions_dir):
            os.makedirs(revisions_dir)
        return revisions_dir

    def write_blank_backing_file(self, file, **kwargs):
        """Write out the zeroth backing file revision.

        :param file: open file-like object to write bytes into.
        :param **kwargs: all construction params, including x and y.

        This operation is deferred until the file is needed.

        """
        raise NotImplementedError

    def _load_surface_from_orazip_member(self, orazip, cache_dir,
                                         src, progress, x, y):
        """Loads the surface from a member of an OpenRaster zipfile

        This override retains a managed copy of the extracted file in
        the REVISIONS_SUBDIR of the cache folder.

        """
        # Extract a copy of the file, and load that
        tmpdir = os.path.join(cache_dir, "tmp")
        if not os.path.isdir(tmpdir):
            os.makedirs(tmpdir)
        orazip.extract(src, path=tmpdir)
        tmp_filename = os.path.join(tmpdir, src)
        self.load_surface_from_pixbuf_file(
            tmp_filename,
            x, y,
            progress,
        )
        # Move it to the revisions subdir, and manage it there.
        revisions_dir = os.path.join(cache_dir, self.REVISIONS_SUBDIR)
        if not os.path.isdir(revisions_dir):
            os.makedirs(revisions_dir)
        self._workfile = _ManagedFile(
            unicode(tmp_filename),
            move=True,
            dir=revisions_dir,
        )
        # Record its loaded position
        self._x = x
        self._y = y

    def _load_surface_from_oradir_member(self, oradir, cache_dir,
                                         src, progress, x, y):
        """Loads the surface from a file in an OpenRaster-like folder

        This override makes a managed copy of the original file in the
        REVISIONS_SUBDIR of the cache folder.

        """
        # Load the displayed surface tiles
        super(FileBackedLayer, self)._load_surface_from_oradir_member(
            oradir, cache_dir,
            src, progress,
            x, y,
        )
        # Copy it to the revisions subdir, and manage it there.
        revisions_dir = os.path.join(cache_dir, self.REVISIONS_SUBDIR)
        if not os.path.isdir(revisions_dir):
            os.makedirs(revisions_dir)
        self._workfile = _ManagedFile(
            unicode(os.path.join(oradir, src)),
            copy=True,
            dir=revisions_dir,
        )
        # Record its loaded position
        self._x = x
        self._y = y


    ## Snapshots & cloning

    def save_snapshot(self):
        """Snapshots the state of the layer and its strokemap for undo"""
        return FileBackedLayerSnapshot(self)

    def __deepcopy__(self, memo):
        clone = super(FileBackedLayer, self).__deepcopy__(memo)
        clone._workfile = deepcopy(self._workfile)
        return clone

    ## Moving

    def get_move(self, x, y):
        """Start a new move for the layer"""
        return FileBackedLayerMove(self, x, y)

    ## Trimming (no-op for file-based layers)

    def get_trimmable(self):
        return False

    def trim(self, rect):
        pass

    ## Saving

    def save_to_openraster(self, orazip, tmpdir, path,
                           canvas_bbox, frame_bbox, **kwargs):
        """Saves the working file to an OpenRaster zipfile"""
        # No supercall in this override, but the base implementation's
        # attributes method is useful.
        ref_x, ref_y = frame_bbox[0:2]
        x = self._x - ref_x
        y = self._y - ref_y
        elem = self._get_stackxml_element("layer", x, y)
        # Pick a suitable name to store under.
        src_path = self.workfilename
        src_rootname, src_ext = os.path.splitext(src_path)
        src_ext = src_ext.lower()
        storename = self._make_refname("layer", path, src_ext)
        storepath = "data/%s" % (storename,)
        # Archive (but do not remove) the managed tempfile
        orazip.write(src_path, storepath)
        # Return details of what was written.
        elem.attrib["src"] = unicode(storepath)
        return elem

    def save_to_project(self, projdir, path,
                           canvas_bbox,
                           force_write, **kwargs):
        """Saves the working file to an project directory"""
        # No supercall in this override, but the base implementation's
        # attributes method is useful.
        x = self._x
        y = self._y
        elem = self._get_stackxml_element("layer", x, y)
        # Pick a suitable name to store under.
        src_path = self.workfilename
        src_rootname, src_ext = os.path.splitext(src_path)
        src_ext = src_ext.lower()

        elem.attrib["src"] = self.workfilename
        elem.attrib[self.PRJ_LAYERID_ATTR] = self.unique_id
        return elem

    def queue_autosave(self, oradir, taskproc, manifest, bbox, **kwargs):
        """Queues the layer for auto-saving"""
        # Again, no supercall. Autosave the backing file by copying it.
        ref_x, ref_y = bbox[0:2]
        x = self._x - ref_x
        y = self._y - ref_y
        elem = self._get_stackxml_element("layer", x, y)
        # Pick a suitable name to store under.
        src_path = self.workfilename
        src_rootname, src_ext = os.path.splitext(src_path)
        src_ext = src_ext.lower()
        final_basename = self.autosave_uuid + src_ext
        final_relpath = os.path.join("data", final_basename)
        final_path = os.path.join(oradir, final_relpath)

        if self.autosave_dirty or not os.path.exists(final_path):
            final_dir = os.path.join(oradir, "data")
            tmp_fp = tempfile.NamedTemporaryFile(
                mode = "wb",
                prefix = final_basename,
                dir = final_dir,
                delete = False,
            )
            tmp_path = tmp_fp.name
            # Copy the managed tempfile now.
            # Though perhaps this could be processed in chunks
            # like other layers.
            with open(src_path, "rb") as src_fp:
                shutil.copyfileobj(src_fp, tmp_fp)
            tmp_fp.close()
            lib.fileutils.replace(tmp_path, final_path)
            self.autosave_dirty = False
        # Return details of what gets written.
        manifest.add(final_relpath)
        elem.attrib["src"] = unicode(final_relpath)
        return elem

    @property
    def workfilename(self):
        """ To get (valid) workfile name
        even from outside this module.
        """
        self._ensure_valid_working_file()
        return unicode(self._workfile)


    def enum_filenames(self):
        """Enum filenames which consists this layer.
        This method used for project-save.
        """
        yield self.workfilename

    ## Editing via external apps

    def new_external_edit_tempfile(self):
        """Get a tempfile for editing in an external app"""
        if self.root is None:
            return
        self._ensure_valid_working_file()
        self._edit_tempfile = _ManagedFile(
            unicode(self._workfile),
            copy = True,
            dir = self.external_edits_dir,
        )
        return unicode(self._edit_tempfile)

    def load_from_external_edit_tempfile(self, tempfile_path):
        """Load content from an external-edit tempfile"""
        redraw_bboxes = []
        redraw_bboxes.append(self.get_full_redraw_bbox())
        x = self._x
        y = self._y
        self.load_surface_from_pixbuf_file(tempfile_path, x=x, y=y)
        redraw_bboxes.append(self.get_full_redraw_bbox())
        self._workfile = _ManagedFile(
            tempfile_path,
            copy = True,
            dir = self.revisions_dir,
        )
        self._content_changed(*tuple(core.combine_redraws(redraw_bboxes)))
        self.autosave_dirty = True


class FileBackedLayerSnapshot (SurfaceBackedLayerSnapshot):
    """Snapshot subclass for file-backed layers"""

    def __init__(self, layer):
        super(FileBackedLayerSnapshot, self).__init__(layer)
        self.workfile = layer._workfile
        self.x = layer._x
        self.y = layer._y

    def restore_to_layer(self, layer):
        super(FileBackedLayerSnapshot, self).restore_to_layer(layer)
        layer._workfile = self.workfile
        layer._x = self.x
        layer._y = self.y
        layer.autosave_dirty = True


class FileBackedLayerMove (SurfaceBackedLayerMove):
    """Move object wrapper for file-backed layers"""

    def __init__(self, layer, x, y):
        super(FileBackedLayerMove, self).__init__(layer, x, y)
        self._layer = layer
        self._start_x = layer._x
        self._start_y = layer._y

    def update(self, dx, dy):
        super(FileBackedLayerMove, self).update(dx, dy)
        # Update file position too.
        self._layer._x = int(round(self._start_x + dx))
        self._layer._y = int(round(self._start_y + dy))
        # The file itself is the canonical source of the data,
        # and just setting the position doesn't change that.
        # So no need to set autosave_dirty here for these layers.


## Utility classes


class _ManagedFile (object):
    """Working copy of a file, as used by file-backed layers

    Managed files take control of an unmanaged file on disk when they
    are created, and unlink it from the disk when their object is
    destroyed. If you need a fresh copy to work on, the standard copy()
    implementation handles that in the way you'd expect.

    The underlying filename can be accessed by converting to `unicode`.

    """

    def __init__(self, file_path, copy=False, move=False, dir=None):
        """Initialize, taking control of an unmanaged file or a copy

        :param unicode file_path: File to manage or manage a copy of
        :param bool copy: Copy first, and manage the copy
        :param bool move: Move first, and manage under the new name
        :param unicode dir: Target folder for move or copy.

        The file can be automatically copied or renamed first,
        in which case the new file is managed instead of the original.
        The new file will preserve the original's file extension,
        but otherwise use UUID (random) syntax.
        If `targdir` is undefined, this new file will be
        created in the same folder as the original.

        Creating these objects, or copying them, should only be
        attempted from the main thread.

        """
        assert isinstance(file_path, unicode)
        assert os.path.isfile(file_path)
        if dir:
            assert os.path.isdir(dir)
        super(_ManagedFile, self).__init__()
        file_path = self._get_file_to_manage(
            file_path,
            copy=copy,
            move=move,
            dir=dir,
        )
        file_dir, file_basename = os.path.split(file_path)
        self._dir = file_dir
        self._basename = file_basename

    def __copy__(self):
        """Shallow copies work just like deep copies"""
        return deepcopy(self)

    def __deepcopy__(self, memo):
        """Deep-copying a _ManagedFile copies the file"""
        orig_path = unicode(self)
        clone_path = self._get_file_to_manage(orig_path, copy=True)
        logger.debug("_ManagedFile: cloned %r as %r within %r",
                     self._basename, os.path.basename(clone_path), self._dir)
        return _ManagedFile(clone_path)

    @staticmethod
    def _get_file_to_manage(orig_path, copy=False, move=False, dir=None):
        """Obtain a file path to manage. Same params as constructor.

        If asked to copy or rename first,
        UUID-based naming is used without much error checking.
        This should be sufficient for MyPaint's usage
        because the document working dir is atomically constructed.
        However it's not truly atomic or threadsafe.

        """
        assert os.path.isfile(orig_path)
        if not (copy or move):
            return orig_path
        orig_dir, orig_basename = os.path.split(orig_path)
        orig_rootname, orig_ext = os.path.splitext(orig_basename)
        if dir is None:
            dir = orig_dir
        new_unique_path = None
        while new_unique_path is None:
            new_rootname = unicode(uuid.uuid4())
            new_basename = new_rootname + orig_ext
            new_path = os.path.join(dir, new_basename)
            if os.path.exists(new_path):  # yeah, paranoia
                logger.warn("UUID clash: %r exists", new_path)
                continue
            if move:
                os.rename(orig_path, new_path)
            else:
                shutil.copy2(orig_path, new_path)
            new_unique_path = new_path
        assert os.path.isfile(new_unique_path)
        return new_unique_path

    def __str__(self):
        if PY3:
            return self.__unicode__()
        else:
            return self.__bytes__()  # Always an error under Py2

    def __bytes__(self):
        raise NotImplementedError("Use unicode strings for file names.")

    def __unicode__(self):
        file_path = os.path.join(self._dir, self._basename)
        assert isinstance(file_path, unicode)
        return file_path

    def __repr__(self):
        return "_ManagedFile(%r)" % (self,)

    def __del__(self):
        try:
            file_path = unicode(self)
        except Exception:
            logger.exception("_ManagedFile: cleanup of incomplete object. "
                             "File may still exist on disk.")
            return
        if os.path.exists(file_path):
            logger.debug("_ManagedFile: %r is no longer referenced, deleting",
                         file_path)
            os.unlink(file_path)
        else:
            logger.debug("_ManagedFile: %r was already removed, not deleting",
                         file_path)


## Data layer classes


class BackgroundLayer (SurfaceBackedLayer):
    """Background layer, with a repeating tiled image

    By convention only, there is just a single non-editable background
    layer in any document, hidden behind an API in the document's
    RootLayerStack. In the MyPaint application, the working document's
    background layer cannot be manipulated by the user except through
    the background dialog.
    """

    # This could be generalized as a repeating tile for general use in
    # the layers stack, extending the FileBackedLayer concept.  Think
    # textures!

    # The un-namespaced legacy attribute name is deprecated since
    # MyPaint v1.2.0, and background layers in OpenRaster files will not
    # be saved with it beginning with v1.3.0 at the *very* earliest.
    # MyPaint will support reading .ora files using the legacy
    # background tile attribute until v2.0.0.

    ORA_BGTILE_LEGACY_ATTR = "background_tile"
    ORA_BGTILE_ATTR = "{%s}background-tile" % (
        lib.xml.OPENRASTER_MYPAINT_NS,
    )

    def __init__(self, bg, **kwargs):
        if isinstance(bg, tiledsurface.Background):
            surface = bg
        else:
            surface = tiledsurface.Background(bg)
        super(BackgroundLayer, self).__init__(name=u"background",
                                              surface=surface, **kwargs)
        self.locked = False
        self.visible = True
        self.opacity = 1.0

    def set_surface(self, surface):
        """Sets the surface from a tiledsurface.Background"""
        assert isinstance(surface, tiledsurface.Background)
        self.autosave_dirty = True
        self._surface = surface

    def save_to_openraster(self, orazip, tmpdir, path,
                           canvas_bbox, frame_bbox,
                           progress=None, **kwargs):

        if not progress:
            progress = lib.feedback.Progress()
        progress.items = 2

        # Item 1: save as a regular layer for other apps.
        # Background surfaces repeat, so just the bit filling the frame.
        elem = self._save_rect_to_ora(
            orazip, tmpdir, "background", path,
            frame_bbox, frame_bbox,
            progress=progress.open(),
            **kwargs
        )

        # Item 2: also save as single pattern (with corrected origin)
        x0, y0 = frame_bbox[0:2]
        x, y, w, h = self.get_bbox()

        pngname = self._make_refname("background", path, "tile.png")
        tmppath = os.path.join(tmpdir, pngname)
        t0 = time.time()
        self._surface.save_as_png(
            tmppath,
            x=x + x0,
            y=y + y0,
            w=w,
            h=h,
            progress=progress.open(),
            **kwargs
        )
        t1 = time.time()
        storename = 'data/%s' % (pngname,)
        logger.debug('%.3fs surface saving %s', t1 - t0, storename)
        orazip.write(tmppath, storename)
        os.remove(tmppath)
        elem.attrib[self.ORA_BGTILE_LEGACY_ATTR] = storename
        elem.attrib[self.ORA_BGTILE_ATTR] = storename

        progress.close()
        return elem

    def save_to_project(self, projdir, path,
                           canvas_bbox,
                           force_write, progress=None,
                           **kwargs):
        if not progress:
            progress = lib.feedback.Progress()
        progress.items = 2
        # Save as a regular layer for other apps.
        # Background surfaces repeat, so just the bit filling the frame.

        is_dirty = self.project_dirty or force_write

        # To generate element (but no file writing),
        # utilize _save_rect_to_project with only_element flag.
        # And, dirty flag cleared in following _save_rect_to_project()
        # so that flag is reserved at above line.
        elem = self._save_rect_to_project(
            projdir,
            canvas_bbox, False,
            only_element=True,
            progress=progress.open(),
            **kwargs
        )

        # Also save as single pattern (with corrected origin)
        x, y, w, h = self.get_bbox()
        rect = (x, y, w, h)

        if is_dirty:
            pngname = "%s.png" % self.unique_id
            store_relpath = os.path.join('data', pngname)
            storename = os.path.join(projdir, store_relpath)
            t0 = time.time()
            self._surface.save_as_png(
                storename,
                x,
                y,
                w, h,
                progress=progress.open(),
                **kwargs
            )
            t1 = time.time()
            logger.debug('%.3fs surface saving %s', t1 - t0, store_relpath)
            self.clear_project_dirty()
        else:
            assert os.path.exists(os.path.join(projdir, self.filename))
            store_relpath = self.filename

        elem.attrib[self.ORA_BGTILE_LEGACY_ATTR] = store_relpath
        elem.attrib[self.ORA_BGTILE_ATTR] = store_relpath
        elem.attrib['src'] = store_relpath # For compatibility with other apps.
        return elem

    def queue_autosave(self, oradir, taskproc, manifest, bbox, **kwargs):
        """Queues the layer for auto-saving"""
        # Arrange for the tile PNG to be rewritten, if necessary
        tilepng_basename = self.autosave_uuid + "-tile.png"
        tilepng_relpath = os.path.join("data", tilepng_basename)
        manifest.add(tilepng_relpath)
        x0, y0 = bbox[0:2]
        x, y, w, h = self.get_bbox()
        tilepng_bbox = (x + x0, y + y0, w, h)
        tilepng_path = os.path.join(oradir, tilepng_relpath)
        if self.autosave_dirty or not os.path.exists(tilepng_path):
            task = tiledsurface.PNGFileUpdateTask(
                surface = self._surface,
                filename = tilepng_path,
                rect = tilepng_bbox,
                alpha = False,
                **kwargs
            )
            taskproc.add_work(task)
        # Supercall will clear the dirty flag, no need to do it here
        elem = super(BackgroundLayer, self).queue_autosave(
            oradir, taskproc, manifest, bbox,
            **kwargs
        )
        elem.attrib[self.ORA_BGTILE_LEGACY_ATTR] = tilepng_relpath
        elem.attrib[self.ORA_BGTILE_ATTR] = tilepng_relpath
        return elem

    def save_snapshot(self):
        """Snapshots the state of the layer, for undo purposes"""
        return BackgroundLayerSnapshot(self)

    def init_unique_id(self, id):
        """ Clear filename and uuid information.
        This is for project-save/load functionality.
        Background layer might be reused between
        multiple document. If uuid is remained as
        old document, it might cause inconsistency error
        at saving the document.
        """
        self._unique_id = id
        if hasattr(self, '_filename'):
            del self._filename

class BackgroundLayerSnapshot (core.LayerBaseSnapshot):
    """Snapshot of a root layer stack's state"""

    def __init__(self, layer):
        super(BackgroundLayerSnapshot, self).__init__(layer)
        self.surface = layer._surface

    def restore_to_layer(self, layer):
        super(BackgroundLayerSnapshot, self).restore_to_layer(layer)
        layer._surface = self.surface


class VectorLayer (FileBackedLayer):
    """SVG-based vector layer

    Vector layers respect a wider set of construction parameters than
    most layers:

    :param float x: SVG document X coordinate, in model coords
    :param float y: SVG document Y coordinate, in model coords
    :param float w: SVG document width, in model pixels
    :param float h: SVG document height, in model pixels
    :param iterable outline: Initial shape, absolute ``(X, Y)`` points

    The outline shape is drawn with a random color, and a thick dashed
    surround. It is intended to indicate where the SVG file goes on the
    canvas initially, to help avoid confusion.

    The document bounding box should enclose all points of the outline.

    """

    # TRANSLATORS: Short default name for vector (SVG/Inkscape) layers
    DEFAULT_NAME = C_(
        "layer default names",
        u"Vectors",
    )

    TYPE_DESCRIPTION = C_(
        "layer type descriptions",
        u"Vector Layer",
    )

    ALLOWED_SUFFIXES = [".svg"]

    def get_icon_name(self):
        return "mypaint-layer-vector-symbolic"

    def write_blank_backing_file(self, file, **kwargs):
        x = kwargs.get("x", 0)
        y = kwargs.get("y", 0)
        outline = kwargs.get("outline")
        if outline:
            outline = [(px - x, py - y) for (px, py) in outline]
        else:
            outline = [(0, 0), (0, N), (N, N), (N, 0)]
        svg = (
            '<?xml version="1.0" encoding="UTF-8" standalone="no"?>'
            '<!-- Created by MyPaint (http://mypaint.org/) -->'
            '<svg version="1.1" width="{w}" height="{h}">'
            '<path d="M '
        ).format(**kwargs)
        for px, py in outline:
            svg += "{x},{y} ".format(x=px, y=py)
        rgb = tuple([randint(0x33, 0x99) for i in range(3)])
        col = "#%02x%02x%02x" % rgb
        svg += (
            'Z" id="path0" '
            'style="fill:none;stroke:{col};stroke-width:5;'
            'stroke-linecap:round;stroke-linejoin:round;'
            'stroke-dasharray:9, 9;stroke-dashoffset:0" />'
            '</svg>'
        ).format(col=col)

        if not isinstance(svg, bytes):
            svg = svg.encode("utf-8")
        file.write(svg)


class FallbackBitmapLayer (FileBackedLayer):
    """An unpaintable, fallback bitmap layer"""

    def get_icon_name(self):
        return "mypaint-layer-fallback-symbolic"

    # TRANSLATORS: Short default name for renderable fallback layers
    DEFAULT_NAME = C_(
        "layer default names",
        "Bitmap",
    )

    TYPE_DESCRIPTION = C_(
        "layer type descriptions",
        u"Bitmap Data",
    )

    #: Any suffix is allowed, no preference for defaults
    ALLOWED_SUFFIXES = [""]


class FallbackDataLayer (FileBackedLayer):
    """An unpaintable, fallback, non-bitmap layer"""

    def get_icon_name(self):
        return "mypaint-layer-fallback-symbolic"

    # TRANSLATORS: Short default name for non-renderable fallback layers
    DEFAULT_NAME = C_(
        "layer default names",
        u"Data",
    )

    TYPE_DESCRIPTION = C_(
        "layer type descriptions",
        u"Unknown Data",
    )

    #: Any suffix is allowed, favour ".dat".
    ALLOWED_SUFFIXES = [".dat", ""]

    #: Use a silly little icon so that the layer can be positioned
    FALLBACK_CONTENT = (
        '''<?xml version="1.0" encoding="UTF-8" standalone="no"?>
        <svg width="64" height="64" version="1.1"
                xmlns="http://www.w3.org/2000/svg">
        <rect width="62" height="62" x="1.5" y="1.5"
                style="{rectstyle};fill:{shadow};stroke:{shadow}" />
            <rect width="62" height="62" x="0.5" y="0.5"
                style="{rectstyle};fill:{base};stroke:{basestroke}" />
            <text x="33.5" y="50.5"
                style="{textstyle};fill:{textshadow};stroke:{textshadow}"
                >?</text>
            <text x="32.5" y="49.5"
                style="{textstyle};fill:{text};stroke:{textstroke}"
                >?</text>
        </svg>''').format(
        rectstyle="stroke-width:1",
        shadow="#000",
        base="#eee",
        basestroke="#fff",
        textstyle="text-align:center;text-anchor:middle;"
                  "font-size:48px;font-weight:bold;font-family:sans",
        text="#9c0",
        textshadow="#360",
        textstroke="#ad1",
    )


## User-paintable layer classes

class SimplePaintingLayer (SurfaceBackedLayer):
    """A layer you can paint on, but not much else."""

    ## Class constants

    ALLOWED_SUFFIXES = [".png"]

    # TRANSLATORS: Default name for new normal, paintable layers
    DEFAULT_NAME = C_(
        "layer default names",
        u"Layer",
    )

    TYPE_DESCRIPTION = C_(
        "layer type descriptions",
        u"Painting Layer",
    )

    ## Flood fill

    def get_fillable(self):
        """True if this layer currently accepts flood fill"""
        return not self.locked

    def flood_fill(self, x, y, color, bbox, tolerance, dst_layer=None,
                   **kwargs): # XXX for `progress-fill`
        """Fills a point on the surface with a color

        :param x: Starting point X coordinate
        :param y: Starting point Y coordinate
        :param color: an RGB color
        :type color: tuple
        :param bbox: Bounding box: limits the fill
        :type bbox: lib.helpers.Rect or equivalent 4-tuple
        :param tolerance: how much filled pixels are permitted to vary
        :type tolerance: float [0.0, 1.0]
        :param dst_layer: Optional target layer (default is self!)
        :type dst_layer: StrokemappedPaintingLayer

        The `tolerance` parameter controls how much pixels are permitted to
        vary from the starting color.  We use the 4D Euclidean distance from
        the starting point to each pixel under consideration as a metric,
        scaled so that its range lies between 0.0 and 1.0.

        The default target layer is `self`. This method invalidates the filled
        area of the target layer's surface, queueing a redraw if it is part of
        a visible document.
        """
        if dst_layer is None:
            dst_layer = self
        dst_layer.autosave_dirty = True   # XXX hmm, not working?
        self._surface.flood_fill(x, y, color, bbox, tolerance,
                                 dst_surface=dst_layer._surface,
                                 **kwargs)  # XXX for `progress-fill`

    ## Simple painting

    def get_paintable(self):
        """True if this layer currently accepts painting brushstrokes"""
        return (
            self.visible
            and not self.locked
            and self.branch_visible
            and not self.branch_locked
        )

    def stroke_to(self, brush, x, y, pressure, xtilt, ytilt, dtime,
                  viewzoom, viewrotation):
        """Render a part of a stroke to the canvas surface

        :param brush: The brush to use for rendering dabs
        :type brush: lib.brush.Brush
        :param x: Input event's X coord, translated to document coords
        :param y: Input event's Y coord, translated to document coords
        :param pressure: Input event's pressure
        :param xtilt: Input event's tilt component in the document X direction
        :param ytilt: Input event's tilt component in the document Y direction
        :param dtime: Time delta, in seconds
        :returns: whether the stroke should now be split
        :rtype: bool

        This method renders zero or more dabs to the surface of this
        layer, but it won't affect any strokemap maintained by this
        object (even if subclasses add one). That's because this method
        is for tiny increments, not big brushstrokes.

        Use this for the incremental painting of segments of a stroke
        corresponding to single input events.  The return value tells
        the caller whether to finalize the lib.stroke.Stroke which is
        currently recording the user's input, and begin recording a new
        one. You can choose to ignore it if you're just using a
        SimplePaintingLayer and not recording strokes.

        """
        self._surface.begin_atomic()
        split = brush.stroke_to(
            self._surface.backend, x, y,
            pressure, xtilt, ytilt, dtime, viewzoom, viewrotation
        )
        self._surface.end_atomic()
        self.autosave_dirty = True
        return split

    @contextlib.contextmanager
    def cairo_request(self, x, y, w, h, mode=lib.modes.DEFAULT_MODE):
        """Get a Cairo context for a given area, then put back changes.

        See lib.tiledsurface.MyPaintSurface.cairo_request() for details.
        This is just a wrapper.

        """
        with self._surface.cairo_request(x, y, w, h, mode) as cr:
            yield cr
        self.autosave_dirty = True

    ## Type-specific stuff

    def get_icon_name(self):
        return "mypaint-layer-painting-symbolic"


class StrokemappedPaintingLayer (SimplePaintingLayer):
    """Painting layer with a record of user brushstrokes.

    This class definition adds a strokemap to the simple implementation.
    The stroke map is a stack of `strokemap.StrokeShape` objects in
    painting order, allowing strokes and their associated brush and
    color information to be picked from the canvas.

    The caller of stroke_to() is expected to also maintain a current
    lib.stroke.Stroke object which records user input for the current
    stroke, but no shape info. When stroke_to() says to break the
    stroke, or when the caller wishes to break a stroke, feed these
    details back to the layer via add_stroke_shape() to update the
    strokemap.

    """

    ## Class constants

    # The un-namespaced legacy attribute name is deprecated since
    # MyPaint v1.2.0, and painting layers in OpenRaster files will not
    # be saved with it beginning with v1.3.0 at the earliest.
    # MyPaint will support reading .ora files using the legacy strokemap
    # attribute (and the "v2" strokemap format, if the format changes)
    # until v2.0.0.

    _ORA_STROKEMAP_ATTR = "{%s}strokemap" % (lib.xml.OPENRASTER_MYPAINT_NS,)

    ## Initializing & resetting

    def __init__(self, **kwargs):
        super(StrokemappedPaintingLayer, self).__init__(**kwargs)
        #: Stroke map.
        #: List of strokemap.StrokeShape instances (not stroke.Stroke),
        #: ordered by depth.
        self.strokes = []

    def clear(self):
        """Clear both the surface and the strokemap"""
        super(StrokemappedPaintingLayer, self).clear()
        self.strokes = []

    def load_from_surface(self, surface):
        """Load the surface image's tiles from another surface"""
        super(StrokemappedPaintingLayer, self).load_from_surface(surface)
        self.strokes = []

    def load_from_openraster(self, orazip, elem, cache_dir, progress,
                             x=0, y=0, **kwargs):
        """Loads layer flags, PNG data, and strokemap from a .ora zipfile"""
        # Load layer tile data and flags
        super(StrokemappedPaintingLayer, self).load_from_openraster(
            orazip,
            elem,
            cache_dir,
            progress,
            x=x, y=y,
            **kwargs
        )
        self._load_strokemap_from_ora(elem, x, y, orazip=orazip)

    def load_from_openraster_dir(self, oradir, elem, cache_dir, progress,
                                 x=0, y=0, **kwargs):
        """Loads layer flags and data from an OpenRaster-style dir"""
        # Load layer tile data and flags
        super(StrokemappedPaintingLayer, self).load_from_openraster_dir(
            oradir,
            elem,
            cache_dir,
            progress,
            x=x, y=y,
            **kwargs
        )
        self._load_strokemap_from_ora(elem, x, y, oradir=oradir)

    def _load_strokemap_from_ora(self, elem, x, y, orazip=None, oradir=None):
        """Load the strokemap from a layer elem & an ora{zip|dir}."""
        attrs = elem.attrib
        x += int(attrs.get('x', 0))
        y += int(attrs.get('y', 0))
        supported_strokemap_attrs = [
            self._ORA_STROKEMAP_ATTR,
        ]
        strokemap_name = None
        for attr_qname in supported_strokemap_attrs:
            strokemap_name = attrs.get(attr_qname, None)
            if strokemap_name is None:
                continue
            logger.debug(
                "Found strokemap %r in %r",
                strokemap_name,
                attr_qname,
            )
            break
        if strokemap_name is None:
            return
        if orazip:
            if PY3:
                ioclass = BytesIO
            else:
                ioclass = StringIO
            sio = ioclass(orazip.read(strokemap_name))
            self._load_strokemap_from_file(sio, x, y)
            sio.close()
        elif oradir:
            with open(os.path.join(oradir, strokemap_name), "rb") as sfp:
                self._load_strokemap_from_file(sfp, x, y)
        else:
            raise ValueError("either orazip or oradir must be specified")

    def get_paintable(self):
        """True if this layer currently accepts painting brushstrokes"""
        return (
            self.visible
            and not self.locked
            and self.branch_visible
            and not self.branch_locked
        )

    def get_fillable(self):
        """True if this layer currently accepts flood fill"""
        return not self.locked

    ## Flood fill

    def flood_fill(self, x, y, color, bbox, tolerance, dst_layer=None,
                   **kwargs): # XXX for `progress-fill`
        """Fills a point on the surface with a color

        :param x: Starting point X coordinate
        :param y: Starting point Y coordinate
        :param color: an RGB color
        :type color: tuple
        :param bbox: Bounding box: limits the fill
        :type bbox: lib.helpers.Rect or equivalent 4-tuple
        :param tolerance: how much filled pixels are permitted to vary
        :type tolerance: float [0.0, 1.0]
        :param dst_layer: Optional target layer (default is self!)
        :type dst_layer: PaintingLayer

        The `tolerance` parameter controls how much pixels are permitted to
        vary from the starting color.  We use the 4D Euclidean distance from
        the starting point to each pixel under consideration as a metric,
        scaled so that its range lies between 0.0 and 1.0.

        The default target layer is `self`. This method invalidates the filled
        area of the target layer's surface, queueing a redraw if it is part of
        a visible document.
        """
        if dst_layer is None:
            dst_layer = self
        dst_layer.autosave_dirty = True   # XXX hmm, not working?
        self._surface.flood_fill(x, y, color, bbox, tolerance,
                                 dst_surface=dst_layer._surface,
                                 **kwargs) # XXX for `progress-fill`

    ## Stroke recording and rendering

    def render_stroke(self, stroke):
        """Render a whole captured stroke to the canvas

        :param stroke: The stroke to render
        :type stroke: lib.stroke.Stroke
        """
        stroke.render(self._surface)
        self.autosave_dirty = True

    def add_stroke_shape(self, stroke, before):
        """Adds a rendered stroke's shape to the strokemap

        :param stroke: the stroke sequence which has been rendered
        :type stroke: lib.stroke.Stroke
        :param before: layer snapshot taken before the stroke started
        :type before: lib.layer.StrokemappedPaintingLayerSnapshot

        The StrokeMap is a stack of lib.strokemap.StrokeShape objects which
        encapsulate the shape of a rendered stroke, and the brush settings
        which were used to render it.  The shape of the rendered stroke is
        determined by visually diffing snapshots taken before the stroke
        started and now.

        """
        after_sshot = self._surface.save_snapshot()
        shape = lib.strokemap.StrokeShape.new_from_snapshots(
            before.surface_sshot,
            after_sshot,
        )
        if shape is not None:
            shape.brush_string = stroke.brush_settings
            self.strokes.append(shape)

    # XXX for `info pick`
    def add_stroke_info(self, stroke, before, info):
        """Adds a rendered inking stroke/bezier's node to the strokemap.

        :param stroke: the stroke sequence which has been rendered
        :type stroke: lib.stroke.Stroke
        :param before: layer snapshot taken before the stroke started
        :type before: lib.layer.StrokemappedPaintingLayerSnapshot
        :param info: something zipped binary information.
        :type info: binary string.

        NOTE: StrokeNode class is derived from StrokeShape,
              therefore it has compatibility with that class.
        """
        after_sshot = self._surface.save_snapshot()
        shape = lib.strokemap.StrokeInfo.new_from_snapshots(
            before.surface_sshot,
            after_sshot
        )

        if shape is not None:
            shape.set_info(info) 
            shape.brush_string = stroke.brush_settings
            self.strokes.append(shape)

    def remove_stroke_info(self, shape):
        """When this method is called, some Node-editing tool 
        has been accepted re-editing stroke.
        That stroke would be registered again when new editing end.
        It is virtually `same` storke, so must not coexist in
        strokes list.
        """
        self.strokes.remove(shape)

    # XXX for `info pick` end

    ## Snapshots

    def save_snapshot(self):
        """Snapshots the state of the layer and its strokemap for undo"""
        return StrokemappedPaintingLayerSnapshot(self)

    ## Translating

    def get_move(self, x, y):
        """Get an interactive move object for the surface and its strokemap"""
        return StrokemappedPaintingLayerMove(self, x, y)

    ## Trimming

    def trim(self, rect):
        """Trim the layer and its strokemap"""
        super(StrokemappedPaintingLayer, self).trim(rect)
        empty_strokes = []
        for stroke in self.strokes:
            if not stroke.trim(rect):
                empty_strokes.append(stroke)
        for stroke in empty_strokes:
            logger.debug("Removing emptied stroke %r", stroke)
            self.strokes.remove(stroke)

    ## Strokemap load and save

    def _load_strokemap_from_file(self, f, translate_x, translate_y):
        assert not self.strokes
        brushes = []
        x = int(translate_x // N) * N
        y = int(translate_y // N) * N
        dx = translate_x % N
        dy = translate_y % N
        # XXX for `node pick`
        def __read_brush_from_stream(f, brushes):
            length, = struct.unpack('>I', f.read(4))
            tmp = f.read(length)
            brushes.append(zlib.decompress(tmp))

        def __read_stroke_from_stream(f, stroke):
            brush_id, length = struct.unpack('>II', f.read(2 * 4))
            tmp = f.read(length)
            stroke.init_from_string(tmp, x, y)
            stroke.brush_string = brushes[brush_id]
            # Translate non-aligned strokes
            if (dx, dy) != (0, 0):
                stroke.translate(dx, dy)
            return stroke
        # XXX for `node pick` end
        while True:
            t = f.read(1)
<<<<<<< HEAD
            # XXX for `node pick
            if t == 'b':
                __read_brush_from_stream(f, brushes)
            elif t == 's':
                stroke = __read_stroke_from_stream(
                    f, lib.strokemap.StrokeShape()
                )
                self.strokes.append(stroke)
            elif t == 'i':
                strokeinfo = __read_stroke_from_stream(
                    f, lib.strokemap.StrokeInfo()
                )
                # Read additional node informations.
                strokeinfo.init_info_from_string(
                    *pickable.load_from_filestream(f)
                )
                self.strokes.append(strokeinfo)
            elif t == '}':
                # For Backward compatiblity of wrong codes.
                # TODO This block should be removed as soon as possible.
                block_cnt = 0
                while True:
                    t = f.read(1)
                    if t == 'b':
                        __read_brush_from_stream(f, brushes)
                    elif t == 'i':
                        strokeinfo = __read_stroke_from_stream(
                            f, lib.strokemap.StrokeInfo()
                        )
                        # Read additional node informations.
                        strokeinfo.init_info_from_string(
                            *pickable.load_from_filestream(f)
                        )
                        self.strokes.append(strokeinfo)
                        block_cnt += 1
                    elif t == '}':
                        # The second end signature.
                        # i.e. end of expanded portion.
                        break
                    elif t == '':
                        if block_cnt > 0:
                            # There are expanded portion 
                            # but we met end of file unexpectedly
                            # before end signature.
                            assert False, 'unexpected EOF'
                        else:
                            # There is no expanded portion.
                            # Just exit.
                            break
                    else:
                        logger.warning(
                            "Strokemap file contains unknown signature: %s", t
                        )
                        # Just exit without assertion, for further expansion.
                        break 
            # XXX for `node pick` end
=======
            if t == b"b":
                length, = struct.unpack('>I', f.read(4))
                tmp = f.read(length)
                brushes.append(zlib.decompress(tmp))
            elif t == b"s":
                brush_id, length = struct.unpack('>II', f.read(2 * 4))
                stroke = lib.strokemap.StrokeShape()
                tmp = f.read(length)
                stroke.init_from_string(tmp, x, y)
                stroke.brush_string = brushes[brush_id]
                # Translate non-aligned strokes
                if (dx, dy) != (0, 0):
                    stroke.translate(dx, dy)
                self.strokes.append(stroke)
            elif t == b"}":
>>>>>>> daf2c8ec
                break
            else:
                errmsg = "Invalid strokemap (initial char=%r)" % (t,)
                raise ValueError(errmsg)

    ## Strokemap querying

    def get_stroke_info_at(self, x, y):
        """Get the stroke at the given point"""
        x, y = int(x), int(y)
        for s in reversed(self.strokes):
            if s.touches_pixel(x, y):
                return s

    def get_last_stroke_info(self):
        if not self.strokes:
            return None
        return self.strokes[-1]

    ## Saving

    def save_to_openraster(self, orazip, tmpdir, path,
                           canvas_bbox, frame_bbox, **kwargs):
        """Save the strokemap too, in addition to the base implementation"""
        # Save the layer normally

        elem = super(StrokemappedPaintingLayer, self).save_to_openraster(
            orazip, tmpdir, path,
            canvas_bbox, frame_bbox, **kwargs
        )
        # Store stroke shape data too
        x, y, w, h = self.get_bbox()
        if PY3:
            sio = BytesIO()
        else:
            sio = StringIO()
        t0 = time.time()
        _write_strokemap(sio, self.strokes, -x, -y)
        t1 = time.time()
        data = sio.getvalue()
        sio.close()
        datname = self._make_refname("layer", path, "strokemap.dat")
        logger.debug("%.3fs strokemap saving %r", t1 - t0, datname)
        storepath = "data/%s" % (datname,)
        helpers.zipfile_writestr(orazip, storepath, data)
        # Add strokemap XML attrs and return.
        # See comment above for compatibility strategy.
        elem.attrib[self._ORA_STROKEMAP_ATTR] = storepath
        return elem

    def save_to_project(self, projdir, path,
                           canvas_bbox, force_write, **kwargs):
        """Save the strokemap too, in addition to the base implementation"""
        # Save the layer normally

        # CAUTION: prefetch dirty flag here, before supercall.
        # because supercall of save_to_project() might
        # clear the dirty flag of the layer.
        dirty_flag = self.project_dirty or force_write

        elem = super(StrokemappedPaintingLayer, self).save_to_project(
            projdir, path,
            canvas_bbox, force_write, **kwargs
        )

        # self.filename should be rewritten at
        # prior supercall of save_to_project(),
        # so _get_strokemap_filename() returns
        # the exact (relative)filepath everytime.
        dat_relpath = self._get_strokemap_filename()

        # Store stroke shape data.
        if dirty_flag:
            dat_path = os.path.join(projdir, dat_relpath)
            x, y, w, h = self.get_bbox()
            t0 = time.time()
            with open(dat_path , 'w') as fp:
                _write_strokemap(fp, self.strokes, -x, -y)
            t1 = time.time()
            logger.debug("%.3fs strokemap saving %r", t1-t0, dat_relpath)

        # Add strokemap XML attrs and return.
        # See comment above for compatibility strategy.
        elem.attrib[self._ORA_STROKEMAP_ATTR] = dat_relpath
        elem.attrib[self._ORA_STROKEMAP_LEGACY_ATTR] = dat_relpath
        elem.attrib[self.PRJ_LAYERID_ATTR] = self.unique_id
        return elem

    def queue_autosave(self, oradir, taskproc, manifest, bbox, **kwargs):
        """Queues the layer for auto-saving"""
        dat_basename = u"%s-strokemap.dat" % (self.autosave_uuid,)
        dat_relpath = os.path.join("data", dat_basename)
        dat_path = os.path.join(oradir, dat_relpath)
        # Have to do this before the supercall because that will clear
        # the dirty flag.
        if self.autosave_dirty or not os.path.exists(dat_path):
            x, y, w, h = self.get_bbox()
            task = _StrokemapFileUpdateTask(
                self.strokes,
                dat_path,
                -x, -y,
            )
            taskproc.add_work(task)
        # Supercall to queue saving PNG and obtain basic XML
        elem = super(StrokemappedPaintingLayer, self).queue_autosave(
            oradir, taskproc, manifest, bbox,
            **kwargs
        )
        # Add strokemap XML attrs and return.
        # See comment above for compatibility strategy.
        elem.attrib[self._ORA_STROKEMAP_ATTR] = dat_relpath
        manifest.add(dat_relpath)
        return elem

    ## Type-specific stuff
    def enum_filenames(self):
        """Enum filenames which consists this layer.
        This method used for project-save.
        """
        yield self.filename
        yield self._get_strokemap_filename()

    def _get_strokemap_filename(self):
        """Get strokemap filename according to self.filename.
        """
        # By splitext, we can get directory component + basename
        srcbase, junk = os.path.splitext(self.filename)
        return "%s-strokemap.dat" % srcbase

    ## Editing via external apps

class PaintingLayer (StrokemappedPaintingLayer, core.ExternallyEditable):
    """The normal paintable bitmap layer that the user sees."""

    def __init__(self, **kwargs):
        super(PaintingLayer, self).__init__(**kwargs)
        self._external_edit = None

    def new_external_edit_tempfile(self):
        """Get a tempfile for editing in an external app"""
        # Uniquely named tempfile. Will be overwritten.
        if not self.root:
            return
        tmp_filename = os.path.join(
            self.external_edits_dir,
            u"%s%s" % (unicode(uuid.uuid4()), u".png"),
        )
        # Overwrite, saving only the data area.
        # Record the data area for later.
        rect = self.get_bbox()
        if rect.w <= 0:
            rect.w = N
        if rect.h <= 0:
            rect.h = N
        self._surface.save_as_png(tmp_filename, *rect, alpha=True)
        edit_info = (tmp_filename, _ManagedFile(tmp_filename), rect)
        self._external_edit = edit_info
        return tmp_filename

    def load_from_external_edit_tempfile(self, tempfile_path):
        """Load content from an external-edit tempfile"""
        # Try to load the layer data back where it came from.
        # Only works if the file being loaded is the one most recently
        # created using new_external_edit_tempfile().
        x, y, __, __ = self.get_bbox()
        edit_info = self._external_edit
        if edit_info:
            tmp_filename, __, rect = edit_info
            if tempfile_path == tmp_filename:
                x, y, __, __ = rect
        redraw_bboxes = []
        redraw_bboxes.append(self.get_full_redraw_bbox())
        self.load_surface_from_pixbuf_file(tempfile_path, x=x, y=y)
        redraw_bboxes.append(self.get_full_redraw_bbox())
        self._content_changed(*tuple(core.combine_redraws(redraw_bboxes)))
        self.autosave_dirty = True


## Stroke-mapped layer implementation details and helpers

# XXX for `info pick`
def _write_strokemap(f, strokes, dx, dy):
    brush2id = {}
    for stroke in strokes:
        _write_strokemap_stroke(f, stroke, brush2id, dx, dy)
    f.write(b'}')

def _write_strokemap_stroke(f, stroke, brush2id, dx, dy):
<<<<<<< HEAD
    s = stroke.brush_string
    if isinstance(stroke, lib.strokemap.StrokeInfo):
        signature = 'i'
    else:
        signature = 's'

    # save brush (if not already known)
    if s not in brush2id:
        brush2id[s] = len(brush2id)
        s = zlib.compress(s)
        f.write('b')
        f.write(struct.pack('>I', len(s)))
        f.write(s)
    # save stroke
    s = stroke.save_to_string(dx, dy)
    f.write(signature)
=======

    # save brush (if not already recorderd)
    b = stroke.brush_string
    if b not in brush2id:
        brush2id[b] = len(brush2id)
        if isinstance(b, unicode):
            b = b.encode("utf-8")
        b = zlib.compress(b)
        f.write(b'b')
        f.write(struct.pack('>I', len(b)))
        f.write(b)

    # save stroke
    s = stroke.save_to_string(dx, dy)
    f.write(b's')
>>>>>>> daf2c8ec
    f.write(struct.pack('>II', brush2id[stroke.brush_string], len(s)))
    f.write(s)

    # save nodes if exist
    if signature == 'i':
        s = stroke.save_info_to_string(dx, dy)
        f.write(s)
# XXX for `info pick` end

class _StrokemapFileUpdateTask (object):
    """Updates a strokemap file in chunked calls (for autosave)"""

    def __init__(self, strokes, filename, dx, dy):
        super(_StrokemapFileUpdateTask, self).__init__()
        tmp = tempfile.NamedTemporaryFile(
            mode = "wb",
            prefix = os.path.basename(filename),
            dir = os.path.dirname(filename),
            delete = False,
        )
        self._tmp = tmp
        self._final_name = filename
        self._dx = dx
        self._dy = dy
        self._brush2id = {}
        self._strokes = strokes[:]
        self._strokes_i = 0
        logger.debug("autosave: scheduled update of %r", self._final_name)

    def __call__(self):
        if self._tmp.closed:
            raise RuntimeError("Called too many times")
        if self._strokes_i < len(self._strokes):
            stroke = self._strokes[self._strokes_i]
            _write_strokemap_stroke(
                self._tmp,
                stroke,
                self._brush2id,
                self._dx, self._dy,
            )
            self._strokes_i += 1
            return True
        else:
            self._tmp.write(b'}')
            self._tmp.close()
            lib.fileutils.replace(self._tmp.name, self._final_name)
            logger.debug("autosave: updated %r", self._final_name)
            return False


class StrokemappedPaintingLayerSnapshot (SurfaceBackedLayerSnapshot):
    """Snapshot subclass for painting layers with strokemaps"""

    def __init__(self, layer):
        super(StrokemappedPaintingLayerSnapshot, self).__init__(layer)
        self.strokes = layer.strokes[:]

    def restore_to_layer(self, layer):
        super(StrokemappedPaintingLayerSnapshot, self).restore_to_layer(layer)
        layer.strokes = self.strokes[:]
        layer.autosave_dirty = True


class StrokemappedPaintingLayerMove (SurfaceBackedLayerMove):
    """Move object wrapper for painting layers with strokemaps"""

    def __init__(self, layer, x, y):
        super(StrokemappedPaintingLayerMove, self).__init__(layer, x, y)
        self._layer = layer
        self._final_dx = 0
        self._final_dy = 0

    def update(self, dx, dy):
        super(StrokemappedPaintingLayerMove, self).update(dx, dy)
        self._final_dx = dx
        self._final_dy = dy

    def cleanup(self):
        super(StrokemappedPaintingLayerMove, self).cleanup()
        dx = self._final_dx
        dy = self._final_dy
        # Arrange for the strokemap to be moved too;
        # this happens in its own background idler.
        for stroke in self._layer.strokes:
            stroke.translate(dx, dy)
            # Minor problem: huge strokemaps take a long time to move, and the
            # translate must be forced to completion before drawing or any
            # further layer moves. This can cause apparent hangs for no
            # reason later on. Perhaps it would be better to process them
            # fully in this hourglass-cursor phase after all?
        # The tile memory is the canonical source of a painting layer,
        # so we'll need to autosave it.
        self._layer.autosave_dirty = True


## Module testing


def _test():
    """Run doctest strings"""
    import doctest
    doctest.testmod(optionflags=doctest.ELLIPSIS)


if __name__ == '__main__':
    logging.basicConfig(level=logging.DEBUG)
    _test()<|MERGE_RESOLUTION|>--- conflicted
+++ resolved
@@ -40,9 +40,6 @@
 import lib.projectsave
 import lib.xml
 import lib.feedback
-<<<<<<< HEAD
-import gui.pickable as pickable
-=======
 from . import rendering
 from lib.pycompat import PY3
 from lib.pycompat import unicode
@@ -52,7 +49,6 @@
     from io import BytesIO
 else:
     from cStringIO import StringIO
->>>>>>> daf2c8ec
 
 
 logger = logging.getLogger(__name__)
@@ -1884,67 +1880,8 @@
             if (dx, dy) != (0, 0):
                 stroke.translate(dx, dy)
             return stroke
-        # XXX for `node pick` end
         while True:
             t = f.read(1)
-<<<<<<< HEAD
-            # XXX for `node pick
-            if t == 'b':
-                __read_brush_from_stream(f, brushes)
-            elif t == 's':
-                stroke = __read_stroke_from_stream(
-                    f, lib.strokemap.StrokeShape()
-                )
-                self.strokes.append(stroke)
-            elif t == 'i':
-                strokeinfo = __read_stroke_from_stream(
-                    f, lib.strokemap.StrokeInfo()
-                )
-                # Read additional node informations.
-                strokeinfo.init_info_from_string(
-                    *pickable.load_from_filestream(f)
-                )
-                self.strokes.append(strokeinfo)
-            elif t == '}':
-                # For Backward compatiblity of wrong codes.
-                # TODO This block should be removed as soon as possible.
-                block_cnt = 0
-                while True:
-                    t = f.read(1)
-                    if t == 'b':
-                        __read_brush_from_stream(f, brushes)
-                    elif t == 'i':
-                        strokeinfo = __read_stroke_from_stream(
-                            f, lib.strokemap.StrokeInfo()
-                        )
-                        # Read additional node informations.
-                        strokeinfo.init_info_from_string(
-                            *pickable.load_from_filestream(f)
-                        )
-                        self.strokes.append(strokeinfo)
-                        block_cnt += 1
-                    elif t == '}':
-                        # The second end signature.
-                        # i.e. end of expanded portion.
-                        break
-                    elif t == '':
-                        if block_cnt > 0:
-                            # There are expanded portion 
-                            # but we met end of file unexpectedly
-                            # before end signature.
-                            assert False, 'unexpected EOF'
-                        else:
-                            # There is no expanded portion.
-                            # Just exit.
-                            break
-                    else:
-                        logger.warning(
-                            "Strokemap file contains unknown signature: %s", t
-                        )
-                        # Just exit without assertion, for further expansion.
-                        break 
-            # XXX for `node pick` end
-=======
             if t == b"b":
                 length, = struct.unpack('>I', f.read(4))
                 tmp = f.read(length)
@@ -1960,7 +1897,6 @@
                     stroke.translate(dx, dy)
                 self.strokes.append(stroke)
             elif t == b"}":
->>>>>>> daf2c8ec
                 break
             else:
                 errmsg = "Invalid strokemap (initial char=%r)" % (t,)
@@ -2149,25 +2085,6 @@
     f.write(b'}')
 
 def _write_strokemap_stroke(f, stroke, brush2id, dx, dy):
-<<<<<<< HEAD
-    s = stroke.brush_string
-    if isinstance(stroke, lib.strokemap.StrokeInfo):
-        signature = 'i'
-    else:
-        signature = 's'
-
-    # save brush (if not already known)
-    if s not in brush2id:
-        brush2id[s] = len(brush2id)
-        s = zlib.compress(s)
-        f.write('b')
-        f.write(struct.pack('>I', len(s)))
-        f.write(s)
-    # save stroke
-    s = stroke.save_to_string(dx, dy)
-    f.write(signature)
-=======
-
     # save brush (if not already recorderd)
     b = stroke.brush_string
     if b not in brush2id:
@@ -2182,7 +2099,6 @@
     # save stroke
     s = stroke.save_to_string(dx, dy)
     f.write(b's')
->>>>>>> daf2c8ec
     f.write(struct.pack('>II', brush2id[stroke.brush_string], len(s)))
     f.write(s)
 

# This file is part of MyPaint.
# Copyright (C) 2011-2017 by Andrew Chadwick <a.t.chadwick@gmail.com>
# Copyright (C) 2007-2012 by Martin Renold <martinxyz@gmx.ch>
#
# This program is free software; you can redistribute it and/or modify
# it under the terms of the GNU General Public License as published by
# the Free Software Foundation; either version 2 of the License, or
# (at your option) any later version.

"""Data layer classes"""


## Imports
from __future__ import division, print_function

import zlib
import logging
import os
from cStringIO import StringIO
import time
import tempfile
import shutil
from copy import deepcopy
from random import randint
import uuid
import struct
import contextlib

from lib.gettext import C_
from lib.tiledsurface import N
import lib.tiledsurface as tiledsurface
import lib.strokemap
import lib.helpers as helpers
import lib.fileutils
import lib.pixbuf
import lib.modes
import core
import lib.layer.error
import lib.autosave
import lib.projectsave
import lib.xml
import lib.feedback

import numpy as np

logger = logging.getLogger(__name__)


## Base classes


class SurfaceBackedLayer (core.LayerBase, lib.projectsave.Projectsaveable):
    """Minimal Surface-backed layer implementation

    This minimal implementation is backed by a surface, which is used
    for rendering by by the main application; subclasses are free to
    choose whether they consider the surface to be the canonical source
    of layer data or something else with the surface being just a
    preview.
    """

    #: Suffixes allowed in load_from_openraster().
    #: Values are strings with leading dots.
    #: Use a list containing "" to allow *any* file to be loaded.
    #: The first item in the list can be used as a default extension.
    ALLOWED_SUFFIXES = []

    #: Substitute content if the layer cannot be loaded.
    FALLBACK_CONTENT = None


    ## Initialization

    def __init__(self, surface=None, **kwargs):
        """Construct a new SurfaceBackedLayer

        :param surface: Surface to use, overriding the default.
        :param **kwargs: passed to superclass.

        If `surface` is specified, content observers will not be attached, and
        the layer will not be cleared during construction. The default is to
        instantiate and use a new, observed, `tiledsurface.Surface`.
        """
        super(SurfaceBackedLayer, self).__init__(**kwargs)

        # Pluggable surface implementation
        # Only connect observers if using the default tiled surface
        if surface is None:
            self._surface = tiledsurface.Surface()
            self._surface.observers.append(self._content_changed)
        else:
            self._surface = surface

    @classmethod
    def new_from_surface_backed_layer(cls, src):
        """Clone from another SurfaceBackedLayer

        :param cls: Called as a @classmethod
        :param SurfaceBackedLayer src: Source layer
        :return: A new instance of type `cls`.

        """
        if not isinstance(src, SurfaceBackedLayer):
            raise ValueError("Source must be a SurfaceBacedLayer")
        layer = cls()
        src_snap = src.save_snapshot()
        assert isinstance(src_snap, SurfaceBackedLayerSnapshot)
        SurfaceBackedLayerSnapshot.restore_to_layer(src_snap, layer)
        return layer

    def load_from_surface(self, surface):
        """Load the backing surface image's tiles from another surface"""
        self._surface.load_from_surface(surface)

    def load_from_strokeshape(self, strokeshape, bbox=None, center=None):
        """Load image tiles from a stroke shape object.

        :param strokemap.StrokeShape strokeshape: source shape
        :param tuple bbox: Optional (x,y,w,h) pixel bbox to render in.
        :param tuple center: Optional (x,y) center of interest.

        """
        strokeshape.render_to_surface(self._surface, bbox=bbox, center=center)

    ## Loading

    def load_from_openraster(self, orazip, elem, cache_dir, progress,
                             x=0, y=0, **kwargs):
        """Loads layer flags and bitmap/surface data from a .ora zipfile

        The normal behaviour is to load the surface data directly from
        the OpenRaster zipfile without using a temporary file. This
        method also checks the src attribute's suffix against
        ALLOWED_SUFFIXES before attempting to load the surface.

        See: _load_surface_from_orazip_member()

        """
        # Load layer flags
        super(SurfaceBackedLayer, self).load_from_openraster(
            orazip,
            elem,
            cache_dir,
            progress,
            x=x, y=y,
            **kwargs
        )
        # Read bitmap content into the surface
        attrs = elem.attrib
        src = attrs.get("src", None)
        src_rootname, src_ext = os.path.splitext(src)
        src_rootname = os.path.basename(src_rootname)
        src_ext = src_ext.lower()
        x += int(attrs.get('x', 0))
        y += int(attrs.get('y', 0))
        logger.debug(
            "Trying to load %r at %+d%+d, as %r",
            src,
            x, y,
            self.__class__.__name__,
        )
        suffixes = self.ALLOWED_SUFFIXES
        if ("" not in suffixes) and (src_ext not in suffixes):
            logger.debug(
                "Abandoning load attempt, cannot load %rs from a %r "
                "(supported file extensions: %r)",
                self.__class__.__name__,
                src_ext,
                suffixes,
            )
            raise lib.layer.error.LoadingFailed(
                "Only %r are supported" % (suffixes,),
            )
        # Delegate the actual loading part
        self._load_surface_from_orazip_member(
            orazip,
            cache_dir,
            src,
            progress,
            x, y,
        )

    def _load_surface_from_orazip_member(self, orazip, cache_dir,
                                         src, progress, x, y):
        """Loads the surface from a member of an OpenRaster zipfile

        Intended strictly for override by subclasses which need to first
        extract and then keep the file around afterwards.

        """
        pixbuf = lib.pixbuf.load_from_zipfile(
            datazip=orazip,
            filename=src,
            progress=progress,
        )
        self.load_surface_from_pixbuf(pixbuf, x=x, y=y)

    def load_from_openraster_dir(self, oradir, elem, cache_dir, progress,
                                 x=0, y=0, **kwargs):
        """Loads layer flags and data from an OpenRaster-style dir"""
        # Load layer flags
        super(SurfaceBackedLayer, self).load_from_openraster_dir(
            oradir,
            elem,
            cache_dir,
            progress,
            x=x, y=y,
            **kwargs
        )
        # Read bitmap content into the surface
        attrs = elem.attrib

        src = attrs.get("src", None)
        src_rootname, src_ext = os.path.splitext(src)
        src_rootname = os.path.basename(src_rootname)
        src_ext = src_ext.lower()
        x += int(attrs.get('x', 0))
        y += int(attrs.get('y', 0))
        logger.debug(
            "Trying to load %r at %+d%+d, as %r",
            src,
            x, y,
            self.__class__.__name__,
        )
        suffixes = self.ALLOWED_SUFFIXES
        if ("" not in suffixes) and (src_ext not in suffixes):
            logger.debug(
                "Abandoning load attempt, cannot load %rs from a %r "
                "(supported file extensions: %r)",
                self.__class__.__name__,
                src_ext,
                suffixes,
            )
            raise lib.layer.error.LoadingFailed(
                "Only %r are supported" % (suffixes,),
            )
        # Delegate the actual loading part
        self._load_surface_from_oradir_member(
            oradir,
            cache_dir,
            src,
            progress,
            x, y,
        )

        # Postprocess for project loading
        if 'project' in kwargs:
            # Ensure self._filename is relative path
            self._unique_id = attrs.get(self.ORA_LAYERID_ATTR, None)

            if os.path.isabs(src):
                src = os.path.relpath(oradir, src)
            self._filename = src

    def _load_surface_from_oradir_member(self, oradir, cache_dir,
                                         src, progress, x, y):
        """Loads the surface from a file in an OpenRaster-like folder

        Intended strictly for override by subclasses which need to
        make copies to manage.

        """
        self.load_surface_from_pixbuf_file(
            os.path.join(oradir, src),
            x, y,
            progress,
        )

    def load_surface_from_pixbuf_file(self, filename, x=0, y=0,
                                      progress=None):
        """Loads the layer's surface from any file which GdkPixbuf can open"""
        if progress:
            if progress.items is not None:
                raise ValueError(
                    "load_surface_from_pixbuf_file() expects "
                    "unsized progress objects"
                )
            s = os.stat(filename)
            progress.items = int(s.st_size)
        try:
            with open(filename, 'rb') as fp:
                pixbuf = lib.pixbuf.load_from_stream(fp, progress)
        except Exception as err:
            if self.FALLBACK_CONTENT is None:
                raise lib.layer.error.LoadingFailed(
                    "Failed to load %r: %r" % (filename, str(err)),
                )
            logger.warning("Failed to load %r: %r", filename, str(err))
            logger.info("Using fallback content instead of %r", filename)
            pixbuf = lib.pixbuf.load_from_stream(
                StringIO(self.FALLBACK_CONTENT),
            )
        return self.load_surface_from_pixbuf(pixbuf, x, y)

    def load_surface_from_pixbuf(self, pixbuf, x=0, y=0):
        """Loads the layer's surface from a GdkPixbuf"""
        arr = helpers.gdkpixbuf2numpy(pixbuf)
        surface = tiledsurface.Surface()
        bbox = surface.load_from_numpy(arr, x, y)
        self.load_from_surface(surface)
        return bbox

    def clear(self):
        """Clears the layer"""
        self._surface.clear()

    ## Info methods

    @property
    def effective_opacity(self):
        """The opacity used when compositing a layer: zero if invisible"""
        # Mirror what composite_tile does.
        if self.visible:
            return self.opacity
        else:
            return 0.0

    def get_alpha(self, x, y, radius):
        """Gets the average alpha within a certain radius at a point"""
        return self._surface.get_alpha(x, y, radius)

    def get_bbox(self):
        """Returns the inherent bounding box of the surface, tile aligned"""
        return self._surface.get_bbox()

    def is_empty(self):
        """Tests whether the surface is empty"""
        return self._surface.is_empty()

    def enum_filenames(self):
        """Enum filenames which consists this layer.
        This method used for project-save.
        """
        yield self.filename

    ## Flood fill

    def flood_fill(self, x, y, color, bbox, tolerance, dst_layer=None,
                   dilation_size=0):
        """Fills a point on the surface with a color

        See `PaintingLayer.flood_fill() for parameters and semantics. This
        implementation does nothing.
        """
        pass

    ## Rendering

    def get_tile_coords(self):
        return self._surface.get_tiles().keys()

    def blit_tile_into(self, dst, dst_has_alpha, tx, ty, mipmap_level=0,
                       **kwargs):
        """Unconditionally copy one tile's data into an array.

        The minimal surface-based implementation copies one tile of the
        backing surface over the array dst, modifying only dst.

        """
        self._surface.blit_tile_into(
            dst, dst_has_alpha,
            tx, ty,
            mipmap_level=mipmap_level,
        )

    def composite_tile(self, dst, dst_has_alpha, tx, ty, mipmap_level=0,
                       layers=None, previewing=None, solo=None,
                       current_layer=None, current_layer_overlay=None,
                       **kwargs):
        """Composite a tile's data into an array, with options.

        The minimal surface-based implementation composites one tile of the
        backing surface over the array dst, modifying only dst.

        The overlay for the current_layer is intended as a generic place
        to hang special effects and previews of work being captured. It
        is only used during rendering for the screen.

        """
        mode = self.mode
        opacity = self.opacity
        if layers is not None:
            if self not in layers:
                return
        elif not self.visible:
            return
        if self is previewing:  # not solo though - we show the effect of that
            mode = lib.modes.DEFAULT_MODE
            opacity = 1.0

        # Most of the time, surface-backed layers render directly onto
        # the backdrop.

        if (self is not current_layer) or (current_layer_overlay is None):
            self._surface.composite_tile(
                dst, dst_has_alpha, tx, ty,
                mipmap_level=mipmap_level,
                opacity=opacity,
                mode=mode,
            )
            return

        # This is the current layer and it has an overlay.
        # Render them like an isolated group.

        tiledims = (tiledsurface.N, tiledsurface.N, 4)
        tmp = np.zeros(tiledims, dtype='uint16')

        self.blit_tile_into(tmp, True, tx, ty, mipmap_level=mipmap_level)
        current_layer_overlay.composite_tile(
            tmp, True, tx, ty,
            mipmap_level=mipmap_level,
        )

        lib.mypaintlib.tile_combine(mode, tmp, dst, dst_has_alpha, opacity)

    def render_as_pixbuf(self, *rect, **kwargs):
        """Renders this layer as a pixbuf"""
        return self._surface.render_as_pixbuf(*rect, **kwargs)

    ## Translating

    def get_move(self, x, y):
        """Get a translation/move object for this layer

        :param x: Model X position of the start of the move
        :param y: Model X position of the start of the move
        :returns: A move object

        """
        return SurfaceBackedLayerMove(self, x, y)

    ## Saving

    @lib.fileutils.via_tempfile
    def save_as_png(self, filename, *rect, **kwargs):
        """Save to a named PNG file

        :param filename: filename to save to
        :param *rect: rectangle to save, as a 4-tuple
        :param **kwargs: passed to the surface's save_as_png() method
        :rtype: Gdk.Pixbuf
        """
        self._surface.save_as_png(filename, *rect, **kwargs)

    def save_to_openraster(self, orazip, tmpdir, path,
                           canvas_bbox, frame_bbox, **kwargs):
        """Saves the layer's data into an open OpenRaster ZipFile"""
        rect = self.get_bbox()
        return self._save_rect_to_ora(orazip, tmpdir, "layer", path,
                                      frame_bbox, rect, **kwargs)

    def save_to_project(self, projdir, path,
                           canvas_bbox, frame_bbox, 
                           force_write, **kwargs):
        """Saves the layer's data into an project directory"""
        rect = self.get_bbox()
        return self._save_rect_to_project(projdir,  
                                      frame_bbox, rect, force_write, **kwargs)

    def queue_autosave(self, oradir, taskproc, manifest, bbox, **kwargs):
        """Queues the layer for auto-saving"""

        # Queue up a task which writes the surface as a PNG. This will
        # be the file that's indexed by the <layer/>'s @src attribute.
        #
        # For looped layers - currently just the background layer - this
        # PNG file has to fill the requested save bbox so that other
        # apps will understand it. Other kinds of layer will just use
        # their inherent data bbox size, which may be smaller.
        #
        # Background layers save a simple tile too, but with a
        # mypaint-specific attribute name. If/when OpenRaster
        # standardizes looped layer data, that code should be moved
        # here.
        
        png_basename = self.autosave_uuid + ".png"
        png_relpath = os.path.join("data", png_basename)
        png_path = os.path.join(oradir, png_relpath)
        png_bbox = self._surface.looped and bbox or tuple(self.get_bbox())
        # Use new autosavable property "must_save" to check whether 
        # save must done or not
        if self.autosave_dirty or not os.path.exists(png_path):
            task = tiledsurface.PNGFileUpdateTask(
                surface = self._surface,
                filename = png_path,
                rect = png_bbox,
                alpha = (not self._surface.looped),  # assume that means bg
                **kwargs
            )
            taskproc.add_work(task)
            self.autosave_dirty = False
            
        # Calculate appropriate offsets
        png_x, png_y = png_bbox[0:2]
        ref_x, ref_y = bbox[0:2]
        x = png_x - ref_x
        y = png_y - ref_y
        assert (x == y == 0) or not self._surface.looped
        # Declare and index what is about to be written
        manifest.add(png_relpath)
        elem = self._get_stackxml_element("layer", x, y)
        elem.attrib["src"] = png_relpath
        return elem
        
    @staticmethod
    def _make_refname(prefix, path, suffix, sep='-'):
        """Internal: standardized filename for something with a path"""
        assert "." in suffix
        path_ref = sep.join([("%02d" % (n,)) for n in path])
        if not suffix.startswith("."):
            suffix = sep + suffix
        return "".join([prefix, sep, path_ref, suffix])

    def _save_rect_to_ora(self, orazip, tmpdir, prefix, path,
                          frame_bbox, rect, progress=None, **kwargs):
        """Internal: saves a rectangle of the surface to an ORA zip"""
        # Write PNG data via a tempfile
        pngname = self._make_refname(prefix, path, ".png")
        pngpath = os.path.join(tmpdir, pngname)
        t0 = time.time()
        self._surface.save_as_png(pngpath, *rect, progress=progress, **kwargs)
        t1 = time.time()
        logger.debug('%.3fs surface saving %r', t1 - t0, pngname)
        # Archive and remove
        storepath = "data/%s" % (pngname,)
        orazip.write(pngpath, storepath)
        os.remove(pngpath)
        # Return details
        png_bbox = tuple(rect)
        png_x, png_y = png_bbox[0:2]
        ref_x, ref_y = frame_bbox[0:2]
        x = png_x - ref_x
        y = png_y - ref_y
        assert (x == y == 0) or not self._surface.looped
        elem = self._get_stackxml_element("layer", x, y)
        elem.attrib["src"] = storepath
        return elem

    def _save_rect_to_project(self, projdir, 
                          frame_bbox, rect, force_write, 
                          only_element = False,
                          **kwargs):
        """
        Internal: saves a rectangle of the surface to a project dir

        :rtype ET.element: xml element which represents of this layer.
        """
        is_dirty = (self.project_dirty or force_write)

        # Return details
        png_bbox = tuple(rect)
        png_x, png_y = png_bbox[0:2]
        ref_x, ref_y = frame_bbox[0:2]
        x = png_x - ref_x
        y = png_y - ref_y
        assert (x == y == 0) or not self._surface.looped
        elem = self._get_stackxml_element("layer", x, y)
        elem.attrib[self.ORA_LAYERID_ATTR] = self.unique_id

        if is_dirty:
            # When this layer is dirty, force to save it into data/ dir
            # of project.
            # With this,we can avoid overwriting backedup version file.
            pngname = "%s.png" % self.unique_id
            png_relpath = os.path.join('data', pngname)
            png_path = os.path.join(projdir, png_relpath)
            elem.attrib["src"] = png_relpath
        else:
            # Otherwise, just use self.filename.
            # It might be older version backedup file,
            # placed below backup/, not data/.
            png_relpath = self.filename

        elem.attrib["src"] = png_relpath

        if (not only_element and is_dirty):
            # Write PNG data via a tempfile
            logger.debug('layer %s of surface %r is marked as dirty or forced to write!', self.name , pngname)
            t0 = time.time()
            self._surface.save_as_png(png_path, *rect, **kwargs)
            t1 = time.time()
            logger.debug('%.3fs surface saving %r', t1-t0, pngname)
            self.clear_project_dirty()

        return elem

    ## Painting symmetry axis

    def set_symmetry_state(self, active, center_x, center_y,
                           symmetry_type, rot_symmetry_lines):
        """Set the surface's painting symmetry axis and active flag.

        See `LayerBase.set_symmetry_state` for the params.
        """
        self._surface.set_symmetry_state(
            bool(active),
            float(center_x), float(center_y),
            int(symmetry_type), int(rot_symmetry_lines),
        )

    ## Snapshots

    def save_snapshot(self):
        """Snapshots the state of the layer, for undo purposes"""
        return SurfaceBackedLayerSnapshot(self)

    ## Trimming

    def get_trimmable(self):
        return True

    def trim(self, rect):
        """Trim the layer to a rectangle, discarding data outside it

        :param rect: A trimming rectangle in model coordinates
        :type rect: tuple (x, y, w, h)

        Only complete tiles are discarded by this method.
        If a tile is neither fully inside nor fully outside the
        rectangle, the part of the tile outside the rectangle will be
        cleared.
        """
        self.autosave_dirty = True
        self._surface.trim(rect)

    ## Cleanup

    def remove_empty_tiles(self):
        """Removes empty tiles.

        :returns: Stats about the removal: (nremoved, ntotal)
        :rtype: tuple

        """
        removed, total = self._surface.remove_empty_tiles()
        return (removed, total)


class SurfaceBackedLayerMove (object):
    """Move object wrapper for surface-backed layers

    Layer Subclasses should extend this minimal implementation to
    provide functionality for doing things other than the surface tiles
    around.

    """

    def __init__(self, layer, x, y):
        super(SurfaceBackedLayerMove, self).__init__()
        surface_move = layer._surface.get_move(x, y)
        self._wrapped = surface_move

    def update(self, dx, dy):
        self._wrapped.update(dx, dy)

    def cleanup(self):
        self._wrapped.cleanup()

    def process(self, n=200):
        return self._wrapped.process(n)


class SurfaceBackedLayerSnapshot (core.LayerBaseSnapshot):
    """Minimal layer implementation's snapshot

    Snapshots are stored in commands, and used to implement undo and redo.
    They must be independent copies of the data, although copy-on-write
    semantics are fine. Snapshot objects don't have to be _full and exact_
    clones of the layer's data, but they do need to capture _inherent_
    qualities of the layer. Mere metadata can be ignored. For the base
    layer implementation, this means the surface tiles and the layer's
    opacity.
    """

    def __init__(self, layer):
        super(SurfaceBackedLayerSnapshot, self).__init__(layer)
        self.surface_sshot = layer._surface.save_snapshot()

    def restore_to_layer(self, layer):
        super(SurfaceBackedLayerSnapshot, self).restore_to_layer(layer)
        layer._surface.load_snapshot(self.surface_sshot)


class FileBackedLayer (SurfaceBackedLayer, core.ExternallyEditable):
    """A layer with primarily file-based storage

    File-based layers use temporary files for storage, and create one
    file per edit of the layer in an external application. The only
    operation which can change the file's content is editing the file in
    an external app. The layer's position on the MyPaint canvas, its
    mode and its opacity can be changed as normal.

    The internal surface is used only to store and render a bitmap
    preview of the layer's content.

    """

    ## Class constants

    ALLOWED_SUFFIXES = []
    REVISIONS_SUBDIR = u"revisions"

    ## Construction

    def __init__(self, x=0, y=0, **kwargs):
        """Construct, with blank internal fields"""
        super(FileBackedLayer, self).__init__(**kwargs)
        self._workfile = None
        self._x = int(round(x))
        self._y = int(round(y))
        self._keywords = kwargs.copy()
        self._keywords["x"] = x
        self._keywords["y"] = y

    def _ensure_valid_working_file(self):
        if self._workfile is not None:
            return
        ext = self.ALLOWED_SUFFIXES[0]
        rev0_fp = tempfile.NamedTemporaryFile(
            mode = "wb",
            suffix = ext,
            dir = self.revisions_dir,
            delete = False,
        )
        self.write_blank_backing_file(rev0_fp, **self._keywords)
        rev0_fp.close()
        self._workfile = _ManagedFile(rev0_fp.name)
        logger.info("Loading new blank working file from %r", rev0_fp.name)
        self.load_surface_from_pixbuf_file(
            rev0_fp.name,
            x=self._x,
            y=self._y,
        )
        redraw_bbox = self.get_full_redraw_bbox()
        self._content_changed(*redraw_bbox)

    @property
    def revisions_dir(self):
        cache_dir = self.root.doc.cache_dir
        revisions_dir = os.path.join(cache_dir, self.REVISIONS_SUBDIR)
        if not os.path.isdir(revisions_dir):
            os.makedirs(revisions_dir)
        return revisions_dir

    def write_blank_backing_file(self, file, **kwargs):
        """Write out the zeroth backing file revision.

        :param file: file-like object to write
        :param **kwargs: all construction params, including x and y.

        This operation is deferred until the file is needed.

        """
        raise NotImplementedError

    def _load_surface_from_orazip_member(self, orazip, cache_dir,
                                         src, progress, x, y):
        """Loads the surface from a member of an OpenRaster zipfile

        This override retains a managed copy of the extracted file in
        the REVISIONS_SUBDIR of the cache folder.

        """
        # Extract a copy of the file, and load that
        tmpdir = os.path.join(cache_dir, "tmp")
        if not os.path.isdir(tmpdir):
            os.makedirs(tmpdir)
        orazip.extract(src, path=tmpdir)
        tmp_filename = os.path.join(tmpdir, src)
        self.load_surface_from_pixbuf_file(
            tmp_filename,
            x, y,
            progress,
        )
        # Move it to the revisions subdir, and manage it there.
        revisions_dir = os.path.join(cache_dir, self.REVISIONS_SUBDIR)
        if not os.path.isdir(revisions_dir):
            os.makedirs(revisions_dir)
        self._workfile = _ManagedFile(
            unicode(tmp_filename),
            move=True,
            dir=revisions_dir,
        )
        # Record its loaded position
        self._x = x
        self._y = y

    def _load_surface_from_oradir_member(self, oradir, cache_dir,
                                         src, progress, x, y):
        """Loads the surface from a file in an OpenRaster-like folder

        This override makes a managed copy of the original file in the
        REVISIONS_SUBDIR of the cache folder.

        """
        # Load the displayed surface tiles
        super(FileBackedLayer, self)._load_surface_from_oradir_member(
            oradir, cache_dir,
            src, progress,
            x, y,
        )
        # Copy it to the revisions subdir, and manage it there.
        revisions_dir = os.path.join(cache_dir, self.REVISIONS_SUBDIR)
        if not os.path.isdir(revisions_dir):
            os.makedirs(revisions_dir)
        self._workfile = _ManagedFile(
            unicode(os.path.join(oradir, src)),
            copy=True,
            dir=revisions_dir,
        )
        # Record its loaded position
        self._x = x
        self._y = y


    ## Snapshots & cloning

    def save_snapshot(self):
        """Snapshots the state of the layer and its strokemap for undo"""
        return FileBackedLayerSnapshot(self)

    def __deepcopy__(self, memo):
        clone = super(FileBackedLayer, self).__deepcopy__(memo)
        clone._workfile = deepcopy(self._workfile)
        return clone

    ## Moving

    def get_move(self, x, y):
        """Start a new move for the layer"""
        return FileBackedLayerMove(self, x, y)

    ## Trimming (no-op for file-based layers)

    def get_trimmable(self):
        return False

    def trim(self, rect):
        pass

    ## Saving

    def save_to_openraster(self, orazip, tmpdir, path,
                           canvas_bbox, frame_bbox, **kwargs):
        """Saves the working file to an OpenRaster zipfile"""
        # No supercall in this override, but the base implementation's
        # attributes method is useful.
        ref_x, ref_y = frame_bbox[0:2]
        x = self._x - ref_x
        y = self._y - ref_y
        elem = self._get_stackxml_element("layer", x, y)
        # Pick a suitable name to store under.
        src_path = self.workfilename
        src_rootname, src_ext = os.path.splitext(src_path)
        src_ext = src_ext.lower()
        storename = self._make_refname("layer", path, src_ext)
        storepath = "data/%s" % (storename,)
        # Archive (but do not remove) the managed tempfile
        orazip.write(src_path, storepath)
        # Return details of what was written.
        elem.attrib["src"] = unicode(storepath)
        return elem

    def save_to_project(self, projdir, path,
                           canvas_bbox, frame_bbox, 
                           force_write, **kwargs):
        """Saves the working file to an project directory"""
        # No supercall in this override, but the base implementation's
        # attributes method is useful.
        ref_x, ref_y = frame_bbox[0:2]
        x = self._x - ref_x
        y = self._y - ref_y
        elem = self._get_stackxml_element("layer", x, y)
        # Pick a suitable name to store under.
        src_path = self.workfilename
        src_rootname, src_ext = os.path.splitext(src_path)
        src_ext = src_ext.lower()

        elem.attrib["src"] = self.workfilename
        elem.attrib[self.ORA_LAYERID_ATTR] = self.unique_id
        return elem

    def queue_autosave(self, oradir, taskproc, manifest, bbox, **kwargs):
        """Queues the layer for auto-saving"""
        # Again, no supercall. Autosave the backing file by copying it.
        ref_x, ref_y = bbox[0:2]
        x = self._x - ref_x
        y = self._y - ref_y
        elem = self._get_stackxml_element("layer", x, y)
        # Pick a suitable name to store under.
        src_path = self.workfilename
        src_rootname, src_ext = os.path.splitext(src_path)
        src_ext = src_ext.lower()
        final_basename = self.autosave_uuid + src_ext
        final_relpath = os.path.join("data", final_basename)
        final_path = os.path.join(oradir, final_relpath)
        
        if self.autosave_dirty or not os.path.exists(final_path):
            final_dir = os.path.join(oradir, "data")
            tmp_fp = tempfile.NamedTemporaryFile(
                mode = "wb",
                prefix = final_basename,
                dir = final_dir,
                delete = False,
            )
            tmp_path = tmp_fp.name
            # Copy the managed tempfile now.
            # Though perhaps this could be processed in chunks
            # like other layers.
            with open(src_path, "rb") as src_fp:
                shutil.copyfileobj(src_fp, tmp_fp)
            tmp_fp.close()
            lib.fileutils.replace(tmp_path, final_path)
            self.autosave_dirty = False
        # Return details of what gets written.
        manifest.add(final_relpath)
        elem.attrib["src"] = unicode(final_relpath)
        return elem

    @property
    def workfilename(self):
        """ To get (valid) workfile name 
        even from outside this module.
        """
        self._ensure_valid_working_file()
        return unicode(self._workfile)      

        
    def enum_filenames(self):
        """Enum filenames which consists this layer.
        This method used for project-save.
        """
        yield self.workfilename

    ## Editing via external apps

    def new_external_edit_tempfile(self):
        """Get a tempfile for editing in an external app"""
        if self.root is None:
            return
        self._ensure_valid_working_file()
        self._edit_tempfile = _ManagedFile(
            unicode(self._workfile),
            copy = True,
            dir = self.external_edits_dir,
        )
        return unicode(self._edit_tempfile)

    def load_from_external_edit_tempfile(self, tempfile_path):
        """Load content from an external-edit tempfile"""
        redraw_bboxes = []
        redraw_bboxes.append(self.get_full_redraw_bbox())
        x = self._x
        y = self._y
        self.load_surface_from_pixbuf_file(tempfile_path, x=x, y=y)
        redraw_bboxes.append(self.get_full_redraw_bbox())
        self._workfile = _ManagedFile(
            tempfile_path,
            copy = True,
            dir = self.revisions_dir,
        )
        self._content_changed(*tuple(core.combine_redraws(redraw_bboxes)))
        self.autosave_dirty = True


class FileBackedLayerSnapshot (SurfaceBackedLayerSnapshot):
    """Snapshot subclass for file-backed layers"""

    def __init__(self, layer):
        super(FileBackedLayerSnapshot, self).__init__(layer)
        self.workfile = layer._workfile
        self.x = layer._x
        self.y = layer._y

    def restore_to_layer(self, layer):
        super(FileBackedLayerSnapshot, self).restore_to_layer(layer)
        layer._workfile = self.workfile
        layer._x = self.x
        layer._y = self.y
        layer.autosave_dirty = True


class FileBackedLayerMove (SurfaceBackedLayerMove):
    """Move object wrapper for file-backed layers"""

    def __init__(self, layer, x, y):
        super(FileBackedLayerMove, self).__init__(layer, x, y)
        self._layer = layer
        self._start_x = layer._x
        self._start_y = layer._y

    def update(self, dx, dy):
        super(FileBackedLayerMove, self).update(dx, dy)
        # Update file position too.
        self._layer._x = int(round(self._start_x + dx))
        self._layer._y = int(round(self._start_y + dy))
        # The file itself is the canonical source of the data,
        # and just setting the position doesn't change that.
        # So no need to set autosave_dirty here for these layers.


## Utility classes


class _ManagedFile (object):
    """Working copy of a file, as used by file-backed layers

    Managed files take control of an unmanaged file on disk when they
    are created, and unlink it from the disk when their object is
    destroyed. If you need a fresh copy to work on, the standard copy()
    implementation handles that in the way you'd expect.

    The underlying filename can be accessed by converting to `unicode`.

    """

    def __init__(self, file_path, copy=False, move=False, dir=None):
        """Initialize, taking control of an unmanaged file or a copy

        :param unicode file_path: File to manage or manage a copy of
        :param bool copy: Copy first, and manage the copy
        :param bool move: Move first, and manage under the new name
        :param unicode dir: Target folder for move or copy.

        The file can be automatically copied or renamed first,
        in which case the new file is managed instead of the original.
        The new file will preserve the original's file extension,
        but otherwise use UUID (random) syntax.
        If `targdir` is undefined, this new file will be
        created in the same folder as the original.

        Creating these objects, or copying them, should only be
        attempted from the main thread.

        """
        assert isinstance(file_path, unicode)
        assert os.path.isfile(file_path)
        if dir:
            assert os.path.isdir(dir)
        super(_ManagedFile, self).__init__()
        file_path = self._get_file_to_manage(
            file_path,
            copy=copy,
            move=move,
            dir=dir,
        )
        file_dir, file_basename = os.path.split(file_path)
        self._dir = file_dir
        self._basename = file_basename

    def __copy__(self):
        """Shallow copies work just like deep copies"""
        return deepcopy(self)

    def __deepcopy__(self, memo):
        """Deep-copying a _ManagedFile copies the file"""
        orig_path = unicode(self)
        clone_path = self._get_file_to_manage(orig_path, copy=True)
        logger.debug("_ManagedFile: cloned %r as %r within %r",
                     self._basename, os.path.basename(clone_path), self._dir)
        return _ManagedFile(clone_path)

    @staticmethod
    def _get_file_to_manage(orig_path, copy=False, move=False, dir=None):
        """Obtain a file path to manage. Same params as constructor.

        If asked to copy or rename first,
        UUID-based naming is used without much error checking.
        This should be sufficient for MyPaint's usage
        because the document working dir is atomically constructed.
        However it's not truly atomic or threadsafe.

        """
        assert os.path.isfile(orig_path)
        if not (copy or move):
            return orig_path
        orig_dir, orig_basename = os.path.split(orig_path)
        orig_rootname, orig_ext = os.path.splitext(orig_basename)
        if dir is None:
            dir = orig_dir
        new_unique_path = None
        while new_unique_path is None:
            new_rootname = unicode(uuid.uuid4())
            new_basename = new_rootname + orig_ext
            new_path = os.path.join(dir, new_basename)
            if os.path.exists(new_path):  # yeah, paranoia
                logger.warn("UUID clash: %r exists", new_path)
                continue
            if move:
                os.rename(orig_path, new_path)
            else:
                shutil.copy2(orig_path, new_path)
            new_unique_path = new_path
        assert os.path.isfile(new_unique_path)
        return new_unique_path

    def __str__(self):
        raise NotImplementedError("Under Python 2.x, use unicode()")

    def __unicode__(self):
        file_path = os.path.join(self._dir, self._basename)
        assert isinstance(file_path, unicode)
        return file_path

    def __repr__(self):
        return "_ManagedFile(%r)" % (self,)

    def __del__(self):
        try:
            file_path = unicode(self)
        except:
            logger.warning("_ManagedFile: cleanup of incomplete object, file "
                           "may still exist on disk")
            return
        if os.path.exists(file_path):
            logger.debug("_ManagedFile: %r is no longer referenced, deleting",
                         file_path)
            os.unlink(file_path)
        else:
            logger.debug("_ManagedFile: %r was already removed, not deleting",
                         file_path)


## Data layer classes


class BackgroundLayer (SurfaceBackedLayer):
    """Background layer, with a repeating tiled image

    By convention only, there is just a single non-editable background
    layer in any document, hidden behind an API in the document's
    RootLayerStack. In the MyPaint application, the working document's
    background layer cannot be manipulated by the user except through
    the background dialog.
    """

    # This could be generalized as a repeating tile for general use in
    # the layers stack, extending the FileBackedLayer concept.  Think
    # textures!

    # The un-namespaced legacy attribute name is deprecated since
    # MyPaint v1.2.0, and background layers in OpenRaster files will not
    # be saved with it beginning with v1.3.0 at the *very* earliest.
    # MyPaint will support reading .ora files using the legacy
    # background tile attribute until v2.0.0.

    ORA_BGTILE_LEGACY_ATTR = "background_tile"
    ORA_BGTILE_ATTR = "{%s}background-tile" % (
        lib.xml.OPENRASTER_MYPAINT_NS,
    )

    def __init__(self, bg, **kwargs):
        if isinstance(bg, tiledsurface.Background):
            surface = bg
        else:
            surface = tiledsurface.Background(bg)
        super(BackgroundLayer, self).__init__(name=u"background",
                                              surface=surface, **kwargs)
        self.locked = False
        self.visible = True
        self.opacity = 1.0

    def set_surface(self, surface):
        """Sets the surface from a tiledsurface.Background"""
        assert isinstance(surface, tiledsurface.Background)
        self.autosave_dirty = True
        self._surface = surface

    def save_to_openraster(self, orazip, tmpdir, path,
                           canvas_bbox, frame_bbox,
                           progress=None, **kwargs):

        if not progress:
            progress = lib.feedback.Progress()
        progress.items = 2

        # Item 1: save as a regular layer for other apps.
        # Background surfaces repeat, so just the bit filling the frame.
        elem = self._save_rect_to_ora(
            orazip, tmpdir, "background", path,
            frame_bbox, frame_bbox,
            progress=progress.open(),
            **kwargs
        )

        # Item 2: also save as single pattern (with corrected origin)
        x0, y0 = frame_bbox[0:2]
        x, y, w, h = self.get_bbox()

        pngname = self._make_refname("background", path, "tile.png")
        tmppath = os.path.join(tmpdir, pngname)
        t0 = time.time()
        self._surface.save_as_png(
            tmppath,
            x=x + x0,
            y=y + y0,
            w=w,
            h=h,
            progress=progress.open(),
            **kwargs
        )
        t1 = time.time()
        storename = 'data/%s' % (pngname,)
        logger.debug('%.3fs surface saving %s', t1 - t0, storename)
        orazip.write(tmppath, storename)
        os.remove(tmppath)
        elem.attrib[self.ORA_BGTILE_LEGACY_ATTR] = storename
        elem.attrib[self.ORA_BGTILE_ATTR] = storename

        progress.close()
        return elem

    def save_to_project(self, projdir, path,
                           canvas_bbox, frame_bbox, force_write, **kwargs):
        # Save as a regular layer for other apps.
        # Background surfaces repeat, so just the bit filling the frame.

        is_dirty = self.project_dirty or force_write

        # To generate element (but no file writing), 
        # utilize _save_rect_to_project with only_element flag. 
        # And, dirty flag cleared in following _save_rect_to_project()
        # so that flag is reserved at above line.
        elem = self._save_rect_to_project(
            projdir, 
            frame_bbox, frame_bbox, False, 
            only_element=True, **kwargs
        )

        # Also save as single pattern (with corrected origin)
        x0, y0 = frame_bbox[0:2]
        x, y, w, h = self.get_bbox()
        rect = (x+x0, y+y0, w, h)

        if is_dirty:
            pngname = "%s.png" % self.unique_id
            store_relpath = os.path.join('data', pngname)
            storename = os.path.join(projdir, store_relpath)
            t0 = time.time()
            self._surface.save_as_png(storename, *rect, **kwargs)
            t1 = time.time()
            logger.debug('%.3fs surface saving %s', t1 - t0, store_relpath)
            self.clear_project_dirty()
        else:
            assert os.path.exists(os.path.join(projdir, self.filename))
            store_relpath = self.filename

        elem.attrib[self.ORA_BGTILE_LEGACY_ATTR] = store_relpath
        elem.attrib[self.ORA_BGTILE_ATTR] = store_relpath
        elem.attrib['src'] = store_relpath # For compatibility with other apps.
        return elem

    def queue_autosave(self, oradir, taskproc, manifest, bbox, **kwargs):
        """Queues the layer for auto-saving"""
        # Arrange for the tile PNG to be rewritten, if necessary
        tilepng_basename = self.autosave_uuid + "-tile.png"
        tilepng_relpath = os.path.join("data", tilepng_basename)
        manifest.add(tilepng_relpath)
        x0, y0 = bbox[0:2]
        x, y, w, h = self.get_bbox()
        tilepng_bbox = (x + x0, y + y0, w, h)
        tilepng_path = os.path.join(oradir, tilepng_relpath)
        if self.autosave_dirty or not os.path.exists(tilepng_path):
            task = tiledsurface.PNGFileUpdateTask(
                surface = self._surface,
                filename = tilepng_path,
                rect = tilepng_bbox,
                alpha = False,
                **kwargs
            )
            taskproc.add_work(task)
        # Supercall will clear the dirty flag, no need to do it here
        elem = super(BackgroundLayer, self).queue_autosave(
            oradir, taskproc, manifest, bbox,
            **kwargs
        )
        elem.attrib[self.ORA_BGTILE_LEGACY_ATTR] = tilepng_relpath
        elem.attrib[self.ORA_BGTILE_ATTR] = tilepng_relpath
        return elem

    def save_snapshot(self):
        """Snapshots the state of the layer, for undo purposes"""
        return BackgroundLayerSnapshot(self)

    def init_unique_id(self, id):
        """ Clear filename and uuid information.
        This is for project-save/load functionality.
        Background layer might be reused between
        multiple document. If uuid is remained as
        old document, it might cause inconsistency error
        at saving the document.
        """
        self._unique_id = id
        if hasattr(self, '_filename'):
            del self._filename

class BackgroundLayerSnapshot (core.LayerBaseSnapshot):
    """Snapshot of a root layer stack's state"""

    def __init__(self, layer):
        super(BackgroundLayerSnapshot, self).__init__(layer)
        self.surface = layer._surface

    def restore_to_layer(self, layer):
        super(BackgroundLayerSnapshot, self).restore_to_layer(layer)
        layer._surface = self.surface


class VectorLayer (FileBackedLayer):
    """SVG-based vector layer

    Vector layers respect a wider set of construction parameters than
    most layers:

    :param float x: SVG document X coordinate, in model coords
    :param float y: SVG document Y coordinate, in model coords
    :param float w: SVG document width, in model pixels
    :param float h: SVG document height, in model pixels
    :param iterable outline: Initial shape, absolute ``(X, Y)`` points

    The outline shape is drawn with a random color, and a thick dashed
    surround. It is intended to indicate where the SVG file goes on the
    canvas initially, to help avoid confusion.

    The document bounding box should enclose all points of the outline.

    """

    # TRANSLATORS: Short default name for vector (SVG/Inkscape) layers
    DEFAULT_NAME = C_(
        "layer default names",
        u"Vectors",
    )

    TYPE_DESCRIPTION = C_(
        "layer type descriptions",
        u"Vector Layer",
    )

    ALLOWED_SUFFIXES = [".svg"]

    def get_icon_name(self):
        return "mypaint-layer-vector-symbolic"

    def write_blank_backing_file(self, file, **kwargs):
        x = kwargs.get("x", 0)
        y = kwargs.get("y", 0)
        outline = kwargs.get("outline")
        if outline:
            outline = [(px - x, py - y) for (px, py) in outline]
        else:
            outline = [(0, 0), (0, N), (N, N), (N, 0)]
        svg = (
            '<?xml version="1.0" encoding="UTF-8" standalone="no"?>'
            '<!-- Created by MyPaint (http://mypaint.org/) -->'
            '<svg version="1.1" width="{w}" height="{h}">'
            '<path d="M '
        ).format(**kwargs)
        for px, py in outline:
            svg += "{x},{y} ".format(x=px, y=py)
        rgb = tuple([randint(0x33, 0x99) for i in range(3)])
        col = "#%02x%02x%02x" % rgb
        svg += (
            'Z" id="path0" '
            'style="fill:none;stroke:{col};stroke-width:5;'
            'stroke-linecap:round;stroke-linejoin:round;'
            'stroke-dasharray:9, 9;stroke-dashoffset:0" />'
            '</svg>'
        ).format(col=col)
        file.write(svg)


class FallbackBitmapLayer (FileBackedLayer):
    """An unpaintable, fallback bitmap layer"""

    def get_icon_name(self):
        return "mypaint-layer-fallback-symbolic"

    # TRANSLATORS: Short default name for renderable fallback layers
    DEFAULT_NAME = C_(
        "layer default names",
        "Bitmap",
    )

    TYPE_DESCRIPTION = C_(
        "layer type descriptions",
        u"Bitmap Data",
    )

    #: Any suffix is allowed, no preference for defaults
    ALLOWED_SUFFIXES = [""]


class FallbackDataLayer (FileBackedLayer):
    """An unpaintable, fallback, non-bitmap layer"""

    def get_icon_name(self):
        return "mypaint-layer-fallback-symbolic"

    # TRANSLATORS: Short default name for non-renderable fallback layers
    DEFAULT_NAME = C_(
        "layer default names",
        u"Data",
    )

    TYPE_DESCRIPTION = C_(
        "layer type descriptions",
        u"Unknown Data",
    )

    #: Any suffix is allowed, favour ".dat".
    ALLOWED_SUFFIXES = [".dat", ""]

    #: Use a silly little icon so that the layer can be positioned
    FALLBACK_CONTENT = (
        '''<?xml version="1.0" encoding="UTF-8" standalone="no"?>
        <svg width="64" height="64" version="1.1"
                xmlns="http://www.w3.org/2000/svg">
        <rect width="62" height="62" x="1.5" y="1.5"
                style="{rectstyle};fill:{shadow};stroke:{shadow}" />
            <rect width="62" height="62" x="0.5" y="0.5"
                style="{rectstyle};fill:{base};stroke:{basestroke}" />
            <text x="33.5" y="50.5"
                style="{textstyle};fill:{textshadow};stroke:{textshadow}"
                >?</text>
            <text x="32.5" y="49.5"
                style="{textstyle};fill:{text};stroke:{textstroke}"
                >?</text>
        </svg>''').format(
        rectstyle="stroke-width:1",
        shadow="#000",
        base="#eee",
        basestroke="#fff",
        textstyle="text-align:center;text-anchor:middle;"
                  "font-size:48px;font-weight:bold;font-family:sans",
        text="#9c0",
        textshadow="#360",
        textstroke="#ad1",
    )


## User-paintable layer classes

class SimplePaintingLayer (SurfaceBackedLayer):
    """A layer you can paint on, but not much else."""

    ## Class constants

    ALLOWED_SUFFIXES = [".png"]

    # TRANSLATORS: Default name for new normal, paintable layers
    DEFAULT_NAME = C_(
        "layer default names",
        u"Layer",
    )

    TYPE_DESCRIPTION = C_(
        "layer type descriptions",
        u"Painting Layer",
    )

    ## Flood fill

    def get_fillable(self):
        """True if this layer currently accepts flood fill"""
        return not self.locked

    def flood_fill(self, x, y, color, bbox, tolerance, dst_layer=None):
        """Fills a point on the surface with a color

        :param x: Starting point X coordinate
        :param y: Starting point Y coordinate
        :param color: an RGB color
        :type color: tuple
        :param bbox: Bounding box: limits the fill
        :type bbox: lib.helpers.Rect or equivalent 4-tuple
        :param tolerance: how much filled pixels are permitted to vary
        :type tolerance: float [0.0, 1.0]
        :param dst_layer: Optional target layer (default is self!)
        :type dst_layer: StrokemappedPaintingLayer

        The `tolerance` parameter controls how much pixels are permitted to
        vary from the starting color.  We use the 4D Euclidean distance from
        the starting point to each pixel under consideration as a metric,
        scaled so that its range lies between 0.0 and 1.0.

        The default target layer is `self`. This method invalidates the filled
        area of the target layer's surface, queueing a redraw if it is part of
        a visible document.
        """
        if dst_layer is None:
            dst_layer = self
        dst_layer.autosave_dirty = True   # XXX hmm, not working?
        self._surface.flood_fill(x, y, color, bbox, tolerance,
                                 dst_surface=dst_layer._surface)

    ## Simple painting

    def get_paintable(self):
        """True if this layer currently accepts painting brushstrokes"""
        return (
            self.visible
            and not self.locked
            and self.branch_visible
            and not self.branch_locked
        )

    def stroke_to(self, brush, x, y, pressure, xtilt, ytilt, dtime,
                  viewzoom, viewrotation):
        """Render a part of a stroke to the canvas surface

        :param brush: The brush to use for rendering dabs
        :type brush: lib.brush.Brush
        :param x: Input event's X coord, translated to document coords
        :param y: Input event's Y coord, translated to document coords
        :param pressure: Input event's pressure
        :param xtilt: Input event's tilt component in the document X direction
        :param ytilt: Input event's tilt component in the document Y direction
        :param dtime: Time delta, in seconds
        :returns: whether the stroke should now be split
        :rtype: bool

        This method renders zero or more dabs to the surface of this
        layer, but it won't affect any strokemap maintained by this
        object (even if subclasses add one). That's because this method
        is for tiny increments, not big brushstrokes.

        Use this for the incremental painting of segments of a stroke
        corresponding to single input events.  The return value tells
        the caller whether to finalize the lib.stroke.Stroke which is
        currently recording the user's input, and begin recording a new
        one. You can choose to ignore it if you're just using a
        SimplePaintingLayer and not recording strokes.

        """
        self._surface.begin_atomic()
        split = brush.stroke_to(
            self._surface.backend, x, y,
            pressure, xtilt, ytilt, dtime, viewzoom, viewrotation
        )
        self._surface.end_atomic()
        self.autosave_dirty = True
        return split

    @contextlib.contextmanager
    def cairo_request(self, x, y, w, h, mode=lib.modes.DEFAULT_MODE):
        """Get a Cairo context for a given area, then put back changes.

        See lib.tiledsurface.MyPaintSurface.cairo_request() for details.
        This is just a wrapper.

        """
        with self._surface.cairo_request(x, y, w, h, mode) as cr:
            yield cr
        self.autosave_dirty = True

    ## Type-specific stuff

    def get_icon_name(self):
        return "mypaint-layer-painting-symbolic"


class StrokemappedPaintingLayer (SimplePaintingLayer):
    """Painting layer with a record of user brushstrokes.

    This class definition adds a strokemap to the simple implementation.
    The stroke map is a stack of `strokemap.StrokeShape` objects in
    painting order, allowing strokes and their associated brush and
    color information to be picked from the canvas.

    The caller of stroke_to() is expected to also maintain a current
    lib.stroke.Stroke object which records user input for the current
    stroke, but no shape info. When stroke_to() says to break the
    stroke, or when the caller wishes to break a stroke, feed these
    details back to the layer via add_stroke_shape() to update the
    strokemap.

    """

    ## Class constants

    # The un-namespaced legacy attribute name is deprecated since
    # MyPaint v1.2.0, and painting layers in OpenRaster files will not
    # be saved with it beginning with v1.3.0 at the earliest.
    # MyPaint will support reading .ora files using the legacy strokemap
    # attribute (and the "v2" strokemap format, if the format changes)
    # until v2.0.0.

    _ORA_STROKEMAP_ATTR = "{%s}strokemap" % (lib.xml.OPENRASTER_MYPAINT_NS,)
    _ORA_STROKEMAP_LEGACY_ATTR = "mypaint_strokemap_v2"
    _ORA_ALPHALOCK_ATTR= "{%s}alphalock" % (lib.xml.OPENRASTER_MYPAINT_NS,)

    ## Initializing & resetting

    def __init__(self, **kwargs):
        super(StrokemappedPaintingLayer, self).__init__(**kwargs)
        #: Stroke map.
        #: List of strokemap.StrokeShape instances (not stroke.Stroke),
        #: ordered by depth.
        self.strokes = []

    def clear(self):
        """Clear both the surface and the strokemap"""
        super(StrokemappedPaintingLayer, self).clear()
        self.strokes = []

    def load_from_surface(self, surface):
        """Load the surface image's tiles from another surface"""
        super(StrokemappedPaintingLayer, self).load_from_surface(surface)
        self.strokes = []

    def load_from_openraster(self, orazip, elem, cache_dir, progress,
                             x=0, y=0, **kwargs):
        """Loads layer flags, PNG data, and strokemap from a .ora zipfile"""
        # Load layer tile data and flags
        super(StrokemappedPaintingLayer, self).load_from_openraster(
            orazip,
            elem,
            cache_dir,
            progress,
            x=x, y=y,
            **kwargs
        )
        self._load_strokemap_from_ora(elem, x, y, orazip=orazip)
        self._load_expanded_attrs_from_ora(elem)

    def load_from_openraster_dir(self, oradir, elem, cache_dir, progress,
                                 x=0, y=0, **kwargs):
        """Loads layer flags and data from an OpenRaster-style dir"""
        # Load layer tile data and flags
        super(StrokemappedPaintingLayer, self).load_from_openraster_dir(
            oradir,
            elem,
            cache_dir,
            progress,
            x=x, y=y,
            **kwargs
        )
        self._load_strokemap_from_ora(elem, x, y, oradir=oradir)
        self._load_expanded_attrs_from_ora(elem)


    def _load_strokemap_from_ora(self, elem, x, y, orazip=None, oradir=None):
        """Load the strokemap from a layer elem & an ora{zip|dir}."""
        attrs = elem.attrib
        x += int(attrs.get('x', 0))
        y += int(attrs.get('y', 0))
        supported_strokemap_attrs = [
            self._ORA_STROKEMAP_ATTR,
            self._ORA_STROKEMAP_LEGACY_ATTR,
        ]
        strokemap_name = None
        for attr_qname in supported_strokemap_attrs:
            strokemap_name = attrs.get(attr_qname, None)
            if strokemap_name is None:
                continue
            logger.debug(
                "Found strokemap %r in %r",
                strokemap_name,
                attr_qname,
            )
            break
        if strokemap_name is None:
            return
        if orazip:
            sio = StringIO(orazip.read(strokemap_name))
            self._load_strokemap_from_file(sio, x, y)
            sio.close()
        elif oradir:
            with open(os.path.join(oradir, strokemap_name), "rb") as sfp:
                self._load_strokemap_from_file(sfp, x, y)
        else:
            raise ValueError("either orazip or oradir must be specified")

<<<<<<< HEAD
    def _load_expanded_attrs_from_ora(self, elem):
        """ Load expanded(extra) attributes from orafile element.
        """ 
        attrs = elem.attrib

        # Layer alphalock:
        alpha_locked = attrs.get(self._ORA_ALPHALOCK_ATTR, 'false').lower()
        self.alpha_locked = (alpha_locked == 'true')

    def get_paintable(self):
        """True if this layer currently accepts painting brushstrokes"""
        return (
            self.visible
            and not self.locked
            and self.branch_visible
            and not self.branch_locked
        )

    def get_fillable(self):
        """True if this layer currently accepts flood fill"""
        return not self.locked

    ## Flood fill

    def flood_fill(self, x, y, color, bbox, tolerance, dst_layer=None, 
                   dilation_size=0):
        """Fills a point on the surface with a color

        :param x: Starting point X coordinate
        :param y: Starting point Y coordinate
        :param color: an RGB color
        :type color: tuple
        :param bbox: Bounding box: limits the fill
        :type bbox: lib.helpers.Rect or equivalent 4-tuple
        :param tolerance: how much filled pixels are permitted to vary
        :type tolerance: float [0.0, 1.0]
        :param dst_layer: Optional target layer (default is self!)
        :type dst_layer: PaintingLayer

        The `tolerance` parameter controls how much pixels are permitted to
        vary from the starting color.  We use the 4D Euclidean distance from
        the starting point to each pixel under consideration as a metric,
        scaled so that its range lies between 0.0 and 1.0.

        The default target layer is `self`. This method invalidates the filled
        area of the target layer's surface, queueing a redraw if it is part of
        a visible document.
        """
        if dst_layer is None:
            dst_layer = self
        dst_layer.autosave_dirty = True   # XXX hmm, not working?
        self._surface.flood_fill(x, y, color, bbox, tolerance,
                                 dst_surface=dst_layer._surface,
                                 dilation_size=dilation_size)

    ## Painting

    def stroke_to(self, brush, x, y, pressure, xtilt, ytilt, dtime):
        """Render a part of a stroke to the canvas surface

        :param brush: The brush to use for rendering dabs
        :type brush: lib.brush.Brush
        :param x: Input event's X coord, translated to document coords
        :param y: Input event's Y coord, translated to document coords
        :param pressure: Input event's pressure
        :param xtilt: Input event's tilt component in the document X direction
        :param ytilt: Input event's tilt component in the document Y direction
        :param dtime: Time delta, in seconds
        :returns: whether the stroke should now be split
        :rtype: bool

        This method renders zero or more dabs to the surface of this layer,
        but does not affect the strokemap. Use this for the incremental
        painting of segments of a stroke sorresponding to single input events.
        The return value decides whether to finalize the lib.stroke.Stroke
        which is currently recording the user's input, and begin recording a
        new one.
        """
        self._surface.begin_atomic()
        split = brush.stroke_to(
            self._surface.backend, x, y,
            pressure, xtilt, ytilt, dtime
        )
        self._surface.end_atomic()
        self.autosave_dirty = True
        return split
=======
    ## Stroke recording and rendering
>>>>>>> 046ec8fb

    def render_stroke(self, stroke):
        """Render a whole captured stroke to the canvas

        :param stroke: The stroke to render
        :type stroke: lib.stroke.Stroke
        """
        stroke.render(self._surface)
        self.autosave_dirty = True

    def add_stroke_shape(self, stroke, before):
        """Adds a rendered stroke's shape to the strokemap

        :param stroke: the stroke sequence which has been rendered
        :type stroke: lib.stroke.Stroke
        :param before: layer snapshot taken before the stroke started
        :type before: lib.layer.StrokemappedPaintingLayerSnapshot

        The StrokeMap is a stack of lib.strokemap.StrokeShape objects which
        encapsulate the shape of a rendered stroke, and the brush settings
        which were used to render it.  The shape of the rendered stroke is
        determined by visually diffing snapshots taken before the stroke
        started and now.

        """
        after_sshot = self._surface.save_snapshot()
        shape = lib.strokemap.StrokeShape.new_from_snapshots(
            before.surface_sshot,
            after_sshot,
        )
        if shape is not None:
            shape.brush_string = stroke.brush_settings
            self.strokes.append(shape)

    ## Snapshots

    def save_snapshot(self):
        """Snapshots the state of the layer and its strokemap for undo"""
        return StrokemappedPaintingLayerSnapshot(self)

    ## Translating

    def get_move(self, x, y):
        """Get an interactive move object for the surface and its strokemap"""
        return StrokemappedPaintingLayerMove(self, x, y)

    ## Trimming

    def trim(self, rect):
        """Trim the layer and its strokemap"""
        super(StrokemappedPaintingLayer, self).trim(rect)
        empty_strokes = []
        for stroke in self.strokes:
            if not stroke.trim(rect):
                empty_strokes.append(stroke)
        for stroke in empty_strokes:
            logger.debug("Removing emptied stroke %r", stroke)
            self.strokes.remove(stroke)

    ## Strokemap load and save

    def _load_strokemap_from_file(self, f, translate_x, translate_y):
        assert not self.strokes
        brushes = []
        x = int(translate_x // N) * N
        y = int(translate_y // N) * N
        dx = translate_x % N
        dy = translate_y % N
        while True:
            t = f.read(1)
            if t == 'b':
                length, = struct.unpack('>I', f.read(4))
                tmp = f.read(length)
                brushes.append(zlib.decompress(tmp))
            elif t == 's':
                brush_id, length = struct.unpack('>II', f.read(2 * 4))
                stroke = lib.strokemap.StrokeShape()
                tmp = f.read(length)
                stroke.init_from_string(tmp, x, y)
                stroke.brush_string = brushes[brush_id]
                # Translate non-aligned strokes
                if (dx, dy) != (0, 0):
                    stroke.translate(dx, dy)
                self.strokes.append(stroke)
            elif t == '}':
                break
            else:
                assert False, 'invalid strokemap'

    ## Strokemap querying

    def get_stroke_info_at(self, x, y):
        """Get the stroke at the given point"""
        x, y = int(x), int(y)
        for s in reversed(self.strokes):
            if s.touches_pixel(x, y):
                return s

    def get_last_stroke_info(self):
        if not self.strokes:
            return None
        return self.strokes[-1]

    ## Saving

    def save_to_openraster(self, orazip, tmpdir, path,
                           canvas_bbox, frame_bbox, **kwargs):
        """Save the strokemap too, in addition to the base implementation"""
        # Save the layer normally

        elem = super(StrokemappedPaintingLayer, self).save_to_openraster(
            orazip, tmpdir, path,
            canvas_bbox, frame_bbox, **kwargs
        )
        # Store stroke shape data too
        x, y, w, h = self.get_bbox()
        sio = StringIO()
        t0 = time.time()
        _write_strokemap(sio, self.strokes, -x, -y)
        t1 = time.time()
        data = sio.getvalue()
        sio.close()
        datname = self._make_refname("layer", path, "strokemap.dat")
        logger.debug("%.3fs strokemap saving %r", t1 - t0, datname)
        storepath = "data/%s" % (datname,)
        helpers.zipfile_writestr(orazip, storepath, data)
        # Add strokemap XML attrs and return.
        # See comment above for compatibility strategy.
        elem.attrib[self._ORA_STROKEMAP_ATTR] = storepath
        elem.attrib[self._ORA_STROKEMAP_LEGACY_ATTR] = storepath
        # Add expanded attributes
        self._save_expanded_attrs_to_ora(elem)
        return elem

    def save_to_project(self, projdir, path,
                           canvas_bbox, frame_bbox, force_write, **kwargs):
        """Save the strokemap too, in addition to the base implementation"""
        # Save the layer normally

        # CAUTION: prefetch dirty flag here, before supercall.
        # because supercall of save_to_project() might
        # clear the dirty flag of the layer.
        dirty_flag = self.project_dirty or force_write

        elem = super(PaintingLayer, self).save_to_project(
            projdir, path,
            canvas_bbox, frame_bbox, force_write, **kwargs
        )

        # self.filename should be rewritten at 
        # prior supercall of save_to_project(),
        # so _get_strokemap_filename() returns 
        # the exact (relative)filepath everytime.
        dat_relpath = self._get_strokemap_filename()

        # Store stroke shape data.
        if dirty_flag:
            dat_path = os.path.join(projdir, dat_relpath)
            x, y, w, h = self.get_bbox()
            t0 = time.time()
            with open(dat_path , 'w') as fp:
                _write_strokemap(fp, self.strokes, -x, -y)
            t1 = time.time()
            logger.debug("%.3fs strokemap saving %r", t1-t0, dat_relpath)

        # Add strokemap XML attrs and return.
        # See comment above for compatibility strategy.
        elem.attrib[self._ORA_STROKEMAP_ATTR] = dat_relpath
        elem.attrib[self._ORA_STROKEMAP_LEGACY_ATTR] = dat_relpath
        elem.attrib[self.ORA_LAYERID_ATTR] = self.unique_id
        # Add expanded attributes
        self._save_expanded_attrs_to_ora(elem)
        return elem

    def queue_autosave(self, oradir, taskproc, manifest, bbox, **kwargs):
        """Queues the layer for auto-saving"""
        dat_basename = u"%s-strokemap.dat" % (self.autosave_uuid,)
        dat_relpath = os.path.join("data", dat_basename)
        dat_path = os.path.join(oradir, dat_relpath)
        # Have to do this before the supercall because that will clear
        # the dirty flag.
        if self.autosave_dirty or not os.path.exists(dat_path):
            x, y, w, h = self.get_bbox()
            task = _StrokemapFileUpdateTask(
                self.strokes,
                dat_path,
                -x, -y,
            )
            taskproc.add_work(task)
        # Supercall to queue saving PNG and obtain basic XML
        elem = super(StrokemappedPaintingLayer, self).queue_autosave(
            oradir, taskproc, manifest, bbox,
            **kwargs
        )
        # Add strokemap XML attrs and return.
        # See comment above for compatibility strategy.
        elem.attrib[self._ORA_STROKEMAP_ATTR] = dat_relpath
        elem.attrib[self._ORA_STROKEMAP_LEGACY_ATTR] = dat_relpath
        # Add expanded attributes
        self._save_expanded_attrs_to_ora(elem)
        manifest.add(dat_relpath)
        return elem

<<<<<<< HEAD
    def _save_expanded_attrs_to_ora(self, elem):
        """ save(write/set) expanded attributes into elem object. 
        """
        elem.attrib[self._ORA_ALPHALOCK_ATTR] = str(self.alpha_locked)
        return elem

    ## Type-specific stuff
=======
>>>>>>> 046ec8fb

class PaintingLayer (StrokemappedPaintingLayer, core.ExternallyEditable):
    """The normal paintable bitmap layer that the user sees."""

<<<<<<< HEAD
    def enum_filenames(self):
        """Enum filenames which consists this layer.
        This method used for project-save.
        """
        yield self.filename
        yield self._get_strokemap_filename()

    def _get_strokemap_filename(self):
        """Get strokemap filename according to self.filename.
        """
        # By splitext, we can get directory component + basename
        srcbase, junk = os.path.splitext(self.filename)
        return "%s-strokemap.dat" % srcbase

    ## Editing via external apps
=======
    def __init__(self, **kwargs):
        super(PaintingLayer, self).__init__(**kwargs)
        self._external_edit = None
>>>>>>> 046ec8fb

    def new_external_edit_tempfile(self):
        """Get a tempfile for editing in an external app"""
        # Uniquely named tempfile. Will be overwritten.
        if not self.root:
            return
        tmp_filename = os.path.join(
            self.external_edits_dir,
            u"%s%s" % (unicode(uuid.uuid4()), u".png"),
        )
        # Overwrite, saving only the data area.
        # Record the data area for later.
        rect = self.get_bbox()
        if rect.w <= 0:
            rect.w = N
        if rect.h <= 0:
            rect.h = N
        self._surface.save_as_png(tmp_filename, *rect, alpha=True)
        edit_info = (tmp_filename, _ManagedFile(tmp_filename), rect)
        self._external_edit = edit_info
        return tmp_filename

    def load_from_external_edit_tempfile(self, tempfile_path):
        """Load content from an external-edit tempfile"""
        # Try to load the layer data back where it came from.
        # Only works if the file being loaded is the one most recently
        # created using new_external_edit_tempfile().
        x, y, __, __ = self.get_bbox()
        edit_info = self._external_edit
        if edit_info:
            tmp_filename, __, rect = edit_info
            if tempfile_path == tmp_filename:
                x, y, __, __ = rect
        redraw_bboxes = []
        redraw_bboxes.append(self.get_full_redraw_bbox())
        self.load_surface_from_pixbuf_file(tempfile_path, x=x, y=y)
        redraw_bboxes.append(self.get_full_redraw_bbox())
        self._content_changed(*tuple(core.combine_redraws(redraw_bboxes)))
        self.autosave_dirty = True


## Stroke-mapped layer implementation details and helpers

def _write_strokemap(f, strokes, dx, dy):
    brush2id = {}
    for stroke in strokes:
        _write_strokemap_stroke(f, stroke, brush2id, dx, dy)
    f.write('}')


def _write_strokemap_stroke(f, stroke, brush2id, dx, dy):
    s = stroke.brush_string
    # save brush (if not already known)
    if s not in brush2id:
        brush2id[s] = len(brush2id)
        s = zlib.compress(s)
        f.write('b')
        f.write(struct.pack('>I', len(s)))
        f.write(s)
    # save stroke
    s = stroke.save_to_string(dx, dy)
    f.write('s')
    f.write(struct.pack('>II', brush2id[stroke.brush_string], len(s)))
    f.write(s)


class _StrokemapFileUpdateTask (object):
    """Updates a strokemap file in chunked calls (for autosave)"""

    def __init__(self, strokes, filename, dx, dy):
        super(_StrokemapFileUpdateTask, self).__init__()
        tmp = tempfile.NamedTemporaryFile(
            mode = "wb",
            prefix = os.path.basename(filename),
            dir = os.path.dirname(filename),
            delete = False,
        )
        self._tmp = tmp
        self._final_name = filename
        self._dx = dx
        self._dy = dy
        self._brush2id = {}
        self._strokes = strokes[:]
        self._strokes_i = 0
        logger.debug("autosave: scheduled update of %r", self._final_name)

    def __call__(self):
        if self._tmp.closed:
            raise RuntimeError("Called too many times")
        if self._strokes_i < len(self._strokes):
            stroke = self._strokes[self._strokes_i]
            _write_strokemap_stroke(
                self._tmp,
                stroke,
                self._brush2id,
                self._dx, self._dy,
            )
            self._strokes_i += 1
            return True
        else:
            self._tmp.write('}')
            self._tmp.close()
            lib.fileutils.replace(self._tmp.name, self._final_name)
            logger.debug("autosave: updated %r", self._final_name)
            return False


class StrokemappedPaintingLayerSnapshot (SurfaceBackedLayerSnapshot):
    """Snapshot subclass for painting layers with strokemaps"""

    def __init__(self, layer):
        super(StrokemappedPaintingLayerSnapshot, self).__init__(layer)
        self.strokes = layer.strokes[:]

    def restore_to_layer(self, layer):
        super(StrokemappedPaintingLayerSnapshot, self).restore_to_layer(layer)
        layer.strokes = self.strokes[:]
        layer.autosave_dirty = True


class StrokemappedPaintingLayerMove (SurfaceBackedLayerMove):
    """Move object wrapper for painting layers with strokemaps"""

    def __init__(self, layer, x, y):
        super(StrokemappedPaintingLayerMove, self).__init__(layer, x, y)
        self._layer = layer
        self._final_dx = 0
        self._final_dy = 0

    def update(self, dx, dy):
        super(StrokemappedPaintingLayerMove, self).update(dx, dy)
        self._final_dx = dx
        self._final_dy = dy

    def cleanup(self):
        super(StrokemappedPaintingLayerMove, self).cleanup()
        dx = self._final_dx
        dy = self._final_dy
        # Arrange for the strokemap to be moved too;
        # this happens in its own background idler.
        for stroke in self._layer.strokes:
            stroke.translate(dx, dy)
            # Minor problem: huge strokemaps take a long time to move, and the
            # translate must be forced to completion before drawing or any
            # further layer moves. This can cause apparent hangs for no
            # reason later on. Perhaps it would be better to process them
            # fully in this hourglass-cursor phase after all?
        # The tile memory is the canonical source of a painting layer,
        # so we'll need to autosave it.
        self._layer.autosave_dirty = True


## Module testing


def _test():
    """Run doctest strings"""
    import doctest
    doctest.testmod(optionflags=doctest.ELLIPSIS)


if __name__ == '__main__':
    logging.basicConfig(level=logging.DEBUG)
    _test()<|MERGE_RESOLUTION|>--- conflicted
+++ resolved
@@ -1589,7 +1589,9 @@
 
     _ORA_STROKEMAP_ATTR = "{%s}strokemap" % (lib.xml.OPENRASTER_MYPAINT_NS,)
     _ORA_STROKEMAP_LEGACY_ATTR = "mypaint_strokemap_v2"
+    # XXX Alphalock feature(deprecated)
     _ORA_ALPHALOCK_ATTR= "{%s}alphalock" % (lib.xml.OPENRASTER_MYPAINT_NS,)
+    # XXX Alphalock feature end
 
     ## Initializing & resetting
 
@@ -1673,7 +1675,6 @@
         else:
             raise ValueError("either orazip or oradir must be specified")
 
-<<<<<<< HEAD
     def _load_expanded_attrs_from_ora(self, elem):
         """ Load expanded(extra) attributes from orafile element.
         """ 
@@ -1731,38 +1732,37 @@
 
     ## Painting
 
-    def stroke_to(self, brush, x, y, pressure, xtilt, ytilt, dtime):
-        """Render a part of a stroke to the canvas surface
-
-        :param brush: The brush to use for rendering dabs
-        :type brush: lib.brush.Brush
-        :param x: Input event's X coord, translated to document coords
-        :param y: Input event's Y coord, translated to document coords
-        :param pressure: Input event's pressure
-        :param xtilt: Input event's tilt component in the document X direction
-        :param ytilt: Input event's tilt component in the document Y direction
-        :param dtime: Time delta, in seconds
-        :returns: whether the stroke should now be split
-        :rtype: bool
-
-        This method renders zero or more dabs to the surface of this layer,
-        but does not affect the strokemap. Use this for the incremental
-        painting of segments of a stroke sorresponding to single input events.
-        The return value decides whether to finalize the lib.stroke.Stroke
-        which is currently recording the user's input, and begin recording a
-        new one.
-        """
-        self._surface.begin_atomic()
-        split = brush.stroke_to(
-            self._surface.backend, x, y,
-            pressure, xtilt, ytilt, dtime
-        )
-        self._surface.end_atomic()
-        self.autosave_dirty = True
-        return split
-=======
+   #def stroke_to(self, brush, x, y, pressure, xtilt, ytilt, dtime):
+   #    """Render a part of a stroke to the canvas surface
+   #
+   #    :param brush: The brush to use for rendering dabs
+   #    :type brush: lib.brush.Brush
+   #    :param x: Input event's X coord, translated to document coords
+   #    :param y: Input event's Y coord, translated to document coords
+   #    :param pressure: Input event's pressure
+   #    :param xtilt: Input event's tilt component in the document X direction
+   #    :param ytilt: Input event's tilt component in the document Y direction
+   #    :param dtime: Time delta, in seconds
+   #    :returns: whether the stroke should now be split
+   #    :rtype: bool
+   #
+   #    This method renders zero or more dabs to the surface of this layer,
+   #    but does not affect the strokemap. Use this for the incremental
+   #    painting of segments of a stroke sorresponding to single input events.
+   #    The return value decides whether to finalize the lib.stroke.Stroke
+   #    which is currently recording the user's input, and begin recording a
+   #    new one.
+   #    """
+   #    self._surface.begin_atomic()
+   #    split = brush.stroke_to(
+   #        self._surface.backend, x, y,
+   #        pressure, xtilt, ytilt, dtime
+   #    )
+   #    self._surface.end_atomic()
+   #    self.autosave_dirty = True
+   #    return split
+
     ## Stroke recording and rendering
->>>>>>> 046ec8fb
 
     def render_stroke(self, stroke):
         """Render a whole captured stroke to the canvas
@@ -1933,8 +1933,10 @@
         elem.attrib[self._ORA_STROKEMAP_ATTR] = dat_relpath
         elem.attrib[self._ORA_STROKEMAP_LEGACY_ATTR] = dat_relpath
         elem.attrib[self.ORA_LAYERID_ATTR] = self.unique_id
+        # XXX For alphalock feature(deprecated)
         # Add expanded attributes
         self._save_expanded_attrs_to_ora(elem)
+        # XXX alphalock end
         return elem
 
     def queue_autosave(self, oradir, taskproc, manifest, bbox, **kwargs):
@@ -1961,26 +1963,22 @@
         # See comment above for compatibility strategy.
         elem.attrib[self._ORA_STROKEMAP_ATTR] = dat_relpath
         elem.attrib[self._ORA_STROKEMAP_LEGACY_ATTR] = dat_relpath
+        # XXX For alphalock feature(deprecated)
         # Add expanded attributes
         self._save_expanded_attrs_to_ora(elem)
+        # XXX For alphalock end
         manifest.add(dat_relpath)
         return elem
 
-<<<<<<< HEAD
+    # XXX For alphalock feature(deprecated)
     def _save_expanded_attrs_to_ora(self, elem):
         """ save(write/set) expanded attributes into elem object. 
         """
         elem.attrib[self._ORA_ALPHALOCK_ATTR] = str(self.alpha_locked)
         return elem
+    # XXX For alphalock end
 
     ## Type-specific stuff
-=======
->>>>>>> 046ec8fb
-
-class PaintingLayer (StrokemappedPaintingLayer, core.ExternallyEditable):
-    """The normal paintable bitmap layer that the user sees."""
-
-<<<<<<< HEAD
     def enum_filenames(self):
         """Enum filenames which consists this layer.
         This method used for project-save.
@@ -1996,11 +1994,13 @@
         return "%s-strokemap.dat" % srcbase
 
     ## Editing via external apps
-=======
+
+class PaintingLayer (StrokemappedPaintingLayer, core.ExternallyEditable):
+    """The normal paintable bitmap layer that the user sees."""
+
     def __init__(self, **kwargs):
         super(PaintingLayer, self).__init__(**kwargs)
         self._external_edit = None
->>>>>>> 046ec8fb
 
     def new_external_edit_tempfile(self):
         """Get a tempfile for editing in an external app"""

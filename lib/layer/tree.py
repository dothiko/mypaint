--- conflicted
+++ resolved
@@ -30,12 +30,6 @@
 from lib.observable import event
 import lib.pixbuf
 import lib.cache
-<<<<<<< HEAD
-from lib.modes import *
-import data
-import group
-from lib.projectsave import Projectsaveable
-=======
 from lib.modes import DEFAULT_MODE
 from lib.modes import PASS_THROUGH_MODE
 from lib.modes import MODES_DECREASING_BACKDROP_ALPHA
@@ -44,9 +38,9 @@
 from . import core
 import lib.feedback
 import lib.naming
+from lib.projectsave import Projectsaveable
 
 logger = logging.getLogger(__name__)
->>>>>>> 046ec8fb
 
 
 ## Class defs
@@ -136,12 +130,9 @@
         self._current_layer_previewing = False
         # Current layer
         self._current_path = ()
-<<<<<<< HEAD
         self._current_path_str = ''
-=======
         # Temporary overlay for the current layer
         self._current_layer_overlay = None
->>>>>>> 046ec8fb
         # Self-observation
         self.layer_content_changed += self._clear_render_cache
         self.layer_properties_changed += self._clear_render_cache
@@ -2374,7 +2365,6 @@
         """Snapshots the state of the layer, for undo purposes"""
         return RootLayerStackSnapshot(self)
 
-<<<<<<< HEAD
     ### Events for multiple layer selection
 
     @event
@@ -2418,7 +2408,6 @@
     def multiple_layers_selection_updated(self):
         """Notification event, to tell layer selection state changed.
         """
-=======
     ## Layer preview thumbnails
 
     def _mark_all_layers_for_rethumb(self):
@@ -2477,7 +2466,6 @@
         """
         pass
 
->>>>>>> 046ec8fb
 
 class RootLayerStackSnapshot (group.LayerStackSnapshot):
     """Snapshot of a root layer stack's state"""

--- conflicted
+++ resolved
@@ -600,17 +600,14 @@
         ('hardness', _("Sharp:")),
         # TRANSLATORS:"Additional pressure gain" for the options panel. Short.
         ('pressure_gain_log', _("Gain:")),
-<<<<<<< HEAD
         # XXX for 'tilt-offset'        
         # TRANSLATORS:"Tilt offset of x axis" for the options panel. Short.
         ('tilt_offset_x', _("Tilt X:")),
         # TRANSLATORS:"Tilt offset of y axis" for the options panel. Short.
         ('tilt_offset_y', _("Tilt Y:")),        
         # XXX for 'tilt-offset end'
-=======
         # TRANSLATORS:"Paint Pigment Mode" for the options panel. Short.
         ('paint_mode', _("Pigment:")),
->>>>>>> daf2c8ec
     ]
  
     # XXX for 'tilt-offset'    

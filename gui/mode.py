# This file is part of MyPaint.
# Copyright (C) 2008-2014 by Martin Renold <martinxyz@gmx.ch>
#
# This program is free software; you can redistribute it and/or modify
# it under the terms of the GNU General Public License as published by
# the Free Software Foundation; either version 2 of the License, or

"""Canvas input modes API: stack, and base classes for modes."""


## Imports

import logging
logger = logging.getLogger(__name__)

import gtk2compat
import buttonmap
import lib.command
from lib.observable import event

import math

import gobject
import gtk
from gtk import gdk
from gtk import keysyms
from gettext import gettext as _


## Module constants

# Actions it makes sense to bind to a button. (HACK).
# Notably, tablet pads tend to offer many more buttons than the usual 3...

BUTTON_BINDING_ACTIONS = [
    "ShowPopupMenu",
    "Undo",
    "Redo",
    "Bigger",
    "Smaller",
    "MoreOpaque",
    "LessOpaque",
    "PickContext",
    "Fullscreen",
    "ToggleSubwindows",
    "BrushChooserPopup",
    "ColorChooserPopup",
    "ColorDetailsDialog",
    "ColorHistoryPopup",
    "PalettePrev",
    "PaletteNext",
]


## Behaviour flags

class Behavior:
    """Broad classification of what a mode's handler methods do

    These flags are assigned to devices in `gui.device` to allow the
    user to limit what devices are allowed to do. Mode instances expose
    their behaviour by defining their pointer_behavior and
    scroll_behavior properties.

    """
    NONE = 0x00  #: the mode does not perform any action
    PAINT_FREEHAND = 0x01  #: paint freehand brushstrokes
    PAINT_CONSTRAINED = 0x02  #: non-freehand painting: lines, or filling
    EDIT_OBJECTS = 0x04  #: move and adjust objects on screen
    CHANGE_VIEW = 0x08  #: move the viewport around
    # Useful masks
    NON_PAINTING = EDIT_OBJECTS | CHANGE_VIEW
    ALL_PAINTING = PAINT_FREEHAND | PAINT_CONSTRAINED
    ALL = NON_PAINTING | ALL_PAINTING


## Metaclass for all modes

class ModeRegistry (type):
    """Lookup table for interaction modes and their associated actions

    Operates as the metaclass for `InteractionMode`, so all you need to do to
    create the association for a mode subclass is to define an
    ``ACTION_NAME`` entry in the class's namespace containing the name of
    the associated `gtk.Action` defined in ``resources.xml``.

    """

    action_name_to_mode_class = {}
    mode_classes = set()

    # (Special-cased @staticmethod)
    def __new__(cls, name, bases, dict):
        """Creates and records a new (InteractionMode) class.

        :param cls: this metaclass
        :param name: name of the class under construction
        :param bases: immediate base classes of the class under construction
        :param dict: class dict for the class under construction
        :rtype: the constructed class, a regular InteractionMode class object

        If it exists, the ``ACTION_NAME`` entry in `dict` is recorded,
        and can be used as a key for lookup of the returned class via the
        ``@classmethod``s defined on `ModeRegistry`.

        """
        action_name = dict.get("ACTION_NAME", None)
        mode_class = super(ModeRegistry, cls).__new__(cls, name, bases, dict)
        if action_name is not None:
            action_name = str(action_name)
            cls.action_name_to_mode_class[action_name] = mode_class
        cls.mode_classes.add(mode_class)
        return mode_class

    @classmethod
    def get_mode_class(cls, action_name):
        """Looks up a registered mode class by its associated action's name.

        :param action_name: a string containing an action name (see this
           metaclass's docs regarding the ``ACTION_NAME`` class variable)
        :rtype: an InteractionMode class object, or `None`.

        """
        return cls.action_name_to_mode_class.get(action_name, None)

    @classmethod
    def get_action_names(cls):
        """Returns all action names associated with interaction.

        :rtype: an iterable of action name strings.

        """
        return cls.action_name_to_mode_class.keys()


## Mode base classes

class InteractionMode (object):
    """Required base class for temporary interaction modes.

    Active interaction mode objects process input events, and can manipulate
    document views (TiledDrawWidget), the document model data (lib.document),
    and the mode stack they sit on. Interactions encapsulate state about their
    particular kind of interaction; for example a drag interaction typically
    contains the starting position for the drag.

    Event handler methods can create new sub-modes and push them to the stack.
    It is conventional to pass the current event to the equivalent method on
    the new object when this transfer of control happens.

    Subclasses may nominate a related `GtkAction` instance in the UI by setting
    the class-level variable ``ACTION_NAME``: this should be the name of an
    action defined in `gui.app.Application.builder`'s XML file.

    """

    ## Class configuration

    #: All InteractionMode subclasses register themselves.
    __metaclass__ = ModeRegistry

    #: See the docs for `gui.mode.ModeRegistry`.
    ACTION_NAME = None

    #: True if the mode supports live update from the brush editor
    IS_LIVE_UPDATEABLE = False

    #: Timeout for Document.mode_flip_action_activated_cb(). How long, in
    #: milliseconds, it takes for the controller to change the key-up action
    #: when activated with a keyboard "Flip<ModeName>" action. Set to zero
    #: for modes where key-up should exit the mode at any time, and to a larger
    #: number for modes where the behaviour changes.
    keyup_timeout = 500

    ## Defaults for instances (sue me, I'm lazy)

    #: The `gui.document.Document` this mode affects: see enter()
    doc = None

    #: Broad description of what result clicking, moving the pointer,
    #: or dragging has in this mode. See `Behavior`.
    pointer_behavior = Behavior.NONE

    #: Broad description of what result scrolling a mouse scroll-wheel
    #: does in this mode. See `Behavior`.
    scroll_behavior = Behavior.NONE

    #: True if the mode supports switching to another mode based on
    #: combinations of pointer buttons and modifier keys.
    supports_button_switching = True

    #: Optional whitelist of the names of the modes which this mode can
    #: switch to. If the iterable is empty, all modes are possible.
    permitted_switch_actions = ()

    ## Status message info

    @classmethod
    def get_name(cls):
        """Returns a short human-readable description of the mode.

        :rtype: unicode

        This is used for status bar messages, and potentially elsewhere before
        the mode has been instantiated.  All concrete subclasses should
        override this.  By default the (non-localized) class name is returned.

        When capitalizing, use whatever style the GNOME HIG specifies for menu
        items.  In English, this is currently "header", or title case (first
        word capitalized, all other words capitalized except closed-class
        words).  Do not use trailing punctuation.

        """
        return unicode(cls.__name__)

    def get_usage(self):
        """Returns a medium-length usage message for the mode.

        :rtype: unicode

        This is used for status bar messages.  All concrete subclasses should
        override this.  The default return value is an empty string.

        The usage message should be a short, natural-sounding explanation to
        the user detailing what the current mode is for.  Note that the usage
        message is typically displayed after the mode's name or explanatory
        icon, so there is no need to repeat that.  Brevity is important because
        space is limited.

        When capitalizing, use whatever style the GNOME HIG specifies for
        tooltips.  In English, this is currently sentence case.  Use one
        complete sentence, and always omit the the trailing period.

        """
        return u""

    def __unicode__(self):
        return self.get_name()

    ## Associated action

    def get_action(self):
        """Returns any app action associated with the mode."""
        if self.doc and hasattr(self.doc, "app"):
            if self.ACTION_NAME:
                return self.doc.app.find_action(self.ACTION_NAME)

    ## Mode icon

    def get_icon_name(self):
        """Returns the icon to use when representing the mode.

        If there's an associated action, this method returns the icon
        associated with the action.
        """
        icon_name = None
        action = self.get_action()
        if action:
            icon_name = action.get_icon_name()
        if not icon_name:
            return 'missing-icon'
        return icon_name

    ## Mode stacking interface

    def stackable_on(self, mode):
        """Tests whether the mode can usefully stack onto an active mode.

        :param mode: another mode object
        :rtype: bool

        This method should return True if this mode can usefully be stacked
        onto another mode when switching via toolbars buttons or other actions.

        """
        return False

    def enter(self, doc, **kwds):
        """Enters the mode: called by `ModeStack.push()` etc.

        :param doc: the `gui.document.Document` this mode should affect.
            A reference is kept in `self.doc`.

        This is called when the mode becomes active, i.e. when it becomes the
        top mode on a ModeStack, and before input is sent to it. Note that a
        mode may be entered only to be left immediately: mode stacks are
        cleared by repeated pop()ing.

        """
        self.doc = doc
        assert not hasattr(super(InteractionMode, self), "enter")

    def leave(self):
        """Leaves the mode: called by `ModeStack.pop()` etc.

        This is called when an active mode becomes inactive, i.e. when it is
        no longer the top mode on its ModeStack. It should commit any
        uncommitted work to the undo stack, just as `checkpoint()` does.

        """
        self.doc = None
        assert not hasattr(super(InteractionMode, self), "leave")

    def checkpoint(self, **kwargs):
        """Commits any of the mode's uncommitted work

        This is called on the active mode at various times to signal
        that pending work should be committed to the command stack now,
        so that the Undo command would be able to undo it if it were
        called next.

        The mode continues to be active.

        This method is not automatically invoked when changing modes:
        leave() should manage that transition.

        """
        assert not hasattr(super(InteractionMode, self), "checkpoint")

    ## Event handler defaults (no-ops)

    def button_press_cb(self, tdw, event):
        """Handler for ``button-press-event``s."""
        assert not hasattr(super(InteractionMode, self), "button_press_cb")

    def motion_notify_cb(self, tdw, event):
        """Handler for ``motion-notify-event``s."""

<<<<<<< HEAD
        # If the device has changed and the last pressure value from the
        # previous device is not equal to 0.0, this can leave a visible
        # stroke on the layer even if the 'new' device is not pressed on
        # the tablet and has a pressure axis == 0.0.  Reseting the brush
        # when the device changes fixes this issue, but there may be a
        # much more elegant solution that only resets the brush on this
        # edge-case.
        same_device = True
=======
        # If the device has changed,call notify callback. 
>>>>>>> 6c628da9
        if tdw.app is not None:
            device = event.get_source_device()
            same_device = tdw.app.device_monitor.device_used(device)
            if not same_device:
<<<<<<< HEAD
                self.device_changed_cb(tdw)
=======
                self.device_changed_cb(tdw, device)

>>>>>>> 6c628da9
        assert not hasattr(super(InteractionMode, self), "motion_notify_cb")

    def button_release_cb(self, tdw, event):
        """Handler for ``button-release-event``s."""
        assert not hasattr(super(InteractionMode, self), "button_release_cb")

    def scroll_cb(self, tdw, event):
        """Handler for ``scroll-event``s.
        """
        assert not hasattr(super(InteractionMode, self), "scroll_cb")

    def key_press_cb(self, win, tdw, event):
        """Handler for ``key-press-event``s.

        The base class implementation does nothing.
        Keypresses are received by the main window only, but at this point it
        has applied some heuristics to determine the active doc and view.
        These are passed through to the active mode and are accessible to
        keypress handlers via `self.doc` and the `tdw` argument.

        """
        assert not hasattr(super(InteractionMode, self), "key_press_cb")
        return True

    def key_release_cb(self, win, tdw, event):
        """Handler for ``key-release-event``s.

        The base class implementation does nothing. See `key_press_cb` for
        details of the additional arguments.

        """
        assert not hasattr(super(InteractionMode, self), "key_release_cb")
        return True

    ## Drag sub-API (FIXME: this is in the wrong place)
    # Defined here to allow mixins to provide behaviour for both both drags and
    # regular events without having to derive from DragMode. Really these
    # buck-stops-here definitions belong in DragMode, so consider moving them
    # somewhere more sensible.

    def drag_start_cb(self, tdw, event):
        assert not hasattr(super(InteractionMode, self), "drag_start_cb")

    def drag_update_cb(self, tdw, event, dx, dy):
        assert not hasattr(super(InteractionMode, self), "drag_update_cb")

    def drag_stop_cb(self, tdw):
        assert not hasattr(super(InteractionMode, self), "drag_stop_cb")

    ## Device sub-API
    # Defined here to inform a mode that device has changed. 

<<<<<<< HEAD
    def device_changed_cb(self,tdw):
=======
    def device_changed_cb(self, tdw, device):
        """ device changed notify callback
        
        :param Gdk.Device device: the device newly incoming (to canvas)
        
        you can get the brush which associated with the device from
        application.brushmanager.store_brush_for_device()
        and the mode associated with the device from
        application.modemanager_for_device[] (dictionary object)
        """
>>>>>>> 6c628da9
        assert not hasattr(super(InteractionMode, self), "device_changed_cb")

    ## Internal utility functions

    def current_modifiers(self):
        """Returns the current set of modifier keys as a Gdk bitmask.

        See: gui.document.Document.get_current_modifiers()

        """
        doc = self.doc
        if self.doc is None:
            modifiers = gdk.ModifierType(0)
        else:
            modifiers = self.doc.get_current_modifiers()
        return modifiers

    def current_position(self):
        """Returns the current client pointer position on the main TDW

        For use in enter() methods: since the mode may be being entered by the
        user pressing a key, no position is available at this point. Normal
        event handlers should use their argument GdkEvents to determing position.
        """
        disp = self.doc.tdw.get_display()
        mgr = disp.get_device_manager()
        dev = mgr.get_client_pointer()
        win = self.doc.tdw.get_window()
        underwin, x, y, mods = win.get_device_position(dev)
        return x, y



class ScrollableModeMixin (InteractionMode):
    """Mixin for scrollable modes.

    Implements some immediate rotation and zoom commands for the scroll wheel.
    These should be useful in many modes, but perhaps not all.

    """

    # Hack conversion factor from smooth scroll units to screen pixels.
    _PIXELS_PER_SMOOTH_SCROLL_UNIT = 25.0
    # Could also use the viewport-page-sized approximation that
    # Gtk.ScrolledWindow uses internally:
    # https://git.gnome.org/browse/gtk+/tree/gtk/gtkscrolledwindow.c?h=gtk-3-14#n2416

    def __reset_delta_totals(self):
        self.__total_dx = 0.0
        self.__total_dy = 0.0

    def enter(self, doc, **kwds):
        self.__reset_delta_totals()
        return super(ScrollableModeMixin, self).enter(doc, **kwds)

    def button_press_cb(self, tdw, event):
        self.__reset_delta_totals()
        return super(ScrollableModeMixin, self).button_press_cb(tdw, event)

    def button_release_cb(self, tdw, event):
        self.__reset_delta_totals()
        return super(ScrollableModeMixin, self).button_release_cb(tdw, event)

    def scroll_cb(self, tdw, event):
        """Handles scroll-wheel events.

        Normal scroll wheel events: whichever of {panning, scrolling}
        the device is configured to do. With Ctrl or Alt: invert
        scrolling and zooming.

        With shift, if smooth scroll events are being sent, constrain
        the zoom or scroll in appropriate chunks.

        """
        doc = self.doc
        direction = event.direction
        dev_mon = doc.app.device_monitor
        dev = event.get_source_device()
        dev_settings = dev_mon.get_device_settings(dev)
        scroll_action = dev_settings.scroll

        # Invert scrolling and zooming if Ctrl or Alt is held
        import gui.device
        if event.state & (gdk.MOD1_MASK | gdk.CONTROL_MASK):
            if scroll_action == gui.device.ScrollAction.ZOOM:
                scroll_action = gui.device.ScrollAction.PAN
            elif scroll_action == gui.device.ScrollAction.PAN:
                scroll_action = gui.device.ScrollAction.ZOOM

        # Force incremental scrolling or zooming when shift is held.
        constrain_smooth = (event.state & gdk.SHIFT_MASK)
        if direction == gdk.SCROLL_SMOOTH:
            self.__total_dx += event.delta_x
            self.__total_dy += event.delta_y

        # Handle zooming (the old default)
        # We don't rotate any more though. Srsly, that was awful.
        if scroll_action == gui.device.ScrollAction.ZOOM:
            if direction == gdk.SCROLL_SMOOTH:
                if constrain_smooth:
                    # Needs to work in an identical fashion to old-style
                    # zooming.
                    while self.__total_dy > 1:
                        self.__total_dy -= 1.0
                        doc.zoom(doc.ZOOM_OUTWARDS)
                    while self.__total_dy < -1:
                        self.__total_dy += 1.0
                        doc.zoom(doc.ZOOM_INWARDS)
                else:
                    # Smooth scroll zooming is intended to resemble what
                    # gui.viewmanip.ZoomViewMode does, minus the
                    # panning. In other words, simple zooming at the
                    # cursor.
                    dx = event.delta_x
                    dy = event.delta_y
                    dx *= self._PIXELS_PER_SMOOTH_SCROLL_UNIT
                    dy *= self._PIXELS_PER_SMOOTH_SCROLL_UNIT
                    # Don't pan: that's because the cursor generally does
                    # not move during scroll events.
                    # tdw.scroll(-dx, 0)  # not for now
                    dy *= -1
                    tdw.zoom(
                        math.exp(dy/100.0),
                        center = (event.x, event.y),
                        ongoing = True,
                    )
                    tdw.renderer.update_cursor()
                    self.__reset_delta_totals()
                    # Need to send the notifications here if not
                    # callling doc methods.
                    # https://github.com/mypaint/mypaint/issues/313
                    doc.notify_view_changed()
            # Old-style zooming
            elif direction == gdk.SCROLL_UP:
                doc.zoom(doc.ZOOM_INWARDS)
                self.__reset_delta_totals()
            elif direction == gdk.SCROLL_DOWN:
                doc.zoom(doc.ZOOM_OUTWARDS)
                self.__reset_delta_totals()

        # Handle scroll panning.
        elif scroll_action == gui.device.ScrollAction.PAN:
            if direction == gdk.SCROLL_SMOOTH:
                if constrain_smooth:
                    # Holding shift to constrain the pan works like
                    # discrete panning below.
                    while self.__total_dy > 1:
                        self.__total_dy -= 1.0
                        doc.pan(doc.PAN_DOWN)
                    while self.__total_dy < -1:
                        self.__total_dy += 1.0
                        doc.pan(doc.PAN_UP)
                    while self.__total_dx > 1:
                        self.__total_dx -= 1.0
                        doc.pan(doc.PAN_RIGHT)
                    while self.__total_dx < -1:
                        self.__total_dx += 1.0
                        doc.pan(doc.PAN_LEFT)
                else:
                    # Smooth panning is *nice*. It should work identically to
                    # gui.viewmanip.PanViewMode.
                    # No inertia here. Too many touchpads already
                    # emulate that, some by default and others not.
                    dx = event.delta_x
                    dy = event.delta_y
                    dx *= self._PIXELS_PER_SMOOTH_SCROLL_UNIT
                    dy *= self._PIXELS_PER_SMOOTH_SCROLL_UNIT
                    tdw.scroll(dx, dy, ongoing=True)
                    doc.notify_view_changed()
                    self.__reset_delta_totals()
            # Discrete panning.
            elif direction == gdk.SCROLL_UP:
                doc.pan(doc.PAN_UP)
                self.__reset_delta_totals()
            elif direction == gdk.SCROLL_DOWN:
                doc.pan(doc.PAN_DOWN)
                self.__reset_delta_totals()
            elif direction == gdk.SCROLL_LEFT:
                doc.pan(doc.PAN_LEFT)
                self.__reset_delta_totals()
            elif direction == gdk.SCROLL_RIGHT:
                doc.pan(doc.PAN_RIGHT)
                self.__reset_delta_totals()

        return super(ScrollableModeMixin, self).scroll_cb(tdw, event)


class PaintingModeOptionsWidgetBase (gtk.Grid):
    """Base class for the options widget of a generic painting mode"""

    _COMMON_SETTINGS = [
        #TRANSLATORS: "Brush radius" for the options panel. Short.
        ('radius_logarithmic', _("Size:")),
        #TRANSLATORS: "Brush opacity" for the options panel. Short.
        ('opaque', _("Opaque:")),
        #TRANSLATORS: "Brush hardness/sharpness" for the options panel. Short.
        ('hardness', _("Sharp:")),
        #TRANSLATORS: "Additional pressure gain" for the options panel. Short.
        ('pressure_gain_log', _("Gain:")),
    ]

    def __init__(self):
        gtk.Grid.__init__(self)
        self.set_row_spacing(6)
        self.set_column_spacing(6)
        from application import get_app
        self.app = get_app()
        self.adjustable_settings = set()  #: What the reset button resets
        row = self.init_common_widgets(0)
        row = self.init_specialized_widgets(row)
        row = self.init_reset_widgets(row)

    def init_common_widgets(self, row):
        for cname, text in self._COMMON_SETTINGS:
            label = gtk.Label()
            label.set_text(text)
            label.set_alignment(1.0, 0.5)
            label.set_hexpand(False)
            self.adjustable_settings.add(cname)
            adj = self.app.brush_adjustment[cname]
            scale = gtk.HScale(adj)
            scale.set_draw_value(False)
            scale.set_hexpand(True)
            self.attach(label, 0, row, 1, 1)
            self.attach(scale, 1, row, 1, 1)
            row += 1
        return row

    def init_specialized_widgets(self, row):
        return row

    def init_reset_widgets(self, row):
        align = gtk.Alignment(0.5, 1.0, 1.0, 0.0)
        align.set_vexpand(True)
        self.attach(align, 0, row, 2, 1)
        button = gtk.Button(_("Reset"))
        button.connect("clicked", self.reset_button_clicked_cb)
        align.add(button)
        row += 1
        return row

    def reset_button_clicked_cb(self, button):
        app = self.app
        bm = app.brushmanager
        parent_brush = bm.get_parent_brush(brushinfo=app.brush)
        if parent_brush:
            parent_binf = parent_brush.get_brushinfo()
            for cname in self.adjustable_settings:
                parent_value = parent_binf.get_base_value(cname)
                adj = self.app.brush_adjustment[cname]
                adj.set_value(parent_value)
        app.brushmodifier.normal_mode.activate()


class BrushworkModeMixin (InteractionMode):
    """Mixin for modes using brushes

    This mixin adds the ability to paint undoably to the current layer
    with proper atomicity and handling of checkpoints, and time-based
    automatic commits.

    Classes using this mixin should use `stroke_to()` to paint, and then
    may use the `brushwork_commit()` method to commit completed segments
    atomically to the command stack.  If a subclass needs greater
    control over new segments, `brushwork_begin()` can be used to start
    them recording.

    The `leave()` and `checkpoint()` methods defined here cooperatively
    commit all outstanding brushwork.
    """

    def __init__(self, **kwds):
        """Cooperative init (this mixin initializes some private fields)

        :param bool \*\*kwds: Passed through to other __init__s.

        """
        super(BrushworkModeMixin, self).__init__(**kwds)
        self.__first_begin = True
        self.__active_brushwork = {}  # {model: Brushwork}

    def brushwork_begin(self, model, description=None, abrupt=False):
        """Begins a new segment of active brushwork for a model

        :param lib.document.Document model: The model to begin work on
        :param unicode description: Optional description of the work
        :param bool abrupt: Tail out/in abruptly with faked zero pressure.

        Any current segment of brushwork is committed, and a new segment
        is begun.

        Passing ``None`` for the description is suitable for freehand
        drawing modes.  This method will be called automatically with
        the default options by `stroke_to()` if needed, so not all
        subclasses need to use it.

        The first segment of brushwork begin by a newly created
        BrushworkMode objects always starts abruptly.
        The second and subsequent segments are assumed to be
        continuations by default. Set abrupt=True to break off any
        existing segment cleanly, and start the new segment cleanly.

        """
        # Commit any previous work for this model
        cmd = self.__active_brushwork.get(model)
        if cmd is not None:
            self.brushwork_commit(model, abrupt=abrupt)
        # New segment of brushwork
        layer_path = model.layer_stack.current_path
        cmd = lib.command.Brushwork(
            model, layer_path,
            description=description,
            abrupt_start=(abrupt or self.__first_begin),
        )
        self.__first_begin = False
        cmd.__last_pos = None
        self.__active_brushwork[model] = cmd

    def brushwork_commit(self, model, abrupt=False):
        """Commits any active brushwork for a model to the command stack

        :param lib.document.Document model: The model to commit work to
        :param bool abrupt: End with a faked zero pressure "stroke_to()"

        This only makes a new entry on the command stack if
        the currently active brushwork segment made
        any changes to the model.

        See also `brushwork_rollback()`.
        """
        cmd = self.__active_brushwork.pop(model, None)
        if cmd is None:
            return
        if abrupt and cmd.__last_pos is not None:
            x, y, xtilt, ytilt = cmd.__last_pos
            pressure = 0.0
            dtime = 0.0
            cmd.stroke_to(dtime, x, y, pressure, xtilt, ytilt)
        changed = cmd.stop_recording(revert=False)
        if changed:
            model.do(cmd)

    def brushwork_rollback(self, model):
        """Rolls back any active brushwork for a model

        :param lib.document.Document model: The model to roll back

        This restores the model's appearance and state to how it was
        when the current segment of brushwork started.
        For input patterns where this makes sense,
        your calls to `stroke_to()` should have ``auto_split=False``.

        See also `brushwork_commit()`.
        """
        cmd = self.__active_brushwork.pop(model, None)
        if cmd is None:
            return
        cmd.stop_recording(revert=True)

    def brushwork_commit_all(self, abrupt=False):
        """Commits all active brushwork"""
        for model in list(self.__active_brushwork.keys()):
            self.brushwork_commit(model, abrupt=abrupt)

    def brushwork_rollback_all(self):
        """Rolls back all active brushwork"""
        for model in list(self.__active_brushwork.keys()):
            self.brushwork_rollback(model)

    def stroke_to(self, model, dtime, x, y, pressure, xtilt, ytilt,
                  auto_split=True):
        """Feeds an updated stroke position to the brush engine

        :param lib.document.Document model: model on which to paint
        :param float dtime: Seconds since the last call to this method
        :param float x: Document X position update
        :param float y: Document Y position update
        :param float pressure: Pressure, ranging from 0.0 to 1.0
        :param float xtilt: X-axis tilt, ranging from -1.0 to 1.0
        :param float ytilt: Y-axis tilt, ranging from -1.0 to 1.0
        :param bool auto_split: Split ongoing brushwork if due

        During normal operation, succesive calls to `stroke_to()` record
        an ongoing sequence of `lib.command.Brushwork` commands on the
        undo stack, stopping and committing the currently recording
        command when it becomes due.
        """
        cmd = self.__active_brushwork.get(model, None)
        desc0 = None
        if auto_split and cmd and cmd.split_due:
            desc0 = cmd.description  # retain for the next cmd
            self.brushwork_commit(model, abrupt=False)
            assert model not in self.__active_brushwork
            cmd = None
        if not cmd:
            self.brushwork_begin(model, description=desc0, abrupt=False)
            cmd = self.__active_brushwork[model]
        cmd.stroke_to(dtime, x, y, pressure, xtilt, ytilt)
        cmd.__last_pos = (x, y, xtilt, ytilt)

    def leave(self, **kwds):
        """Leave mode, committing outstanding brushwork as necessary

        The leave action defined here is careful to tail off strokes
        cleanly: certain subclasses are geared towards fast capture of
        data and queued delivery of stroke information, so we have to
        reset the brush engine's idea of pressure fast. If we don't, an
        interrupted queued stroke can result in a *huge* sequence of
        dabs from the last processed position to wherever the cursor is
        right now.

        This leave() knows about the mode stack, and only commits if it
        knows it isn't still stacked. That's to allow temporary view
        manipulation modes to work without disrupting `gui.inktool`'s
        mode, which normally has a lot pending.

        """
        logger.debug("BrushworkModeMixin: leave()")
        # FIXME: The mode stack should be telling enter() and leave()
        # FIXME: whether this is an initial/final call.
        # FIXME: Stack state tracking should be unnecessary inside mode objs.
        still_stacked = False
        for mode in self.doc.modes:
            if mode is self:
                still_stacked = True
                break
        if not still_stacked:
            self.brushwork_commit_all(abrupt=True)
        super(BrushworkModeMixin, self).leave(**kwds)

    def checkpoint(self, **kwargs):
        """Commit any outstanding brushwork

        Like `leave()`, this commits the currently recording Brushwork
        command for each known model; however we do not attempt to tail
        off brushstrokes cleanly because that would make Freehand mode
        discontinuous when the user changes the brush color.

        """
        logger.debug("BrushworkModeMixin: checkpoint()")
        super(BrushworkModeMixin, self).checkpoint(**kwargs)
        self.brushwork_commit_all(abrupt=False)


class SingleClickMode (InteractionMode):
    """Base class for non-drag (single click) modes"""

    #: The cursor to use when entering the mode
    cursor = gdk.Cursor(gdk.BOGOSITY)

    def __init__(self, ignore_modifiers=False, **kwds):
        super(SingleClickMode, self).__init__(**kwds)
        self._button_pressed = None

    def enter(self, doc, **kwds):
        super(SingleClickMode, self).enter(doc, **kwds)
        assert self.doc is not None
        self.doc.tdw.set_override_cursor(self.cursor)

    def leave(self, **kwds):
        if self.doc is not None:
            self.doc.tdw.set_override_cursor(None)
        super(SingleClickMode, self).leave(**kwds)

    def button_press_cb(self, tdw, event):
        if event.button == 1 and event.type == gdk.BUTTON_PRESS:
            self._button_pressed = 1
            return False
        else:
            return super(SingleClickMode, self).button_press_cb(tdw, event)

    def button_release_cb(self, tdw, event):
        if event.button == self._button_pressed:
            self._button_pressed = None
            self.clicked_cb(tdw, event)
            return False
        else:
            return super(SingleClickMode, self).button_press_cb(tdw, event)

    def clicked_cb(self, tdw, event):
        assert not hasattr(super(SingleClickMode, self), "clicked_cb")


class DragMode (InteractionMode):
    """Base class for drag activities.

    Dragm modes can be entered when the button is pressed, or not yet
    pressed.  If the button is pressed when the mode is entered. the
    initial position will be determined from the first motion event.

    Drag modes are normally "spring-loaded", meaning that when a drag
    mode is first entered, it remembers which modifier keys were held
    down at that time. When these keys are released, the mode will exit.

    """

    inactive_cursor = gdk.Cursor(gdk.BOGOSITY)
    active_cursor = None

    #: If true, exit mode when initial modifiers are released
    SPRING_LOADED = True

    def __init__(self, ignore_modifiers=False, **kwds):
        """Construct, possibly ignoring initial modifiers.

        :param ignore_modifiers: If True, ignore initial modifier keys.

        Drag modes can be instructed to ignore the initial set of
        modifiers when they're entered. This is appropriate when the
        mode is being entered in response to a keyboard shortcut.
        Modifiers don't mean the same thing for keyboard shortcuts.
        Conversely, toolbar buttons and mode-switching via pointer
        buttons should use the default behaviour.

        In practice, it's not quite so clear cut. Instead we have
        keyboard-friendly "Flip*" actions which allow the mode to be
        toggled off with a second press.  These actions use the
        `ignore_modifiers` behaviour, and coexist with a secondary layer
        of radioactions which don't do this, but which reflect the state
        prettily.

        """
        super(DragMode, self).__init__(**kwds)
        self._tdw_grab_broken_conninfo = None
        self._reset_drag_state()
        self.initial_modifiers = None
        #: Ignore the initial modifiers (FIXME: bad name, maybe not public?)
        self.ignore_modifiers = ignore_modifiers

    def _reset_drag_state(self):
        self.last_x = None
        self.last_y = None
        self.start_x = None
        self.start_y = None
        self._start_keyval = None
        self._start_button = None
        self._grab_widget = None
        if self._tdw_grab_broken_conninfo is not None:
            tdw, connid = self._tdw_grab_broken_conninfo
            tdw.disconnect(connid)
            self._tdw_grab_broken_conninfo = None

    def _stop_drag(self, t=gdk.CURRENT_TIME):
        # Stops any active drag, calls drag_stop_cb(), and cleans up.
        if not self.in_drag:
            return
        tdw = self._grab_widget
        tdw.grab_remove()
        gdk.keyboard_ungrab(t)
        gdk.pointer_ungrab(t)
        self._grab_widget = None
        self.drag_stop_cb(tdw)
        self._reset_drag_state()

    def _start_drag(self, tdw, event):
        # Attempt to start a new drag, calling drag_start_cb() if successful.
        if self.in_drag:
            return
        if hasattr(event, "x"):
            self.start_x = event.x
            self.start_y = event.y
        else:
            last_t, last_x, last_y = self.doc.get_last_event_info(tdw)
            self.start_x = last_x
            self.start_y = last_y
        tdw_window = tdw.get_window()
        event_mask = (gdk.BUTTON_PRESS_MASK |
                      gdk.BUTTON_RELEASE_MASK |
                      gdk.POINTER_MOTION_MASK)
        cursor = self.active_cursor
        if cursor is None:
            cursor = self.inactive_cursor

        # Grab the pointer
        grab_status = gdk.pointer_grab(tdw_window, False, event_mask, None,
                                       cursor, event.time)
        if grab_status != gdk.GRAB_SUCCESS:
            logger.warning("pointer grab failed: %r", grab_status)
            logger.debug("gdk_pointer_is_grabbed(): %r",
                         gdk.pointer_is_grabbed())
            # There seems to be a race condition between this grab under
            # PyGTK/GTK2 and some other grab - possibly just the implicit grabs
            # on color selectors: https://gna.org/bugs/?20068 Only pointer
            # events are affected, and PyGI+GTK3 is unaffected.
            #
            # It's probably safest to exit the mode and not start the drag.
            # This condition should be rare enough for this to be a valid
            # approach: the irritation of having to click again to do something
            # should be far less than that of getting "stuck" in a drag.
            self._bailout()

            # Sometimes a pointer ungrab is needed even though the grab
            # apparently failed to avoid the UI partially "locking up" with the
            # stylus (and only the stylus). Happens when WMs like Xfwm
            # intercept an <Alt>Button combination for window management
            # purposes. Results in gdk.GRAB_ALREADY_GRABBED, but this line is
            # necessary to avoid the rest of the UI becoming unresponsive even
            # though the canvas can be drawn on with the stylus. Are we
            # cancelling an implicit grab here, and why is it device specific?
            gdk.pointer_ungrab(event.time)
            return

        # We managed to establish a grab, so watch for it being broken.
        # This signal is disconnected when the mode leaves.
        connid = tdw.connect("grab-broken-event", self._tdw_grab_broken_cb)
        self._tdw_grab_broken_conninfo = (tdw, connid)

        # Grab the keyboard too, to be certain of getting the key release event
        # for a spacebar drag.
        grab_status = gdk.keyboard_grab(tdw_window, False, event.time)
        if grab_status != gdk.GRAB_SUCCESS:
            logger.warning("Keyboard grab failed: %r", grab_status)
            self._bailout()
            gdk.pointer_ungrab(event.time)
            return

        # GTK too...
        tdw.grab_add()
        self._grab_widget = tdw

        # Drag has started, perform whatever action the mode needs.
        self.drag_start_cb(tdw, event)

    def _bailout(self):
        """Attempt to exit this mode safely, via an idle routine

        The actual task is handled by an idle callback to make this
        method safe to call during a mode's enter() or leave() methods.
        Modes on top of the one requesting bailout will also be ejected.

        """
        from application import get_app
        app = get_app()
        if self not in app.doc.modes:
            logger.debug(
                "bailout: cannot bail out of %r: "
                "mode is not in the mode stack",
                self,
            )
            return
        logger.debug("bailout: starting idler to safely bail out of %r", self)
        gobject.idle_add(self._bailout_idle_cb, app.doc.modes)

    def _bailout_idle_cb(self, modestack):
        """Bail out of this mode if it's anywhere in the mode stack"""
        while self in modestack:
            logger.debug("bailout idler: leaving %r", modestack.top)
            modestack.pop()
        logger.debug("bailout idler: done")
        return False

    def _tdw_grab_broken_cb(self, tdw, event):
        # Cede control as cleanly as possible if something else grabs either
        # the keyboard or the pointer while a grab is active.
        # One possible cause for https://gna.org/bugs/?20333
        logger.debug("grab-broken-event on %r", tdw)
        logger.debug(" send_event  : %r", event.send_event)
        logger.debug(" keyboard    : %r", event.keyboard)
        logger.debug(" implicit    : %r", event.implicit)
        logger.debug(" grab_window : %r", event.grab_window)
        self._bailout()
        return True

    @property
    def in_drag(self):
        return self._grab_widget is not None

    def enter(self, doc, **kwds):
        """Enter the mode, recording the held modifier keys the 1st time

        The attribute `self.initial_modifiers` is set the first time the
        mode is entered.

        """
        super(DragMode, self).enter(doc, **kwds)
        assert self.doc is not None
        self.doc.tdw.set_override_cursor(self.inactive_cursor)

        if self.SPRING_LOADED:
            if self.ignore_modifiers:
                self.initial_modifiers = 0
                return
            old_modifiers = getattr(self, "initial_modifiers", None)
            if old_modifiers is not None:
                # Re-entering due to an overlying mode being popped
                if old_modifiers != 0:
                    # This mode started with modifiers held
                    modifiers = self.current_modifiers()
                    if (modifiers & old_modifiers) == 0:
                        # But none of them are held any more,
                        # so queue a further pop.
                        gobject.idle_add(self.__pop_modestack_idle_cb)
            else:
                # This mode is being entered for the first time;
                # record modifiers
                modifiers = self.current_modifiers()
                self.initial_modifiers = self.current_modifiers()

    def __pop_modestack_idle_cb(self):
        # Pop the mode stack when this mode is re-entered but has to leave
        # straight away because its modifiers are no longer held. Doing it in
        # an idle function avoids confusing the derived class's enter() method:
        # a leave() during an enter() would be strange.
        if self.initial_modifiers is not None:
            if self.doc and (self is self.doc.modes.top):
                self.doc.modes.pop()
        return False

    def leave(self, **kwds):
        self._stop_drag()
        if self.doc is not None:
            self.doc.tdw.set_override_cursor(None)
        super(DragMode, self).leave(**kwds)

    def button_press_cb(self, tdw, event):
        if event.type == gdk.BUTTON_PRESS:
            if self.in_drag:
                if self._start_button is None:
                    # Doing this allows single clicks to exit keyboard
                    # initiated drags, e.g. those forced when handling a
                    # keyboard event somewhere else.
                    self._start_button = event.button
            else:
                self._start_drag(tdw, event)
                if self.in_drag:
                    # Grab succeeded
                    self.last_x = event.x
                    self.last_y = event.y
                    self._start_button = event.button
        return super(DragMode, self).button_press_cb(tdw, event)

    def button_release_cb(self, tdw, event):
        if self.in_drag:
            if event.button == self._start_button:
                self._stop_drag()
        return super(DragMode, self).button_release_cb(tdw, event)

    def motion_notify_cb(self, tdw, event):
        # We might be here because an Action manipulated the modes stack
        # but if that's the case then we should wait for a button or
        # a keypress to initiate the drag.
        if self.in_drag:
            if self.last_x is not None:
                dx = event.x - self.last_x
                dy = event.y - self.last_y
                self.drag_update_cb(tdw, event, dx, dy)
            self.last_x = event.x
            self.last_y = event.y
            return True
        # Fall through to other behavioral mixins, just in case
        return super(DragMode, self).motion_notify_cb(tdw, event)

    def key_press_cb(self, win, tdw, event):
        if self.in_drag:
            # Eat keypresses in the middle of a drag no matter how
            # it was started.
            return True
        elif event.keyval == keysyms.space:
            # Start drags on space
            if event.keyval != self._start_keyval:
                self._start_keyval = event.keyval
                self._start_drag(tdw, event)
            return True
        # Fall through to other behavioral mixins
        return super(DragMode, self).key_press_cb(win, tdw, event)

    def key_release_cb(self, win, tdw, event):
        if self.in_drag:
            if event.keyval == self._start_keyval:
                self._stop_drag()
                self._start_keyval = None
            return True

        if self.SPRING_LOADED:
            if event.is_modifier and self.in_drag:
                return False
            if self.initial_modifiers:
                modifiers = self.current_modifiers()
                if modifiers & self.initial_modifiers == 0:
                    if self is self.doc.modes.top:
                        self.doc.modes.pop()
                    return True

        # Fall through to other behavioral mixins
        return super(DragMode, self).key_release_cb(win, tdw, event)


class OneshotDragMode (DragMode):
    """Drag modes that can exit immediately when the drag stops

    These are utility modes which allow the user to do quick, simple
    tasks with the canvas like pick a color from it or pan the view.
    """
    def __init__(self, unmodified_persist=True, temporary_activation=True, **kwargs):
        """
        :param bool unmodified_persist: Stay active if entered without modkeys
        :param bool \*\*kwargs: Passed through to other __init__s.

        If unmodified_persist is true, and drag mode is spring-loaded, the
        tool will stay active if no modifiers were held initially. This means
        tools will not deselect themselves after one use if activated from,
        say, the toolbar.
        """
        DragMode.__init__(self)
        self.unmodified_persist = unmodified_persist
        self.temporary_activation = temporary_activation

    def stackable_on(self, mode):
        """Oneshot modes return to the mode the user came from on exit"""
        return not isinstance(mode, OneshotDragMode)

    def drag_stop_cb(self, tdw):
        if not hasattr(self, "initial_modifiers"):
            # Always exit at the end of a drag if not spring-loaded.
            if self is self.doc.modes.top:
                self.doc.modes.pop()
        elif self.initial_modifiers != 0:
            # If started with modifiers, keeping the modifiers held keeps
            # spring-loaded modes active. If not, exit the mode.
            if (self.initial_modifiers & self.current_modifiers()) == 0:
                if self is self.doc.modes.top:
                    self.doc.modes.pop()
        else:
            # No modifiers were held when this mode was entered.
            if self.temporary_activation or (not self.unmodified_persist):
                if self is self.doc.modes.top:
                    self.doc.modes.pop()
        return super(OneshotDragMode, self).drag_stop_cb(tdw)


## Mode stack


class _NullMode (InteractionMode):
    """A mode that does nothing (placeholder only)"""


class ModeStack (object):
    """A stack of InteractionModes. The top mode is the active one.

    Mode stacks can never be empty. If the final element is popped, it
    will be replaced with a new instance of its ``default_mode_class``.

    """

    def __init__(self, doc):
        """Initialize for a particular controller

        :param doc: Controller instance
        :type doc: gui.document.CanvasController

        The main MyPaint app uses an instance of `gui.document.Document`
        as `doc`. Simpler drawing canvases can use a basic
        CanvasController and a simpler `default_mode_class`.
        """
        object.__init__(self)
        self._stack = []
        self._doc = doc
        self._syncing_pending_changes = False
        if hasattr(doc, "model"):
            doc.model.sync_pending_changes += self._sync_pending_changes_cb
        #: Class to instantiate if stack is empty: callable with 0 args.
        default_mode_class = _NullMode

    def _sync_pending_changes_cb(self, model, **kwargs):
        """Syncs pending changes with the model

        :param lib.document.Document model: the requesting model
        :param \*\*kwargs: passed through to checkpoint()

        This issues a `checkpoint()` on the current InteractionMode.
        """
        if self._syncing_pending_changes:
            return
        self._syncing_pending_changes = True
        self.top.checkpoint(**kwargs)
        self._syncing_pending_changes = False

    @event
    def changed(self, old, new):
        """Event: emitted when the active mode changes

        :param old: The previous active mode
        :param new: The new `top` (current) mode

        This event is emitted after the ``enter()`` method of the new
        mode has been called, and therefore after the ``leave()`` of the
        old mode too. On occasion, the old mode may be null.

        Context-aware pushes call this only once, with the old active
        and newly active mode only regardless of how many modes were
        skipped.

        """

    @property
    def top(self):
        """The top node on the stack"""
        # Perhaps rename to "active()"?
        new_mode = self._check()
        if new_mode is not None:
            new_mode.enter(doc=self._doc)
            self.changed(None, new_mode)
        return self._stack[-1]

    def context_push(self, mode):
        """Context-aware push.

        :param mode: mode to be stacked and made active
        :type mode: `InteractionMode`

        Stacks a mode onto the topmost element in the stack it is compatible
        with, as determined by its ``stackable_on()`` method. Incompatible
        top modes are popped one by one until either a compatible mode is
        found, or the stack is emptied, then the new mode is pushed.

        """
        # Pop until the stack is empty, or the top mode is compatible
        old_mode = None
        if len(self._stack) > 0:
            old_mode = self._stack[-1]
        while len(self._stack) > 0:
            if mode.stackable_on(self._stack[-1]):
                break
            self._stack.pop(-1).leave()
            if len(self._stack) > 0:
                self._stack[-1].enter(doc=self._doc)
        # Stack on top of any remaining compatible mode
        if len(self._stack) > 0:
            self._stack[-1].leave()
        self._stack.append(mode)
        mode.enter(doc=self._doc)
        self.changed(old=old_mode, new=mode)

    def pop(self):
        """Pops a mode, leaving the old top mode and entering the exposed top.
        """
        old_mode = None
        if len(self._stack) > 0:
            old_mode = self._stack.pop(-1)
            old_mode.leave()
        top_mode = self._check()
        if top_mode is None:
            top_mode = self._stack[-1]
        # No need to checkpoint user activity here: leave() was already called
        top_mode.enter(doc=self._doc)
        self.changed(old=old_mode, new=top_mode)

    def push(self, mode):
        """Pushes a mode, and enters it.

        :param mode: Mode to be stacked and made active
        :type mode: InteractionMode
        """
        old_mode = None
        if len(self._stack) > 0:
            old_mode = self._stack[-1]
            old_mode.leave()
        # No need to checkpoint user activity here: leave() was already called
        self._stack.append(mode)
        mode.enter(doc=self._doc)
        self.changed(old=old_mode, new=mode)

    def reset(self, replacement=None):
        """Clears the stack, popping the final element and replacing it.

        :param replacement: Optional mode to go on top of the cleared stack.
        :type replacement: `InteractionMode`.

        """
        old_top_mode = None
        if len(self._stack) > 0:
            old_top_mode = self._stack[-1]
        while len(self._stack) > 0:
            old_mode = self._stack.pop(-1)
            old_mode.leave()
            if len(self._stack) > 0:
                self._stack[-1].enter(doc=self._doc)
        top_mode = self._check(replacement)
        assert top_mode is not None
        self.changed(old=old_top_mode, new=top_mode)

    def _check(self, replacement=None):
        """Ensures that the stack is non-empty

        :param replacement: Optional replacement mode instance.
        :type replacement: `InteractionMode`.

        Returns the new top mode if one was pushed.
        """
        if len(self._stack) > 0:
            return None
        if replacement is not None:
            mode = replacement
        else:
            mode = self.default_mode_class()
        self._stack.append(mode)
        mode.enter(doc=self._doc)
        return mode

    def __repr__(self):
        """Plain-text representation."""
        s = '<ModeStack ['
        s += ", ".join([m.__class__.__name__ for m in self._stack])
        s += ']>'
        return s

    def __len__(self):
        """Returns the number of modes on the stack."""
        return len(self._stack)

    def __nonzero__(self):
        """Mode stacks never test false, regardless of length."""
        return True

    def __iter__(self):
        for mode in self._stack:
            yield mode<|MERGE_RESOLUTION|>--- conflicted
+++ resolved
@@ -326,28 +326,13 @@
     def motion_notify_cb(self, tdw, event):
         """Handler for ``motion-notify-event``s."""
 
-<<<<<<< HEAD
-        # If the device has changed and the last pressure value from the
-        # previous device is not equal to 0.0, this can leave a visible
-        # stroke on the layer even if the 'new' device is not pressed on
-        # the tablet and has a pressure axis == 0.0.  Reseting the brush
-        # when the device changes fixes this issue, but there may be a
-        # much more elegant solution that only resets the brush on this
-        # edge-case.
-        same_device = True
-=======
         # If the device has changed,call notify callback. 
->>>>>>> 6c628da9
         if tdw.app is not None:
             device = event.get_source_device()
             same_device = tdw.app.device_monitor.device_used(device)
             if not same_device:
-<<<<<<< HEAD
-                self.device_changed_cb(tdw)
-=======
                 self.device_changed_cb(tdw, device)
 
->>>>>>> 6c628da9
         assert not hasattr(super(InteractionMode, self), "motion_notify_cb")
 
     def button_release_cb(self, tdw, event):
@@ -400,9 +385,6 @@
     ## Device sub-API
     # Defined here to inform a mode that device has changed. 
 
-<<<<<<< HEAD
-    def device_changed_cb(self,tdw):
-=======
     def device_changed_cb(self, tdw, device):
         """ device changed notify callback
         
@@ -413,7 +395,6 @@
         and the mode associated with the device from
         application.modemanager_for_device[] (dictionary object)
         """
->>>>>>> 6c628da9
         assert not hasattr(super(InteractionMode, self), "device_changed_cb")
 
     ## Internal utility functions

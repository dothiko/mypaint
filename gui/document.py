# -*- coding: utf-8 -*-
#
# This file is part of MyPaint.
# Copyright (C) 2007-2010 by Martin Renold <martinxyz@gmx.ch>
#
# This program is free software; you can redistribute it and/or modify
# it under the terms of the GNU General Public License as published by
# the Free Software Foundation; either version 2 of the License, or
# (at your option) any later version.

"""Top-level document controller classes

The classes defined here oparate as controllers in the MVC sense,
i.e. they convert user input into updates to the document model.
"""


## Imports

import os
import os.path
import math
from warnings import warn
import weakref
import logging
logger = logging.getLogger(__name__)

import gtk2compat
import gobject
import gtk
from gtk import gdk
from gtk import keysyms
from gettext import gettext as _
from gi.repository import Gio

import lib.layer
import lib.helpers
from lib.helpers import clamp
from lib.observable import event
import stategroup
from brushmanager import ManagedBrush
import dialogs
import gui.mode
import gui.colorpicker   # purely for registration
import gui.symmetry   # registration only
import gui.freehand
import gui.inktool   # registration only
import gui.buttonmap
import gui.externalapp
import gui.device
import gui.backgroundwindow


## Class definitions


class CanvasController (object):
    """Minimal canvas controller using a stack of modes.

    Basic CanvasController objects can be set up to handle scroll events
    like zooming or rotation only, pointer events like drawing only, or
    both.

    The actual interpretation of each event is delegated to the top item
    on the controller's modes stack: see `gui.mode` for details.
    Simpler modes may assume the basic CanvasController interface, more
    complex ones may require the full Document interface.

    """

    # NOTE: If muliple, editable, views of a single model are required,
    # NOTE: then this interface will have to be revised.

    ## Initialization

    def __init__(self, tdw):
        """Initialize.

        :param tdw: The view widget to attach handlers onto.
        :type tdw: gui.tileddrawwidget.TiledDrawWidget

        """
        object.__init__(self)
        self.tdw = tdw     #: the TiledDrawWidget being controlled.
        self.modes = gui.mode.ModeStack(self)  #: stack of delegates
        self.modes.default_mode_class = gui.freehand.FreehandMode
        self.modes.default_mode_kwargs = {"abrupt_start": True}

        # for Stablizer
        self.stabilizer_mode=False
    
    def init_pointer_events(self):
        """Establish TDW event listeners for pointer button presses & drags.
        """
        self.tdw.connect("button-press-event", self.button_press_cb)
        self.tdw.connect("motion-notify-event", self.motion_notify_cb)
        self.tdw.connect("button-release-event", self.button_release_cb)

    def init_scroll_events(self):
        """Establish TDW event listeners for scroll-wheel actions.
        """
        self.tdw.connect("scroll-event", self.scroll_cb)
        self.tdw.add_events(gdk.SCROLL_MASK)

    ## Low-level GTK event handlers: delegated to the current mode

    def button_press_cb(self, tdw, event):
        """Delegate a button-press-event to the current mode"""
        mode = self.modes.top
        result = mode.button_press_cb(tdw, event)
        self._update_last_event_info(tdw, event)
        return result

    def button_release_cb(self, tdw, event):
        """Delegate a button-release-event to the current mode"""
        mode = self.modes.top
        result = mode.button_release_cb(tdw, event)
        self._update_last_event_info(tdw, event)
        return result

    def motion_notify_cb(self, tdw, event):
        """Delegate a motion-notify-event to the current mode"""
        mode = self.modes.top
        result = mode.motion_notify_cb(tdw, event)
        self._update_last_event_info(tdw, event)
        return result

    def scroll_cb(self, tdw, event):
        """Delegate a scroll-event to the current mode"""
        mode = self.modes.top
        result = mode.scroll_cb(tdw, event)
        self._update_last_event_info(tdw, event)
        return result

    def key_press_cb(self, win, tdw, event):
        """Delegate a key-press-event to the current mode"""
        mode = self.modes.top
        return mode.key_press_cb(win, tdw, event)

    def key_release_cb(self, win, tdw, event):
        """Delegate a key-release-event to the current mode"""
        mode = self.modes.top
        return mode.key_release_cb(win, tdw, event)

    def _update_last_event_info(self, tdw, event):
        # Update the stored details of the last event delegated.
        tdw.__last_event_x = event.x
        tdw.__last_event_y = event.y
        tdw.__last_event_time = event.time

    def get_last_event_info(self, tdw):
        """Get details of the last event delegated to a mode in the stack.

        :rtype: tuple
        :returns: event details: ``(time, x, y)``

        """
        t, x, y = 0, None, None
        try:
            t = tdw.__last_event_time
            x = tdw.__last_event_x
            y = tdw.__last_event_y
        except AttributeError:
            pass
        return (t, x, y)

    ## High-level event observing interface

    @event
    def input_stroke_ended(self, event):
        """Event: input stroke just ended

        An input stroke is a single button-down, move, button-up action. This
        sort of stroke is not the same as a brush engine stroke (see
        ``lib.document``). It is possible that the visible stroke starts
        earlier and ends later, depending on how the operating system maps
        pressure to button up/down events.

        :param self: Passed on to registered observers
        :param event: The button release event which ended the input stroke

        Observer functions and methods are called with the originating Document
        Controler and the GTK event as arguments. This is a good place to
        listen for "just painted something" events in some cases; ``app.brush``
        will contain everything needed about the input stroke which is ending.
        """
        pass

    @event
    def input_stroke_started(self, event):
        """Event: input stroke just started

        Callbacks interested in the start of an input stroke should be attached
        here. See `input_stroke_ended()`.
        """
        pass


class Document (CanvasController):  # TODO: rename to "DocumentController"
    """Manipulation of a loaded document via the the GUI.

    A `gui.Document` is something like a Controller in the MVC sense: it
    translates GtkAction activations and keypresses for changing the
    view into View (`gui.tileddrawwidget`) manipulations. It is also
    responsible for directly manipulating the Model (`lib.document` and
    some of its internals) in response to actions and keypresses.

    Some per-application state can be manipulated through this object
    too: for example the drawing brush which is owned by the main
    application singleton.
    """

    ## Class constants

    # Layers have this attr set temporarily if they don't have a name yet
    _NONAME_LAYER_REFNUM_ATTR = "_document_noname_ref_number"

    #: Rotation step amount for single-shot commands.
    #: Allows easy and quick rotation to 45/90/180 degrees.
    ROTATION_STEP = 2*math.pi/16

    # Constants for rotating and zooming by increments
    ROTATE_ANTICLOCKWISE = 4  #: Rotation step direction: RotateLeft
    ROTATE_CLOCKWISE = 8  #: Rotation step direction: RotateRight
    ZOOM_INWARDS = 16  #: Zoom step direction: into the canvas
    ZOOM_OUTWARDS = 32  #: Zoom step direction: out of the canvas

    # Step zoom and rotations can happen at specified locations, or these.
    CENTER_ON_VIEWPORT = 1  #: Zoom or rotate at the canvas center
    CENTER_ON_POINTER = 2  #: Zoom/rotate at the last observed pointer pos

    # Constants for panning (movement) by increments
    PAN_STEP = 0.2  #: Stepwise panning amount: proportion of the canvas size
    PAN_LEFT = 1  #: Stepwise panning direction: left
    PAN_RIGHT = 2  #: Stepwise panning direction: right
    PAN_UP = 3  #: Stepwise panning direction: up
    PAN_DOWN = 4  #: Stepwise panning direction: down

    # Picking
    MIN_PICKING_OPACITY = 0.1
    PICKING_RADIUS = 5

    # Opacity changing
    OPACITY_STEP = 0.08

    # Registration
    _INSTANCE_REFS = []

    ## Registry of controller instances

    @classmethod
    def get_instances(cls):
        """Iterates across all Document instances

        :returns: All Document instances registered
        :rtype: iterable
        """
        for instance_ref in cls._INSTANCE_REFS:
            instance = instance_ref()
            if not instance:
                continue
            yield instance

    @classmethod
    def get_primary_instance(cls):
        """Return the main application working doc"""
        primary_instance = None
        for instance in cls.get_instances():
            primary_instance = instance
            break
        return primary_instance

    @classmethod
    def get_active_instance(cls):
        """Get the Document instance which has the active tdw."""
        from gui.tileddrawwidget import TiledDrawWidget
        active_tdw = TiledDrawWidget.get_active_tdw()
        for instance in cls.get_instances():
            if instance.tdw is active_tdw:
                return instance
        return None

    ## Construction

    def __init__(self, app, tdw, model):
        """Constructor for a document controller

        :param app: main application instance
        :type app: gui.application.Application
        :param tdw: primary canvas widget for this controller
        :type tdw: gui.tileddrawwidget.TiledDrawWidget
        :param model: model document to be controlled and reflected
        :type model: lib.document.Document

        Document controllers initialized here are registered
        automatically with the class. See get_instances().

        """
        self.app = app
        self.model = model
        CanvasController.__init__(self, tdw)

        # Current mode observation
        self.modes.changed += self._modestack_changed_cb

        self.model.frame_enabled_changed += self._frame_enabled_changed_cb
        layerstack = self.model.layer_stack
        layerstack.symmetry_state_changed += self._symmetry_state_changed_cb

        # Deferred until after the app starts (runs in the first idle-
        # processing phase) as a workaround for https://gna.org/bugs/?14372
        # ([Windows] crash when moving the pen during startup)
        gobject.idle_add(self.init_pointer_events)
        gobject.idle_add(self.init_scroll_events)

        self.zoomlevel_values = [1.0/16, 1.0/8, 2.0/11, 0.25, 1.0/3, 0.50, 2.0/3,  # micro
                                 1.0, 1.5, 2.0, 3.0, 4.0, 5.5, 8.0,        # normal
                                 11.0, 16.0, 23.0, 32.0, 45.0, 64.0]       # macro

        default_zoom = self.app.preferences['view.default_zoom']
        self.tdw.scale = default_zoom
        self.tdw.zoom_min = min(self.zoomlevel_values)
        self.tdw.zoom_max = max(self.zoomlevel_values)

        # Device-specific brushes: save at end of stroke
        self.input_stroke_ended += self._input_stroke_ended_cb

        self._init_stategroups()

        leader = self.get_primary_instance()
        if leader is not None:
            # This is a secondary controller (e.g. the scratchpad)
            # which plays follow-the-leader for some events.
            assert isinstance(leader, Document)
            self.action_group = leader.action_group  # hack, but needed by tdw
        else:
            # This doc owns the Actions which are (sometimes) passed on to
            # followers to perform. Its model is also the main 'document'
            # being worked on by the user.
            self._init_actions()
            self._init_context_actions()
            for action in self.action_group.list_actions():
                self.app.kbm.takeover_action(action)
            for action in self.modes_action_group.list_actions():
                self.app.kbm.takeover_action(action)
            self._init_extra_keys()

            toggle_action = self.app.builder.get_object('ContextRestoreColor')
            toggle_action.set_active(self.app.preferences['misc.context_restores_color'])

        #: Saved transformation to allow FitView to be toggled.
        self.saved_view = None

        #: Viewport change/manipulation observers.
        self.view_changed_observers = []
        self.view_changed_observers.append(self._view_changed_cb)
        self._view_changed_notification_srcid = None
        do_notify = lambda *a: self.notify_view_changed()
        self.tdw.connect_after("size-allocate", do_notify)

        # Brush settings observers
        self.app.brush.observers.append(self._brush_settings_changed_cb)

        # External file edit requests
        self._layer_edit_manager = gui.externalapp.LayerEditManager(self)

        # Registration
        cls = self.__class__
        cls._INSTANCE_REFS.append(weakref.ref(self))

    def _init_actions(self):
        """Internal: initializes action groups & state reflection"""
        # Actions are defined in resources.xml, just grab a ref to
        # the groups.
        builder = self.app.builder
        self.action_group = builder.get_object('DocumentActions')
        self.modes_action_group = builder.get_object("ModeStackActions")

        # assist mode actions
        self.assist_action_group = builder.get_object('AssistModifierActions')
        self.assist_stablizer_action=self.app.find_action("AssistModeStabilizer")
        self.app.kbm.takeover_action(self.assist_stablizer_action)

        # Fine-grained observation of various model objects
        cmdstack = self.model.command_stack
        layerstack = self.model.layer_stack
        observed_events = {
            self._update_command_stack_actions: [
                cmdstack.stack_updated,
            ],
            self._update_merge_layer_down_action: [
                # Depends on this layer and the layer beneath it
                # being compatible.
                layerstack.layer_properties_changed,
                layerstack.current_path_updated,
                layerstack.layer_inserted,
                layerstack.layer_deleted,
            ],
            self._update_normalize_layer_action: [
                layerstack.current_path_updated,
                layerstack.layer_properties_changed,
            ],
            self._update_layer_bubble_actions: [
                # Depends on where this layer lies in the stack
                layerstack.current_path_updated,
                layerstack.layer_inserted,
                layerstack.layer_deleted,
            ],
            self._update_layer_select_actions: [
                # Depends on where this layer lies in the stack
                layerstack.current_path_updated,
                layerstack.layer_inserted,
                layerstack.layer_deleted,
            ],
            self._update_trim_layer_action: [
                layerstack.current_path_updated,
            ],
            self._update_show_background_toggle: [
                layerstack.background_visible_changed,
                layerstack.current_layer_solo_changed,
            ],
            self._update_layer_solo_toggle: [
                layerstack.current_layer_solo_changed,
            ],
            self._update_layer_flag_toggles: [
                # Visible and Locked
                layerstack.current_path_updated,
                layerstack.layer_properties_changed,
            ],
            self._update_current_layer_actions: [
                layerstack.current_path_updated,
            ],
            self._update_external_layer_edit_actions: [
                layerstack.current_path_updated,
            ],
        }
        for observer_method, events in observed_events.items():
            for event in events:
                event += observer_method
            observer_method()

    def _init_context_actions(self):
        """Internal: initializes several brush shortcut-key actions"""
        ag = self.action_group
        context_actions = []
        for x in range(10):
            rt = _("Load brush settings from shortcut slot %d") % x
            st = _("Store brush settings in shortcut slot %d") % x
            r = ('Context0%d' % x, None, _('Restore Brush %d') % x,
                 '%d' % x, rt, self.context_cb)
            s = ('Context0%ds' % x, None, _('Save to Brush %d') % x,
                 '<control>%d' % x, st, self.context_cb)
            context_actions.append(s)
            context_actions.append(r)
        ag.add_actions(context_actions)

    def _init_stategroups(self):
        """Internal: initializes internal StateGroups"""
        sg = stategroup.StateGroup()
        self.layerblink_state = sg.create_state(self.layerblink_state_enter,
                                                self.layerblink_state_leave)
        sg = stategroup.StateGroup()
        self.strokeblink_state = sg.create_state(self.strokeblink_state_enter,
                                                 self.strokeblink_state_leave)
        self.strokeblink_state.autoleave_timeout = 0.3

    def _init_extra_keys(self):
        """Internal: initializes secondary keyboard shortcuts

        The keyboard shortcuts here are not visible in the menu.
        Shortcuts assigned through the menu will take precedence.
        If we assign the same key twice, the last one will work.
        """
        k = self.app.kbm.add_extra_key

        k('bracketleft', 'Smaller')  # GIMP, Photoshop, Painter
        k('bracketright', 'Bigger')  # GIMP, Photoshop, Painter
        k('<control>bracketleft', 'RotateLeft')  # Krita
        k('<control>bracketright', 'RotateRight')  # Krita
        k('less', 'LessOpaque')  # GIMP
        k('greater', 'MoreOpaque')  # GIMP
        k('equal', 'ZoomIn')  # (on US keyboard next to minus)
        k('comma', 'Smaller')  # Krita
        k('period', 'Bigger')  # Krita

        k('BackSpace', 'ClearLayer')

        k('<control>z', 'Undo')
        k('<control>y', 'Redo')
        k('<control><shift>z', 'Redo')
        k('<control>w', lambda(action): self.app.drawWindow.quit_cb())
        k('KP_Add', 'ZoomIn')
        k('KP_Subtract', 'ZoomOut')
        k('KP_4', 'RotateLeft')  # Blender
        k('KP_6', 'RotateRight')  # Blender
        k('KP_5', 'ResetRotation')
        k('plus', 'ZoomIn')
        k('minus', 'ZoomOut')
        k('<control>plus', 'ZoomIn')  # Krita
        k('<control>minus', 'ZoomOut')  # Krita
        k('bar', 'SymmetryActive')

        k('Left', lambda(action): self.pan(self.PAN_LEFT))
        k('Right', lambda(action): self.pan(self.PAN_RIGHT))
        k('Down', lambda(action): self.pan(self.PAN_DOWN))
        k('Up', lambda(action): self.pan(self.PAN_UP))

        k('<control>Left', 'RotateLeft')
        k('<control>Right', 'RotateRight')

    ## Command history traversal actions

    def undo_cb(self, action):
        """Undo action callback"""
        self.model.undo()

    def redo_cb(self, action):
        """Redo action callback"""
        self.model.redo()

    def _update_command_stack_actions(self, *_ignored):
        """Update the undo and redo actions"""
        stack = self.model.command_stack
        draw_window = self.app.drawWindow
        ag = self.action_group

        # Icon names
        style_state = draw_window.get_style_context().get_state()
        try:  # GTK 3.8+
            if style_state & gtk.StateFlags.DIR_LTR:
                direction = 'ltr'
            else:
                direction = 'rtl'
        except AttributeError:
            # Deprecated in 3.8
            if draw_window.get_direction() == gtk.TextDirection.LTR:
                direction = 'ltr'
            else:
                direction = 'rtl'
        undo_icon_name = "mypaint-undo-%s-symbolic" % (direction,)
        redo_icon_name = "mypaint-redo-%s-symbolic" % (direction,)

        # Undo
        undo_action = ag.get_action("Undo")
        undo_action.set_sensitive(len(stack.undo_stack) > 0)
        undo_action.set_icon_name(undo_icon_name)
        if len(stack.undo_stack) > 0:
            cmd = stack.undo_stack[-1]
            desc = _("Undo %s") % cmd.display_name
        else:
            desc = _("Undo")  # Used when initializing the prefs dialog
        undo_action.set_label(desc)
        undo_action.set_tooltip(desc)

        # Redo
        redo_action = ag.get_action("Redo")
        redo_action.set_sensitive(len(stack.redo_stack) > 0)
        redo_action.set_icon_name(redo_icon_name)
        if len(stack.redo_stack) > 0:
            cmd = stack.redo_stack[-1]
            desc = _("Redo %s") % cmd.display_name
        else:
            desc = _("Redo")  # Used when initializing the prefs dialog
        redo_action.set_label(desc)
        redo_action.set_tooltip(desc)

    ## Event handling

    def button_press_cb(self, tdw, event):
        """Handles button press events received on a canvas"""
        # User-configurable switching between modes, menu popups etc.
        mode = self.modes.top
        consider_mode_switch = (
            mode.supports_button_switching
            and not getattr(mode, 'in_drag', False)
            and (
                event.button == 1
                or not (event.state & gdk.BUTTON1_MASK)
            ))
        mon = self.app.device_monitor
        dev = event.get_source_device()
        dev_settings = mon.get_device_settings(dev)
        if consider_mode_switch:
            buttonmap = self.app.button_mapping
            modifiers = event.state & gtk.accelerator_get_default_mod_mask()
            button = event.button
            action_names = [buttonmap.lookup(modifiers, button)]

            # Allow button 1 to initiate switches of mode as button 2 if
            # the device is navigation-only. This allows single-finger
            # panning with specially configured touchscreens while we're
            # not handling touch separately. Remove this when we
            # implement real touch event support.
            if dev_settings.usage == gui.device.AllowedUsage.NAVONLY:
                if button == 1:
                    action_names.insert(0, buttonmap.lookup(modifiers, 2))

            for action_name in action_names:
                # Forbid actions not named in the whitelist, if it's defined
                if action_name is not None:
                    if len(mode.permitted_switch_actions) > 0:
                        if action_name not in mode.permitted_switch_actions:
                            action_name = None
                # Perform allowed action if one was looked up
                if action_name is not None:
                    return self._dispatch_named_action(None, tdw, event,
                                                       action_name)

        # User-configurable forbidding of particular devices
        dev_usage_mask = dev_settings.usage_mask
        if not (dev_usage_mask & mode.pointer_behavior):
            return True

        # Normal event dispatch to the top mode on the mode stack
        return CanvasController.button_press_cb(self, tdw, event)

    def button_release_cb(self, tdw, event):
        """Handles button release events received on a canvas"""
        # User-configurable forbidding of particular devices
        mode = self.modes.top
        mon = self.app.device_monitor
        dev = event.get_source_device()
        dev_usage_mask = mon.get_device_settings(dev).usage_mask
        if not (dev_usage_mask & mode.pointer_behavior):
            return True
        # Normal event dispatch
        return CanvasController.button_release_cb(self, tdw, event)

    def motion_notify_cb(self, tdw, event):
        """Handles motion-notify events received on a canvas"""
        mode = self.modes.top
        mon = self.app.device_monitor
        dev = event.get_source_device()
        dev_usage_mask = mon.get_device_settings(dev).usage_mask
        if not (dev_usage_mask & mode.pointer_behavior):
            return True
        # Normal event dispatch
        CanvasController.motion_notify_cb(self, tdw, event)
        return False  # XXX don't consume motions to allow workspace autohide

    def scroll_cb(self, tdw, event):
        """Handles scroll events received on a canvas"""
        mode = self.modes.top
        mon = self.app.device_monitor
        dev = event.get_source_device()
        dev_usage_mask = mon.get_device_settings(dev).usage_mask
        if not (dev_usage_mask & mode.scroll_behavior):
            return True
        CanvasController.scroll_cb(self, tdw, event)

    def key_press_cb(self, win, tdw, event):
        """Handles key-press events received on the main window"""
        # User-configurable switching between modes, menu popups etc.
        mode = self.modes.top
        consider_mode_switch = (
            mode.supports_button_switching
            and not getattr(mode, 'in_drag', False)
            )
        if consider_mode_switch:
            # Naively pick an action based on the button map
            buttonmap = self.app.button_mapping
            action_name = None
            mods = self.get_current_modifiers()
            is_modifier = (
                event.is_modifier
                or (mods != 0 and event.keyval != keysyms.space)
                )
            if is_modifier:
                # If the keypress is a modifier only, determine the
                # modifier mask a subsequent Button1 press event would
                # get. This is used for early spring-loaded mode
                # switching.
                action_name = buttonmap.get_unique_action_for_modifiers(mods)
                # Only mode-based immediate dispatch is allowed, however.
                # Might relax this later.
                if action_name is not None:
                    if not action_name.endswith("Mode"):
                        action_name = None
            else:
                # Strategy 2: pretend that the space bar is really button 2.
                if event.keyval == keysyms.space:
                    action_name = buttonmap.lookup(mods, 2)

            # Forbid actions not named in the whitelist, if it's defined
            if len(mode.permitted_switch_actions) > 0:
                if action_name not in mode.permitted_switch_actions:
                    action_name = None

            # If we found something to do, dispatch;
            if action_name is not None:
                return self._dispatch_named_action(win, tdw, event, action_name)

            # Explain what's possible from here with some extra
            # modifiers and button presses.
            self._update_key_pressed_status_message()

            # TODO: Maybe display the inactive cursor belonging to the
            # TODO:   button1 binding for these modifiers. Blocker: need
            # TODO:   to do it without instantiating the handler class.
            #btn1_action_name = buttonmap.lookup(mods, 1)
            #btn1_handler_type, btn1_handler = gui.buttonmap.get_handler_object(
            #    self.app,
            #    btn1_action_name,
            #    )
            #if btn1_handler_type == 'mode_class':
            #    assert issubclass(btn1_handler, gui.mode.DragMode)
            #    btn1_cursor = btn1_handler.inactive_cursor    # fails.
            #    if btn1_cursor:
            #        self.tdw.set_override_cursor(btn1_cursor)

        # Normal event dispatch
        return CanvasController.key_press_cb(self, win, tdw, event)

    def key_release_cb(self, win, tdw, event):
        self._update_key_pressed_status_message()
        return CanvasController.key_release_cb(self, win, tdw, event)

    def _dispatch_named_action(self, win, tdw, event, action_name):
        """Dispatch an action looked up via the buttonmap"""
        app = self.app
        drawwindow = app.drawWindow
        if action_name == 'ShowPopupMenu':
            # Unfortunately still a special case.
            # Just firing the action doesn't work well with pads which fire a
            # button-release event immediately after the button-press.
            # Name it after the action however, in case we find a fix.
            drawwindow.show_popupmenu(event=event)
            return True
        handler_type, handler = gui.buttonmap.get_handler_object(app, action_name)
        if handler_type == 'mode_class':
            # Transfer control to another mode temporarily.
            assert issubclass(handler, gui.mode.DragMode)
            if issubclass(handler, gui.mode.OneshotDragMode):
                mode = handler(temporary_activation=True)
            else:
                mode = handler()
            self.modes.push(mode)
            if win is not None:
                return mode.key_press_cb(win, tdw, event)
            else:
                return mode.button_press_cb(tdw, event)
        elif handler_type == 'popup_state':
            # Still needed. The code is more tailored to MyPaint's
            # purposes. The names are action names, but have the more
            # tailored popup states code shadow generic action activation.
            if win is not None:
                # WORKAROUND: dispatch keypress events via the kbm so it can
                # keep track of pressed-down keys. Popup states become upset if
                # this doesn't happen: https://gna.org/bugs/index.php?20325
                action = app.find_action(action_name)
                return app.kbm.activate_keydown_event(action, event)
            else:
                # Pointer: popup states handle these themselves sanely.
                handler.activate(event)
                return True
        elif handler_type == 'gtk_action':
            # Generic named action activation. GtkActions trigger without
            # event details, so they're less flexible.
            # Hack: Firing the action in an idle handler helps with
            # actions that are sensitive to immediate button-release
            # events. But not ShowPopupMenu, sadly: we'd break button
            # hold behaviour for more reasonable devices if we used
            # this trick.
            gobject.idle_add(handler.activate)
            return True
        else:
            return False

    def _get_key_pressed_status_message_context_id(self):
        statusbar = self.app.statusbar
        try:
            context_id = self.__key_pressed_msg_statusbar_context
        except AttributeError:
            context_id = statusbar.get_context_id("key-pressed-msg")
            self.__key_pressed_msg_statusbar_context = context_id
        return context_id

    def get_current_modifiers(self):
        """Returns the current set of modifier keys as a Gdk bitmask.

        :returns: The current set of modifier keys.
        :rtype: Gdk.ModifierType

        This method should only be used in

        * Handlers for keypress events
          when the key in question is itself a modifier,
        * Handlers of multiple types of event (both key and pointer),
        * When the triggering event simply isn't available.

        Normal pointer button event handling should use
        ``event.state & gtk.accelerator_get_default_mod_mask()``
        instead.

        """
        win = self.tdw.get_window()
        display = self.tdw.get_display()
        devmgr = display and display.get_device_manager() or None
        coredev = devmgr and devmgr.get_client_pointer() or None
        if coredev and win:
            win_, x, y, mask = win.get_device_position(coredev)
            return mask & gtk.accelerator_get_default_mod_mask()
        return gdk.ModifierType(0)

    def _update_key_pressed_status_message(self):
        """Update app statusbar to explain what modes are reachable"""
        context_id = self._get_key_pressed_status_message_context_id()
        statusbar = self.app.statusbar
        statusbar.remove_all(context_id)

        btn_map = self.app.button_mapping
        mods = self.get_current_modifiers()
        if mods == 0:
            return
        poss_list = btn_map.lookup_possibilities(mods)
        if not poss_list:
            return
        poss_list.sort()
        poss_msgs = []
        current_mode = self.modes.top
        permitted_action_names = current_mode.permitted_switch_actions
        for pmods, button, action_name in poss_list:
            # Filter by the class's whitelist, if it's set
            if permitted_action_names:
                if action_name not in permitted_action_names:
                    continue
            # Don't repeat what's currently held
            pmods = pmods & ~mods
            label = gui.buttonmap.button_press_displayname(button, pmods, True)
            mode_class = gui.mode.ModeRegistry.get_mode_class(action_name)
            mode_desc = None
            if mode_class:
                mode_desc = mode_class.get_name()
            else:
                action = self.app.find_action(action_name)
                if action:
                    mode_desc = action.get_label()
            if mode_desc:
                #TRANSLATORS: Statusbar message explaining button and modifier
                #TRANSLATORS: combinations used to access modes/tools/actions.
                #TRANSLATORS: "With <current-modifiers> held down: <list>"
                msg = _(u"{button_combination} is {resultant_action}").format(
                    button_combination=label,
                    resultant_action=mode_desc,
                    )
                poss_msgs.append(msg)
        if not poss_msgs:
            return
        #TRANSLATORS: "With <current-modifiers> held down: <separated-list>"
        #TRANSLATORS: Action names may contain coordinating conjunctions such
        #TRANSLATORS: as the English "and", so use appropriate punctuation or
        #TRANSLATORS: wording for the separator. Also a little more spacing
        #TRANSLATORS: than normal looks good here.
        sep = _(";  ")
        msg = _("With {modifiers} held down:  {button_actions}.").format(
            modifiers=gtk.accelerator_get_label(0, mods),
            button_actions=sep.join(poss_msgs),
            )
        self.app.statusbar.push(context_id, msg)

    ## Copy/Paste

    def _get_clipboard(self):
        """Internal: return the GtkClipboard for the current display"""
        display = self.tdw.get_display()
        cb = gtk.Clipboard.get_for_display(display, gdk.SELECTION_CLIPBOARD)
        return cb

    def copy_cb(self, action):
        """``CopyLayer`` GtkAction callback: copy layer to clipboard"""
        # use the full document bbox, so we can paste layers back to the
        # correct position
        bbox = self.model.get_bbox()
        if bbox.w == 0 or bbox.h == 0:
            logger.error("Empty document, nothing copied")
            return
        rootstack = self.model.layer_stack
        pixbuf = rootstack.current.render_as_pixbuf(*bbox, alpha=True)
        cb = self._get_clipboard()
        cb.set_image(pixbuf)

    def paste_cb(self, action):
        """``PasteLayer`` GtkAction callback: replace layer with clipboard"""
        cb = self._get_clipboard()

        def callback(clipboard, pixbuf, junk):
            if not pixbuf:
                logger.error("The clipboard does not contain "
                             "any image to paste!")
                return
            # paste to the upper left of our doc bbox (see above)
            x, y, w, h = self.model.get_bbox()
            self.model.load_layer_from_pixbuf(pixbuf, x, y)
        cb.request_image(callback, None)

    ## Frame manipulation actions

    def trim_layer_cb(self, action):
        """Trim Layer action: discard tiles outside the frame"""
        self.model.trim_current_layer()

    def _update_trim_layer_action(self, *_ignored):
        """Updates the Trim Layer action's sensitivity"""
        app = self.app
        rootstack = self.model.layer_stack
        current = rootstack.current
        can_trim = current is not rootstack and current.get_trimmable()
        app.find_action("TrimLayer").set_sensitive(can_trim)

    def toggle_frame_cb(self, action):
        """Frame Enabled toggle callback"""
        model = self.model
        enabled = bool(model.frame_enabled)
        desired = bool(action.get_active())
        if enabled != desired:
            model.set_frame_enabled(desired, user_initiated=True)

    def _frame_enabled_changed_cb(self, model, enabled):
        """Invoked when the frame changes"""
        action = self.app.find_action("FrameToggle")
        if bool(action.get_active()) != bool(enabled):
            action.set_active(enabled)

    ## Layer and stroke picking

    def pick_context(self, x, y, action=None):
        """Picks layer and brush

        :param int x: X coord for pick, in the model's coordinate space
        :param int y: Y coord for pick, in the model's coordinate space
        :param Gdk.Action action: initiating action

        If the document has a pickable layer which has a brushstroke
        under the pick position, that layer is selected, and the
        brushstroke's settings are assigned to the current brush.

        The initiating action is used for coordinating keyboard releases
        ending the state. See gui.stategroup.

        """
        layers = self.model.layer_stack
        old_path = layers.current_path
        for c_path, c_layer in self._layer_picking_iter():
            if not self._layer_is_pickable(c_path, (x, y)):
                continue
            self.model.select_layer(path=c_path)
            if c_path != old_path:
                self.layerblink_state.activate()
            # Find the most recent (last) stroke at the pick point
            si = layers.current.get_stroke_info_at(x, y)
            if si:
                self.app.restore_brush_from_stroke_info(si)
                corners = self.tdw.get_corners_model_coords()
                bbox = lib.helpers.rotated_rectangle_bbox(corners)
                self.strokeblink_state.activate(
                    action,
                    strokeshape=si,
                    bbox=bbox,
                    center=(x, y),
                )
            return

    def pick_layer(self, x, y, action=None):
        """Picks layer only

        :param int x: X coord for pick, in the model's coordinate space
        :param int y: Y coord for pick, in the model's coordinate space
        :param Gdk.Action action: initiating action

        If the document has a pickable layer under the pick position,
        that layer is selected. Fn no layer is pickable there, the
        bottom layer is selected instead.

        The initiating action is used for coordinating keyboard releases
        ending the state. See gui.stategroup if you dare.

        """
        for p_path, p_layer in self._layer_picking_iter():
            if not self._layer_is_pickable(p_path, (x, y)):
                continue
            self.model.select_layer(path=p_path)
            self.layerblink_state.activate(action)
            return
        self.model.select_layer(path=(0,))
        self.layerblink_state.activate(action)

    def _layer_is_pickable(self, path, pos=None):
        """True if a (leaf) layer can be picked

        :param path: Layer path to the layer to be tested.
        :param pos: Optional (x,y) position to test for opacity.
        """
        stack = self.model.layer_stack
        while len(path) > 0:
            layer = stack.deepget(path, None)
            if layer is None:
                return False
            if layer.locked or not layer.visible:
                return False
            # Opacity cutoff. Opacity of the stroke is relevant if this
            # is a leaf layer.
            opacity = layer.effective_opacity
            if pos is not None:
                x, y = pos
                opacity *= layer.get_alpha(x, y, self.PICKING_RADIUS)
                pos = None
            # However the parent chain's opacity must be sufficiently
            # high all the way through for picking to work.
            if opacity < self.MIN_PICKING_OPACITY:
                return False
            path = path[:-1]
        return True

    def _layer_picking_iter(self):
        """Enumerates leaf layers in picking order, with paths"""
        layer_stack = self.model.layer_stack
        layers_enum = layer_stack.deepenumerate()
        parents = set()
        for path, layer in layers_enum:
            if path in parents:
                continue
            parent_path = path[:-1]
            parents.add(parent_path)
            yield (path, layer)

    ## Layer action callbacks

    def clear_layer_cb(self, action):
        """``ClearLayer`` GtkAction callback"""
        self.model.clear_current_layer()

    def remove_layer_cb(self, action):
        """``RemoveLayer`` GtkAction callback"""
        self.model.remove_current_layer()

    def _update_current_layer_actions(self, *_ignored):
        """Update sensitivity of actions working on the current layer"""
        app = self.app
        rootstack = self.model.layer_stack
        have_current = bool(rootstack.current_path)
        current_layer_action_names = [
            "RemoveLayer",
            "ClearLayer",
            "DuplicateLayer",
            "NewPaintingLayerAbove",  # but not below so the button still works
            "LayerMode",  # the modes submenu
            "RenameLayer",
            "LayerVisibleToggle",
            "LayerLockedToggle",
            "LayerOpacityMenu",
            "IncreaseLayerOpacity",
            "DecreaseLayerOpacity",
            "CopyLayer",
        ]
        for name in current_layer_action_names:
            app.find_action(name).set_sensitive(have_current)

    def normalize_layer_mode_cb(self, action):
        """``NormalizeLayerMode`` GtkAction callback"""
        self.model.normalize_layer_mode()

    def _update_normalize_layer_action(self, *_ignored):
        """Updates the Normalize Layer Mode action's sensitivity"""
        app = self.app
        rootstack = self.model.layer_stack
        current = rootstack.current
        can_normalize = (current is not rootstack
                         and current.get_mode_normalizable())
        app.find_action("NormalizeLayerMode").set_sensitive(can_normalize)

    ## Layer selection (current layer path in the tree)

    def select_layer_below_cb(self, action):
        """``SelectLayerBelow`` GtkAction callback"""
        layers = self.model.layer_stack
        path = layers.get_current_path()
        path = layers.path_below(path)
        if path:
            self.model.select_layer(path=path)
        self.layerblink_state.activate(action)

    def select_layer_above_cb(self, action):
        """``SelectLayerAbove`` GtkAction callback"""
        layers = self.model.layer_stack
        path = layers.get_current_path()
        path = layers.path_above(path)
        if path:
            self.model.select_layer(path=path)
        self.layerblink_state.activate(action)

    def _update_layer_select_actions(self, *_ignored):
        """Updates the Select Layer Above/Below actions"""
        app = self.app
        root = self.model.layer_stack
        current_path = root.current_path
        if current_path:
            has_predecessor = bool(root.path_above(current_path))
            has_successor = bool(root.path_below(current_path))
        else:
            has_predecessor = False
            has_successor = False
        app.find_action("SelectLayerAbove").set_sensitive(has_predecessor)
        app.find_action("SelectLayerBelow").set_sensitive(has_successor)

    ## Current layer's opacity

    def layer_increase_opacity(self, action):
        """``IncreaseLayerOpacity`` GtkAction callback"""
        rootstack = self.model.layer_stack
        if rootstack.current is rootstack:
            return
        opacity = rootstack.current.opacity
        opacity = clamp(opacity + self.OPACITY_STEP, 0.0, 1.0)
        self.model.set_current_layer_opacity(opacity)

    def layer_decrease_opacity(self, action):
        """``DecreaseLayerOpacity`` GtkAction callback"""
        rootstack = self.model.layer_stack
        if rootstack.current is rootstack:
            return
        opacity = rootstack.current.opacity
        opacity = clamp(opacity - self.OPACITY_STEP, 0.0, 1.0)
        self.model.set_current_layer_opacity(opacity)

    ## Global layer stack toggles

    def current_layer_solo_toggled_cb(self, action):
        """``SoloLayer`` GtkToggleAction callback

        Toggles between showing just the current layer (regardless of its
        visibility flag) and all visible layers.
        """
        self.model.layer_stack.current_layer_solo = action.get_active()

    def _update_layer_solo_toggle(self, *_ignored):
        """Updates the Layer Solo toggle action from the model"""
        root = self.model.layer_stack
        action = self.app.find_action("SoloLayer")
        state = root.current_layer_solo
        if bool(action.get_active()) != state:
            action.set_active(state)

    def show_background_toggle_cb(self, action):
        """``ShowBackgroundToggle`` GtkToggleAction callback"""
        layers = self.model.layer_stack
        if bool(layers.background_visible) != bool(action.get_active()):
            layers.background_visible = action.get_active()

    def _update_show_background_toggle(self, *_ignored):
        """Updates the Show Background toggle action from the model"""
        root = self.model.layer_stack
        action = self.app.find_action("ShowBackgroundToggle")
        state = root.background_visible
        if bool(action.get_active()) != state:
            action.set_active(state)

    ## Background layer

    def reset_background(self):
        """Loads the default background layer."""

        # Load the default background image if one exists
        layer_stack = self.model.layer_stack
        for datapath in [self.app.user_datapath, self.app.datapath]:
            bg_path = os.path.join(
                datapath,
                gui.backgroundwindow.BACKGROUNDS_SUBDIR,
                gui.backgroundwindow.DEFAULT_BACKGROUND,
            )
            if not os.path.exists(bg_path):
                continue
            bg, errors = gui.backgroundwindow.load_background(bg_path)
            if bg:
                layer_stack.set_background(bg, make_default=True)
                logger.info("Initialized background from %r", bg_path)
                return
            else:
                logger.warning(
                    "Failed to load saved default background image %r",
                    bg_path,
                )
                if errors:
                    for error in errors:
                        logger.warning("warning: %r", error)

        # Otherwise, try to use a sensible fallback background image.
        bg_path = os.path.join(
            self.app.datapath,
            gui.backgroundwindow.BACKGROUNDS_SUBDIR,
            gui.backgroundwindow.FALLBACK_BACKGROUND,
        )
        bg, errors = gui.backgroundwindow.load_background(bg_path)
        if bg:
            layer_stack.set_background(bg, make_default=True)
            logger.info("Initialized background from %r", bg_path)
            return
        else:
            logger.warning(
                "Failed to load fallback background image %r",
                bg_path,
            )
            if errors:
                for error in errors:
                    logger.warning("warning: %r", error)

        # Double fallback. Just use a color.
        bg_color = (0xa8, 0xa4, 0x98)
        layer_stack.set_background(bg_color, make_default=True)
        logger.info("Initialized background to %r", bg_color)


    ## Layer stack order (bubbling)

    def reorder_layer_cb(self, action):
        """Changes the z-order of a layer (GtkAction callback)

        The direction the layer moves depends on the action name:
        "RaiseLayerInStack" or "LowerLayerInStack".
        """
        if action.get_name() == 'RaiseLayerInStack':
            self.model.bubble_current_layer_up()
        elif action.get_name() == 'LowerLayerInStack':
            self.model.bubble_current_layer_down()

    def _update_layer_bubble_actions(self, *_ignored):
        """Update bubble up/down actions from the model"""
        app = self.app
        root = self.model.layer_stack
        current_path = root.current_path
        if current_path:
            deep = len(current_path) > 1
            down_poss = deep or current_path[0] < len(root)-1
            up_poss = deep or current_path[0] > 0
        else:
            down_poss = False
            up_poss = False
        app.find_action("RaiseLayerInStack").set_sensitive(up_poss)
        app.find_action("LowerLayerInStack").set_sensitive(down_poss)

    ## Simple (non-toggle) layer commands

    def new_layer_cb(self, action):
        """Callback: new layer

        Where the new layer is created, and the layer's type, depends on
        the action's name.

        """
        layers = self.model.layer_stack

        layer_class = lib.layer.PaintingLayer
        layer_kwds = {}
        edit_externally = False
        if "Vector" in action.get_name():
            layer_class = lib.layer.VectorLayer
            edit_externally = True
            # The new layer will be created with an outline of a random
            # color showing the position of the view at the time it was
            # created. Its bbox encloses this outline.
            corners = self.tdw.get_corners_model_coords()
            x, y, w, h = lib.helpers.rotated_rectangle_bbox(corners)
            layer_kwds["outline"] = corners
            layer_kwds["x"] = x
            layer_kwds["y"] = y
            layer_kwds["w"] = w
            layer_kwds["h"] = h
        elif "Group" in action.get_name():
            layer_class = lib.layer.LayerStack

        path = layers.current_path
        if not path:
            path = (-1,)
        elif 'Above' in action.get_name():
            path = layers.path_above(path, insert=True)
        else:
            path = layers.path_below(path, insert=True)
        assert path is not None

        self.model.add_layer(path, layer_class=layer_class, **layer_kwds)
        self.layerblink_state.activate(action)
        if edit_externally:
            self._begin_external_layer_edit()

    def merge_layer_down_cb(self, action):
        """Action callback: squash current layer into the one below it"""
        if self.model.merge_current_layer_down():
            self.layerblink_state.activate(action)

    def merge_visible_layers_cb(self, action):
        """Action callback: squash all visible layers into one"""
        self.model.merge_visible_layers()
        self.layerblink_state.activate(action)

    def new_layer_merged_from_visible_cb(self, action):
        """Action callback: combine all visible layers into a new one"""
        self.model.new_layer_merged_from_visible()
        self.layerblink_state.activate(action)

    def _update_merge_layer_down_action(self, *_ignored):
        """Updates the layer Merge Down action's sensitivity"""
        # This may change in response to the path changing *or* the
        # mode property of the current or underlying layer changing.
        app = self.app
        rootstack = self.model.layer_stack
        current = rootstack.current_path
        can_merge = (current is not rootstack
                     and bool(rootstack.get_merge_down_target(current)))
        app.find_action("MergeLayerDown").set_sensitive(can_merge)

    def duplicate_layer_cb(self, action):
        """``DuplicateLayer`` GtkAction callback: clone the current layer"""
        self.model.duplicate_current_layer()

    def rename_layer_cb(self, action):
        """``RenameLayer`` GtkAction callback: layer rename dialog"""
        layer = self.model.layer_stack.get_current()
        if layer is self.model.layer_stack:
            return
        old_name = layer.name
        if old_name is None:
            old_name = layer.DEFAULT_NAME
        win = self.app.drawWindow
        new_name = dialogs.ask_for_name(win, _("Layer Name"), old_name)
        if new_name:
            self.model.rename_current_layer(new_name)

    ## Per-layer flag toggles

    def layer_lock_toggle_cb(self, action):
        """``LayerLockedToggle`` GtkAction callback"""
        layer = self.model.layer_stack.get_current()
        if bool(layer.locked) != bool(action.get_active()):
            self.model.set_layer_locked(action.get_active(), layer)

    def layer_visible_toggle_cb(self, action):
        """``LayerVisibleToggle`` GtkAction callback"""
        layer = self.model.layer_stack.get_current()
        if bool(layer.visible) != bool(action.get_active()):
            self.model.set_layer_visibility(action.get_active(), layer)

    def _update_layer_flag_toggles(self, *_ignored):
        """Updates ToggleActions reflecting the current layer's flags"""
        rootstack = self.model.layer_stack
        current_layer = rootstack.current
        action_updates = [
            ("LayerLockedToggle", current_layer.locked),
            ("LayerVisibleToggle", current_layer.visible),
        ]
        for action_name, model_state in action_updates:
            action = self.app.find_action(action_name)
            if bool(action.get_active()) != bool(model_state):
                action.set_active(model_state)

    ## Brush settings callbacks

    def brush_bigger_cb(self, action):
        """``Bigger`` GtkAction callback"""
        adj = self.app.brush_adjustment['radius_logarithmic']
        adj.set_value(adj.get_value() + 0.3)

    def brush_smaller_cb(self, action):
        """``Smaller`` GtkAction callback"""
        adj = self.app.brush_adjustment['radius_logarithmic']
        adj.set_value(adj.get_value() - 0.3)

    def more_opaque_cb(self, action):
        """``MoreOpaque`` GtkAction callback"""
        # FIXME: hm, looks this slider should be logarithmic?
        adj = self.app.brush_adjustment['opaque']
        adj.set_value(adj.get_value() * 1.8)

    def less_opaque_cb(self, action):
        """``MoreOpaque`` GtkAction callback"""
        adj = self.app.brush_adjustment['opaque']
        adj.set_value(adj.get_value() / 1.8)

    def brighter_cb(self, action):
        """``Brighter`` GtkAction callback: lighten the brush color"""
        # TODO: use HCY?
        h, s, v = self.app.brush.get_color_hsv()
        v += 0.08
        if v > 1.0:
            v = 1.0
        self.app.brush.set_color_hsv((h, s, v))

    def darker_cb(self, action):
        """``Darker`` GtkAction callback: darken the brush color"""
        # TODO: use HCY?
        h, s, v = self.app.brush.get_color_hsv()
        v -= 0.08
        # stop a little higher than 0.0, to avoid resetting hue to 0
        if v < 0.005:
            v = 0.005
        self.app.brush.set_color_hsv((h, s, v))

    def increase_hue_cb(self, action):
        """``IncreaseHue`` GtkAction callback: anticlockwise hue rotation"""
        # TODO: use HCY?
        h, s, v = self.app.brush.get_color_hsv()
        e = 0.015
        h = (h + e) % 1.0
        self.app.brush.set_color_hsv((h, s, v))

    def decrease_hue_cb(self, action):
        """``DecreaseHue`` GtkAction callback: clockwise hue rotation"""
        # TODO: use HCY?
        h, s, v = self.app.brush.get_color_hsv()
        e = 0.015
        h = (h - e) % 1.0
        self.app.brush.set_color_hsv((h, s, v))

    def purer_cb(self, action):
        """``Purer`` GtkAction callback: make the brush color less grey"""
        # TODO: use HCY?
        h, s, v = self.app.brush.get_color_hsv()
        s += 0.08
        if s > 1.0:
            s = 1.0
        self.app.brush.set_color_hsv((h, s, v))

    def grayer_cb(self, action):
        """``Grayer`` GtkAction callback: make the brush color more grey"""
        # TODO: use HCY?
        h, s, v = self.app.brush.get_color_hsv()
        s -= 0.08
        # stop a little higher than 0.0, to avoid resetting hue to 0
        if s < 0.005:
            s = 0.005
        self.app.brush.set_color_hsv((h, s, v))

    ## Brush settings

    def brush_reload_settings(self, cnames=None):
        """Reset some or all brush settings to their saved values

        :param cname: Setting names to reset; default is all settings
        :type cname: Iterable of setting cnames.
        """
        app = self.app
        bm = app.brushmanager
        parent_brush = bm.get_parent_brush(brushinfo=app.brush)
        if parent_brush is None:
            return
        if cnames is None:
            bm.select_brush(parent_brush)
        else:
            parent_binfo = parent_brush.get_brushinfo()
            for cname in cnames:
                parent_value = parent_binfo.get_base_value(cname)
                adj = app.brush_adjustment[cname]
                adj.set_value(parent_value)
        app.brushmodifier.normal_mode.activate()

    def brush_reload_cb(self, action):
        """``BrushReload`` GtkAction callback. Reload all brush settings."""
        self.brush_reload_settings()

    def brush_is_modified(self):
        """True if the brush was modified from its saved state"""
        current_bi = self.app.brush
        parent_b = self.app.brushmanager.get_parent_brush(brushinfo=current_bi)
        if parent_b is None:
            return True
        return not parent_b.brushinfo.matches(current_bi)

    def _brush_settings_changed_cb(self, *a):
        """Internal callback: updates the UI when brush settings change"""
        reset_action = self.app.find_action("BrushReload")
        if self.brush_is_modified():
            if not reset_action.get_sensitive():
                reset_action.set_sensitive(True)
        else:
            if reset_action.get_sensitive():
                reset_action.set_sensitive(False)

    ## Brushkey callbacks

    def context_cb(self, action):
        """GtkAction callback for various brushkey operations"""
        name = action.get_name()
        store = False
        bm = self.app.brushmanager
        if name == 'ContextStore':
            context = bm.selected_context
            if not context:
                logger.error('No context was selected, '
                             'ignoring store command.')
                return
            store = True
        else:
            if name.endswith('s'):
                store = True
                name = name[:-1]
            i = int(name[-2:])
            context = bm.contexts[i]
        bm.selected_context = context
        if store:
            context.brushinfo = self.app.brush.clone()
            context.preview = bm.selected_brush.preview
            context.save()
        else:
            # restore brush
            bm.select_brush(context)
            if self.app.preferences['misc.context_restores_color']:
                # restore color
                self.app.brushmodifier.restore_context_of_selected_brush()

    def context_toggle_color_cb(self, action):
        """GtkToggleAction callback for whether brushkeys restore color"""
        value = bool(action.get_active())
        self.app.preferences['misc.context_restores_color'] = value

    ## UI feedback for current layer/stroke

    def strokeblink_state_enter(self, strokeshape, bbox, center):
        """`gui.stategroup.State` entry callback for blinking a stroke"""
        overlay = lib.layer.SurfaceBackedLayer()
        overlay.load_from_strokeshape(strokeshape, bbox=bbox, center=center)
        self.tdw.overlay_layer = overlay
        bbox = tuple(overlay.get_bbox())
        self.model.canvas_area_modified(*bbox)

    def strokeblink_state_leave(self, reason):
        """`gui.stategroup.State` leave callback for blinking a stroke"""
        if self.tdw.overlay_layer is None:
            return
        bbox = self.tdw.overlay_layer.get_bbox()
        self.tdw.overlay_layer = None
        self.model.canvas_area_modified(*bbox)

    def layerblink_state_enter(self):
        """`gui.stategroup.State` entry callback for blinking a layer"""
        layers = self.model.layer_stack
        layers.current_layer_previewing = True

    def layerblink_state_leave(self, reason):
        """`gui.stategroup.State` leave callback for blinking a layer"""
        layers = self.model.layer_stack
        layers.current_layer_previewing = False

    ## Viewport manipulation

    def pan(self, direction):
        """Handles panning (scrolling) in increments.

        :param direction: direction of panning
        :type direction: `PAN_LEFT`, `PAN_RIGHT`, `PAN_UP`, or `PAN_DOWN`
        """
        allocation = self.tdw.get_allocation()
        step = min((allocation.width, allocation.height)) * self.PAN_STEP
        if direction == self.PAN_LEFT:
            self.tdw.scroll(-step, 0, ongoing=False)
        elif direction == self.PAN_RIGHT:
            self.tdw.scroll(+step, 0, ongoing=False)
        elif direction == self.PAN_UP:
            self.tdw.scroll(0, -step, ongoing=False)
        elif direction == self.PAN_DOWN:
            self.tdw.scroll(0, +step, ongoing=False)
        else:
            raise TypeError('unsupported pan() direction=%s' % direction)
        self.notify_view_changed()

    def zoom(self, direction, center=CENTER_ON_POINTER):
        """Handles zoom in increments.

        Zooms the doc's TDW by a set amount, either in or out.

        :param direction: direction of zoom
        :type direction: `ZOOM_INWARDS` or `ZOOM_OUTWARDS`
        :param center: zoom center
        :type center: tuple ``(x, y)`` in model coords, or `CENTER_ON_POINTER`
            or `CENTER_ON_VIEWPORT`
        """

        if center == self.CENTER_ON_POINTER:
            etime, ex, ey = self.get_last_event_info(self.tdw)
            center = (ex, ey)
        elif center == self.CENTER_ON_VIEWPORT:
            center = self.tdw.get_center()

        try:
            zoom_index = self.zoomlevel_values.index(self.tdw.scale)
        except ValueError:
            zoom_levels = self.zoomlevel_values[:]
            zoom_levels.append(self.tdw.scale)
            zoom_levels.sort()
            zoom_index = zoom_levels.index(self.tdw.scale)

        if direction == self.ZOOM_INWARDS:
            zoom_index += 1
        elif direction == self.ZOOM_OUTWARDS:
            zoom_index -= 1
        else:
            raise TypeError('unsupported zoom() direction=%s' % direction)

        if zoom_index < 0:
            zoom_index = 0
        if zoom_index >= len(self.zoomlevel_values):
            zoom_index = len(self.zoomlevel_values) - 1

        z = self.zoomlevel_values[zoom_index]
        self.tdw.set_zoom(z, center=center)
        self.notify_view_changed()

    def rotate(self, direction, center=CENTER_ON_POINTER):
        """Handles rotation in increments.

        Rotates the doc's TDW by a set amount, either left or right.

        :param direction: direction of rotation
        :type direction: `ROTATE_CLOCKWISE` or `ROTATE_ANTICLOCKWISE`
        :param center: rotation center
        :type center: tuple ``(x, y)`` in model coords, or `CENTER_ON_POINTER`
            or `CENTER_ON_VIEWPORT`
        """
        if center == self.CENTER_ON_POINTER:
            etime, ex, ey = self.get_last_event_info(self.tdw)
            center = (ex, ey)
        elif center == self.CENTER_ON_VIEWPORT:
            center = self.tdw.get_center()

        if direction == self.ROTATE_CLOCKWISE:
            step = +self.ROTATION_STEP
        elif direction == self.ROTATE_ANTICLOCKWISE:
            step = -self.ROTATION_STEP
        else:
            raise TypeError('unsupported direction=%s' % direction)
        self.tdw.rotate(
            step,
            center=center,
            ongoing=False,
        )
        self.notify_view_changed()

    def zoom_cb(self, action):
        """Callback for Zoom{In,Out} GtkActions"""
        direction = self.ZOOM_INWARDS
        if action.get_name() == 'ZoomOut':
            direction = self.ZOOM_OUTWARDS
        self.zoom(direction)

    def rotate_cb(self, action):
        """Callback for Rotate{Left,Right} GtkActions"""
        direction = self.ROTATE_CLOCKWISE
        if action.get_name() == 'RotateRight':
            direction = self.ROTATE_ANTICLOCKWISE
        self.rotate(direction)

    ## Symmetry

    def symmetry_active_toggled_cb(self, action):
        """Handle changes to the SymmetryActive toggle"""
        already_active = bool(self.model.layer_stack.symmetry_active)
        want_active = bool(action.get_active())
        if want_active and not already_active:
            alloc = self.tdw.get_allocation()
            axis_pos = self.model.layer_stack.symmetry_axis
            if axis_pos is None:
                center_disp = alloc.width/2.0, alloc.height/2.0
                center_model = self.tdw.display_to_model(*center_disp)
                axis_pos = center_model[0]
                self.model.layer_stack.symmetry_axis = axis_pos
        if want_active != already_active:
            self.model.layer_stack.symmetry_active = want_active

    def _symmetry_state_changed_cb(self, layerstack, active, x):
        """Update the SymmetryActive toggle on model state changes"""
        symm_toggle = self.action_group.get_action("SymmetryActive")
        symm_toggle_active = bool(symm_toggle.get_active())
        model_symm_active = bool(active)
        if symm_toggle_active != model_symm_active:
            symm_toggle.set_active(model_symm_active)

    ## More viewport manipulation

    def mirror_horizontal_cb(self, action):
        """Flips the viewport from left to right"""
        self.tdw.mirror()
        self.notify_view_changed()

    def mirror_vertical_cb(self, action):
        """Flips the viewport from top to bottom"""
        self.tdw.rotate(math.pi)
        self.tdw.mirror()
        self.notify_view_changed()

    def reset_view_cb(self, action):
        """Action callback: resets various aspects of the view.

        The reset chosen depends on the action's name.
        """
        if action is None:
            action_name = None
        else:
            action_name = action.get_name()
        zoom = mirror = rotation = False
        if action_name is None or 'View' in action_name:
            zoom = mirror = rotation = True
        elif 'Rotation' in action_name:
            rotation = True
        elif 'Zoom' in action_name:
            zoom = True
        elif 'Mirror' in action_name:
            mirror = True
        if rotation or zoom or mirror:
            self.reset_view(rotation, zoom, mirror)

    def reset_view(self, rotation=False, zoom=False, mirror=False):
        """Programatically resets the view to the defaults.

        :param rotation: Reset rotation to zero.
        :param zoom: Reset rotation to the prefs default zoom.
        :param mirror: Turn mirroring off
        """
        if rotation:
            self.tdw.set_rotation(0.0)
        if zoom:
            default_zoom = self.app.preferences['view.default_zoom']
            self.tdw.set_zoom(default_zoom)
        if mirror:
            self.tdw.set_mirrored(False)
        if rotation and zoom and mirror:
            self.tdw.recenter_document()
        if rotation or zoom or mirror:
            self.notify_view_changed()

    def fit_view_toggled_cb(self, action):
        """Callback: toggles between fit-document and the current view.

        This callback saves to and restores from the saved view. If the action
        is toggled off when there is a saved view, the saved view will be
        restored.
        """
        # Note: saved_view must be set to None before notify_view_changed() is
        # called by anything - we use it as an interlock.
        if action.get_active():
            view = self.tdw.get_transformation()
            self.saved_view = None
            self.fit_view()
            self.saved_view = view
        elif self.saved_view is not None:
            view = self.saved_view
            self.tdw.set_transformation(self.saved_view)
            self.saved_view = None
            self.notify_view_changed(immediate=True)

    def fit_view(self):
        """Programatically fits the view to the document"""
        bbox = tuple(self.tdw.doc.get_effective_bbox())
        w, h = bbox[2:4]
        if w == 0:
            # When there is nothing on the canvas reset zoom to default.
            self.reset_view(True, True, True)
            return
        # Otherwise, zoom and transform to fit the bounding box, while
        # preserving the user's rotation and mirroring settings.
        allocation = self.tdw.get_allocation()
        w1, h1 = allocation.width, allocation.height
        # Store radians and reset rotation to zero.
        radians = self.tdw.rotation
        self.tdw.set_rotation(0.0)
        # Store mirror and temporarily it turn off mirror.
        mirror = self.tdw.mirrored
        self.tdw.set_mirrored(False)
        # Using w h as the unrotated bbox, calculate the bbox of the
        # rotated doc.
        cos = math.cos(radians)
        sin = math.sin(radians)
        wcos = w * cos
        hsin = h * sin
        wsin = w * sin
        hcos = h * cos
        # We only need to calculate the positions of two corners of the
        # bbox since it is centered and symetrical, but take the max
        # value since during rotation one corner's distance along the
        # x axis shortens while the other lengthens. Same for the y axis.
        x = max(abs(wcos - hsin), abs(wcos + hsin))
        y = max(abs(wsin + hcos), abs(wsin - hcos))
        # Compare the doc and window dimensions and take the best fit
        zoom = min((w1-20)/x, (h1-20)/y)
        # Reapply all transformations
        self.tdw.recenter_document()  # Center image
        self.tdw.set_rotation(radians)  # reapply canvas rotation
        self.tdw.set_mirrored(mirror)  # reapply mirror
        self.tdw.set_zoom(zoom)  # Set new zoom level
        # Notify interested parties
        self.notify_view_changed(immediate=True)

    def notify_view_changed(self, prioritize=False, immediate=False):
        """Notifies all parties interested in the view having changed.

        These can be slightly expensive, so the callbacks are rate limited
        using an idle routine when called with default args. All callbacks in
        `self.view_changed_observers` are guaranteed to be called shortly after
        this method is called, with a ref to this Document.

        The default idle priority is intentionally very low. To raise it, set
        `prioritize` to true. This is designed to be used only when this
        notification indirectly updates a graphical element which is directly
        under the pointer, or otherwise where the user is looking.
        """
        if immediate:
            if self._view_changed_notification_srcid:
                gobject.source_remove(self._view_changed_notification_srcid)
                self._view_changed_notification_srcid = None
            self._view_changed_notification_idle_cb()
            return
        if self._view_changed_notification_srcid:
            return
        cb = self._view_changed_notification_idle_cb
        priority = gobject.PRIORITY_LOW
        if prioritize:
            priority = gobject.PRIORITY_HIGH_IDLE
        srcid = gobject.idle_add(cb, priority=priority)
        self._view_changed_notification_srcid = srcid

    def _view_changed_notification_idle_cb(self):
        """Background notifier callback used by `notify_view_changed()`"""
        for cb in self.view_changed_observers:
            cb(self)
        self._view_changed_notification_srcid = None
        return False

    def _view_changed_cb(self, doc):
        """Callback: clear saved view and reset toggles on viewport changes"""
        if not self.saved_view:
            return
        # Clear saved view first...
        self.saved_view = None
        # ... it's used as an interlock by toggle callbacks which use it.
        view_toggle_actions = ["FitView"]
        for action_name in view_toggle_actions:
            action = self.app.find_action(action_name)
            if action.get_active():
                action.set_active(False)

    ## Debugging

    def print_inputs_cb(self, action):
        """Toggles brush input printing"""
        self.model.brush.set_print_inputs(action.get_active())

    def visualize_rendering_cb(self, action):
        """Toggles highlighting of each redraw"""
        self.tdw.renderer.visualize_rendering = action.get_active()

    def no_double_buffering_cb(self, action):
        """Toggles double buffering"""
        self.tdw.renderer.set_double_buffered(not action.get_active())

    ## Model state reflection

    def _input_stroke_ended_cb(self, self_again, event):
        """Invoked after a pen-down, draw, pen-up 'input stroke'"""
        # Store device-specific brush settings at the end of the stroke,
        # not when the device changes because the user can change brush
        # radii etc. in the middle of a stroke, and because
        # device_changed_cb won't respond when the user fiddles with
        # colors, opacity and sizes via the dialogs.
        device_name = self.app.preferences.get('devbrush.last_used', None)
        if device_name is None:
            return
        bm = self.app.brushmanager
        selected_brush = bm.clone_selected_brush(name=None)  # for saving
        bm.store_brush_for_device(device_name, selected_brush)
        # However it may be better to reflect any brush settings change
        # into the last-used devbrush immediately. The UI idea here is
        # that the pointer (when you're holding the pen) is special,
        # it's the point of a real-world tool that you're dipping into a
        # palette, or modifying using the sliders.

    ## Mode flipping

    def mode_flip_action_activated_cb(self, flip_action):
        """Callback: a mode "flip" action was activated.

        :param flip_action: the gtk.Action which was activated

        Mode classes are looked up via `gui.mode.ModeRegistry` based
        on the name of the action: flip actions are named after the
        RadioActions they nominally control, with "Flip" prepended.
        Activating a FlipAction has the effect of flipping a mode off if
        it is currently active, or on if another mode is active. Mode
        flip actions are the usual actions bound to keypresses since
        being able to toggle off with the same key is useful.

        Because these modes are intended for keyboard activation, they
        are instructed to ignore the initial keyboard modifier state
        when entered.  See also: `gui.mode.DragMode`.

        """
        # If this is not the active document, dispatch the action to it.
        active_doc = Document.get_active_instance()
        if (active_doc is not None) and (active_doc is not self):
            return active_doc.mode_flip_action_activated_cb(flip_action)

        flip_action_name = flip_action.get_name()
        assert flip_action_name.startswith("Flip")
        # Find the corresponding gtk.RadioAction
        action_name = flip_action_name.replace("Flip", "", 1)
        mode_class = gui.mode.ModeRegistry.get_mode_class(action_name)
        if mode_class is None:
            warn("%r not registered: check imports" % (action_name,), Warning)
            return

        # If a mode object of this exact class is active, pop the stack.
        # Otherwise, instantiate and enter.
        if self.modes.top.__class__ is mode_class:
            self.modes.pop()
            flip_action.keyup_callback = lambda *a: None  # suppress repeats
        else:
            if issubclass(mode_class, gui.mode.OneshotDragMode):
                mode = mode_class(ignore_modifiers=True, temporary_activation=False)
            else:
                mode = mode_class(ignore_modifiers=True)
            if flip_action.keydown:
                flip_action.__pressed = True
                # Change what happens on a key-up after a short while.
                # Distinguishes long presses from short.
                timeout = getattr(mode, "keyup_timeout", 500)
                cb = self._modeflip_change_keyup_callback
                ev = gtk.get_current_event()
                if ev is not None:
                    ev = ev.copy()
                if timeout > 0:
                    # Queue a change of key-up callback after the timeout
                    gobject.timeout_add(timeout, cb, mode, flip_action, ev)

                    def _continue_mode_early_keyup_cb(*a):
                        # Record early keyup, but otherwise keep in mode
                        flip_action.__pressed = False
                    flip_action.keyup_callback = _continue_mode_early_keyup_cb
                else:
                    # Key-up exits immediately
                    def _exit_mode_early_keyup_cb(*a):
                        if mode is self.modes.top:
                            self.modes.pop()
                    flip_action.keyup_callback = _exit_mode_early_keyup_cb
            self.modes.context_push(mode)

    def _modeflip_change_keyup_callback(self, mode, flip_action, ev):
        """Changes what happens when a flip-action key is released"""
        # Changes the keyup handler to one which will pop the mode stack
        # if the mode instance is still at the top.
        if not flip_action.__pressed:
            return False

        if mode is self.modes.top:
            def _exit_mode_late_keyup_cb(*a):
                if mode is self.modes.top:
                    self.modes.pop()
            flip_action.keyup_callback = _exit_mode_late_keyup_cb

        # Could make long-presses start the drag+grab somehow, e.g.
        #if hasattr(mode, '_start_drag'):
        #    mode._start_drag(mode.doc.tdw, ev)
        return False

    ## Mode stack reflection

    def mode_radioaction_changed_cb(self, action, current_action):
        """Callback: radio action controlling the modes stack activated

        :param action: the lead gtk.RadioAction
        :param current_action: the newly active gtk.RadioAction

        Mode classes are looked up via `gui.mode.ModeRegistry` based
        on the name of the action. This action instantiates the mode and
        pushes it onto the mode stack unless the active mode is already
        an instance of the mode class.

        """
        # Update the mode stack so that its top element matches the
        # newly chosen action.
        action_name = current_action.get_name()
        mode_class = gui.mode.ModeRegistry.get_mode_class(action_name)
        if mode_class is None:
            warn("%r not registered: check imports" % (action_name,), Warning)
            return

        if self.modes.top.__class__ is not mode_class:
            if issubclass(mode_class, gui.mode.OneshotDragMode):
                mode = mode_class(temporary_activation=False)
            else:
                mode = mode_class()
            self.modes.context_push(mode)

    def _modestack_changed_cb(self, modestack, old, new):
        """Callback: make actions follow changes to the mode stack"""
        # Activate the action corresponding to the current top mode.
        logger.debug("Mode changed: %r", self.modes)
        action_name = new.ACTION_NAME
        if not action_name:
            return None
        action = self.app.builder.get_object(action_name)
        if action is not None:
            # Not every mode has a corresponding action
            if not action.get_active():
                action.set_active(True)

    ## Assist modifier
    def assist_mode_stabilizer_cb(self, action):
        self.stabilizer_mode=action.get_active()

    def assist_mode_normal_cb(self, action):
        pass

    ## External layer editing support

    def begin_external_layer_edit_cb(self, action):
        """Callback: edit the current layer in an external app"""
        self._begin_external_layer_edit()

    def _begin_external_layer_edit(self):
        layer = self.model.layer_stack.current
        self._layer_edit_manager.begin(layer)

    def commit_external_layer_edit_cb(self, action):
        """Callback: Commit the current layer's ongoing external edit

        Exposed as an extra action just in case automatic monitoring
        fails on a particular platform. Normally the manager commits
        saved changes automatically.

        """
        layer = self.model.layer_stack.current
        self._layer_edit_manager.commit(layer)

    def _update_external_layer_edit_actions(self, *_ignored):
        """Update the External Layer Edit actions' sensitivities"""
        app = self.app
        rootstack = self.model.layer_stack
        current = rootstack.current
        can_commit = hasattr(current, "load_from_external_edit_tempfile")
        app.find_action("BeginExternalLayerEdit").set_sensitive(can_commit)
        app.find_action("CommitExternalLayerEdit").set_sensitive(can_commit)

    ## Inking tool node manipulation
<<<<<<< HEAD
    def delete_current_node_cb(self, action):
        """Callback: delete currently selected node (from keyboard)"""
        self._delete_current_node()
    
    def _delete_current_node(self):
=======
    def insert_current_node_cb(self, action):
        """Callback: insert a node back of currently selected node (from keyboard)"""
        mode=self.modes.top
        if getattr(mode, 'insert_current_node', False):
            mode.insert_current_node()

    def delete_current_node_cb(self, action):
        """Callback: delete currently selected node (from keyboard)"""
>>>>>>> 713d0be6
        mode=self.modes.top
        if getattr(mode, 'delete_current_node', False):
            mode.delete_current_node()
    
    def simplify_nodes_cb(self, action):
        """Callback: simplify current inktool stroke (from keyboard)"""
<<<<<<< HEAD
        self._simplify_nodes()
    
    def _simplify_nodes(self):
=======
>>>>>>> 713d0be6
        mode=self.modes.top
        if getattr(mode, 'simplify_nodes', False):
            mode.simplify_nodes()
    
    def cull_nodes_cb(self, action):
        """Callback: cull current inktool nodes (from keyboard)"""
<<<<<<< HEAD
        self._cull_nodes()
    
    def _cull_nodes(self):
=======
>>>>>>> 713d0be6
        mode=self.modes.top
        if getattr(mode, 'cull_nodes', False):
            mode.cull_nodes()
    



<|MERGE_RESOLUTION|>--- conflicted
+++ resolved
@@ -2036,46 +2036,20 @@
         app.find_action("CommitExternalLayerEdit").set_sensitive(can_commit)
 
     ## Inking tool node manipulation
-<<<<<<< HEAD
     def delete_current_node_cb(self, action):
         """Callback: delete currently selected node (from keyboard)"""
-        self._delete_current_node()
-    
-    def _delete_current_node(self):
-=======
-    def insert_current_node_cb(self, action):
-        """Callback: insert a node back of currently selected node (from keyboard)"""
-        mode=self.modes.top
-        if getattr(mode, 'insert_current_node', False):
-            mode.insert_current_node()
-
-    def delete_current_node_cb(self, action):
-        """Callback: delete currently selected node (from keyboard)"""
->>>>>>> 713d0be6
         mode=self.modes.top
         if getattr(mode, 'delete_current_node', False):
             mode.delete_current_node()
     
     def simplify_nodes_cb(self, action):
         """Callback: simplify current inktool stroke (from keyboard)"""
-<<<<<<< HEAD
-        self._simplify_nodes()
-    
-    def _simplify_nodes(self):
-=======
->>>>>>> 713d0be6
         mode=self.modes.top
         if getattr(mode, 'simplify_nodes', False):
             mode.simplify_nodes()
     
     def cull_nodes_cb(self, action):
         """Callback: cull current inktool nodes (from keyboard)"""
-<<<<<<< HEAD
-        self._cull_nodes()
-    
-    def _cull_nodes(self):
-=======
->>>>>>> 713d0be6
         mode=self.modes.top
         if getattr(mode, 'cull_nodes', False):
             mode.cull_nodes()

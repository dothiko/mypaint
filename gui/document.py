# -*- coding: utf-8 -*-
# This file is part of MyPaint.
# Copyright (C) 2010-2018 by the MyPaint Development Team.
# Copyright (C) 2007-2013 by Martin Renold <martinxyz@gmx.ch>
#
# This program is free software; you can redistribute it and/or modify
# it under the terms of the GNU General Public License as published by
# the Free Software Foundation; either version 2 of the License, or
# (at your option) any later version.

"""Top-level document controller classes

The classes defined here oparate as controllers in the MVC sense,
i.e. they convert user input into updates to the document model.
"""

## Imports

from __future__ import division, print_function

import os
import os.path
import math
from warnings import warn
import weakref
import logging
logger = logging.getLogger(__name__)
import glob
import sys

from gi.repository import Gtk
from gi.repository import Gdk
from gi.repository import GLib

import lib.layer
import lib.helpers
from lib.helpers import clamp
import lib.observable
from . import stategroup
import gui.mode
import gui.colorpicker   # purely for registration
import gui.symmetry   # registration only
import gui.freehand
import gui.inktool   # registration only
import gui.layerprops
import gui.buttonmap
import gui.externalapp
import gui.device
import gui.backgroundwindow
<<<<<<< HEAD
import gui.exinktool   # registration only
from lib.gettext import gettext as _
from lib.gettext import C_
import gui.tileddrawwidget # XXX for `align layer`
=======
from gui.widgets import with_wait_cursor
from lib.gettext import gettext as _
from lib.gettext import C_
from lib.modes import PASS_THROUGH_MODE
>>>>>>> daf2c8ec

logger = logging.getLogger(__name__)


## Class definitions

class CanvasController (object):
    """Minimal canvas controller using a stack of modes.

    Basic CanvasController objects can be set up to handle scroll events
    like zooming or rotation only, pointer events like drawing only, or
    both.

    The actual interpretation of each event is delegated to the top item
    on the controller's modes stack: see `gui.mode` for details.
    Simpler modes may assume the basic CanvasController interface, more
    complex ones may require the full Document interface.

    """

    # NOTE: If multiple, editable, views of a single model are required,
    # NOTE: then this interface will have to be revised.

    ## Initialization

    def __init__(self, tdw):
        """Initialize.

        :param tdw: The view widget to attach handlers onto.
        :type tdw: gui.tileddrawwidget.TiledDrawWidget

        """
        object.__init__(self)
        self.tdw = tdw     #: the TiledDrawWidget being controlled.
        self.modes = gui.mode.ModeStack(self)  #: stack of delegates
        self.modes.default_mode_class = gui.freehand.FreehandMode
        self.modes.default_mode_kwargs = {"abrupt_start": True}

        # for Stablizer
        self.stabilizer_mode=False
    
    def init_pointer_events(self):
        """Establish TDW event listeners for pointer button presses & drags.
        """
        self.tdw.connect("button-press-event", self.button_press_cb)
        self.tdw.connect("motion-notify-event", self.motion_notify_cb)
        self.tdw.connect("button-release-event", self.button_release_cb)

    def init_scroll_events(self):
        """Establish TDW event listeners for scroll-wheel actions.
        """
        self.tdw.connect("scroll-event", self.scroll_cb)
        self.tdw.add_events(Gdk.EventMask.SCROLL_MASK)

    ## Low-level GTK event handlers: delegated to the current mode

    def button_press_cb(self, tdw, event):
        """Delegate a button-press-event to the current mode"""
        mode = self.modes.top
        result = mode.button_press_cb(tdw, event)
        self._update_last_event_info(tdw, event)
        return result

    def button_release_cb(self, tdw, event):
        """Delegate a button-release-event to the current mode"""
        mode = self.modes.top
        result = mode.button_release_cb(tdw, event)
        self._update_last_event_info(tdw, event)
        return result

    def motion_notify_cb(self, tdw, event):
        """Delegate a motion-notify-event to the current mode"""
        mode = self.modes.top
        result = mode.motion_notify_cb(tdw, event)
        self._update_last_event_info(tdw, event)
        return result

    def scroll_cb(self, tdw, event):
        """Delegate a scroll-event to the current mode"""
        mode = self.modes.top
        result = mode.scroll_cb(tdw, event)
        self._update_last_event_info(tdw, event)
        return result

    def key_press_cb(self, win, tdw, event):
        """Delegate a key-press-event to the current mode"""
        mode = self.modes.top
        return mode.key_press_cb(win, tdw, event)

    def key_release_cb(self, win, tdw, event):
        """Delegate a key-release-event to the current mode"""
        mode = self.modes.top
        return mode.key_release_cb(win, tdw, event)

    def _update_last_event_info(self, tdw, event):
        # Update the stored details of the last event delegated.
        tdw.__last_event_x = event.x
        tdw.__last_event_y = event.y
        tdw.__last_event_time = event.time

    def get_last_event_info(self, tdw):
        """Get details of the last event delegated to a mode in the stack.

        :rtype: tuple
        :returns: event details: ``(time, x, y)``

        """
        t, x, y = 0, None, None
        try:
            t = tdw.__last_event_time
            x = tdw.__last_event_x
            y = tdw.__last_event_y
        except AttributeError:
            pass
        return (t, x, y)

    ## High-level event observing interface

    @lib.observable.event
    def input_stroke_ended(self, event):
        """Event: input stroke just ended

        An input stroke is a single button-down, move, button-up action. This
        sort of stroke is not the same as a brush engine stroke (see
        ``lib.document``). It is possible that the visible stroke starts
        earlier and ends later, depending on how the operating system maps
        pressure to button up/down events.

        :param self: Passed on to registered observers
        :param event: The button release event which ended the input stroke

        Observer functions and methods are called with the originating Document
        Controller and the GTK event as arguments. This is a good place to
        listen for "just painted something" events in some cases; ``app.brush``
        will contain everything needed about the input stroke which is ending.
        """
        pass

    @lib.observable.event
    def input_stroke_started(self, event):
        """Event: input stroke just started

        Callbacks interested in the start of an input stroke should be attached
        here. See `input_stroke_ended()`.
        """
        pass


class Document (CanvasController):  # TODO: rename to "DocumentController"
    """Manipulation of a loaded document via the the GUI.

    A `gui.Document` is something like a Controller in the MVC sense: it
    translates GtkAction activations and keypresses for changing the
    view into View (`gui.tileddrawwidget`) manipulations. It is also
    responsible for directly manipulating the Model (`lib.document` and
    some of its internals) in response to actions and keypresses.

    Some per-application state can be manipulated through this object
    too: for example the drawing brush which is owned by the main
    application singleton.
    """

    ## Class constants

    # Layers have this attr set temporarily if they don't have a name yet
    _NONAME_LAYER_REFNUM_ATTR = "_document_noname_ref_number"

    #: Rotation step amount for single-shot commands.
    #: Allows easy and quick rotation to 45/90/180 degrees.
    ROTATION_STEP = 2 * math.pi / 16

    # Constants for rotating and zooming by increments
    ROTATE_ANTICLOCKWISE = 4  #: Rotation step direction: RotateLeft
    ROTATE_CLOCKWISE = 8  #: Rotation step direction: RotateRight
    ZOOM_INWARDS = 16  #: Zoom step direction: into the canvas
    ZOOM_OUTWARDS = 32  #: Zoom step direction: out of the canvas

    # Step zoom and rotations can happen at specified locations, or these.
    CENTER_ON_VIEWPORT = 1  #: Zoom or rotate at the canvas center
    CENTER_ON_POINTER = 2  #: Zoom/rotate at the last observed pointer pos

    # Constants for panning (movement) by increments
    PAN_STEP = 0.2  #: Stepwise panning amount: proportion of the canvas size
    PAN_LEFT = 1  #: Stepwise panning direction: left
    PAN_RIGHT = 2  #: Stepwise panning direction: right
    PAN_UP = 3  #: Stepwise panning direction: up
    PAN_DOWN = 4  #: Stepwise panning direction: down

    # Picking
    MIN_PICKING_OPACITY = 0.1
    PICKING_RADIUS = 5

    # Opacity changing
    OPACITY_STEP = 0.08

    # Registration
    _INSTANCE_REFS = []

    ## Registry of controller instances

    @classmethod
    def get_instances(cls):
        """Iterates across all Document instances

        :returns: All Document instances registered
        :rtype: iterable
        """
        for instance_ref in cls._INSTANCE_REFS:
            instance = instance_ref()
            if not instance:
                continue
            yield instance

    @classmethod
    def get_primary_instance(cls):
        """Return the main application working doc"""
        primary_instance = None
        for instance in cls.get_instances():
            primary_instance = instance
            break
        return primary_instance

    @classmethod
    def get_active_instance(cls):
        """Get the Document instance which has the active tdw."""
        from gui.tileddrawwidget import TiledDrawWidget
        active_tdw = TiledDrawWidget.get_active_tdw()
        for instance in cls.get_instances():
            if instance.tdw is active_tdw:
                return instance
        return None

    ## Construction

    def __init__(self, app, tdw, model):
        """Constructor for a document controller

        :param app: main application instance
        :type app: gui.application.Application
        :param tdw: primary canvas widget for this controller
        :type tdw: gui.tileddrawwidget.TiledDrawWidget
        :param model: model document to be controlled and reflected
        :type model: lib.document.Document

        Document controllers initialized here are registered
        automatically with the class. See get_instances().

        """
        self.app = app
        self.model = model
        CanvasController.__init__(self, tdw)

        # Current mode observation
        self.modes.changed += self._modestack_changed_cb

        self.model.frame_enabled_changed += self._frame_enabled_changed_cb
        layerstack = self.model.layer_stack
        layerstack.symmetry_state_changed += self._symmetry_state_changed_cb

        # Deferred until after the app starts (runs in the first idle-
        # processing phase) as a workaround for https://gna.org/bugs/?14372
        # ([Windows] crash when moving the pen during startup)
        GLib.idle_add(self.init_pointer_events)
        GLib.idle_add(self.init_scroll_events)

        self.zoomlevel_values = [
            # micro
            1.0 / 16, 1.0 / 8, 2.0 / 11, 0.25, 1.0 / 3, 0.50, 2.0 / 3,
            # normal
            1.0, 1.5, 2.0, 3.0, 4.0, 5.5, 8.0,
            # macro
            11.0, 16.0, 23.0, 32.0, 45.0, 64.0,
        ]

        default_zoom = self.app.preferences['view.default_zoom']
        self.tdw.scale = default_zoom
        self.tdw.zoom_min = min(self.zoomlevel_values)
        self.tdw.zoom_max = max(self.zoomlevel_values)

        # Device-specific brushes: save at end of stroke
        self.input_stroke_ended += self._input_stroke_ended_cb

        self._init_stategroups()

        leader = self.get_primary_instance()
        if leader is not None:
            # This is a secondary controller (e.g. the scratchpad)
            # which plays follow-the-leader for some events.
            assert isinstance(leader, Document)
            self.action_group = leader.action_group  # hack, but needed by tdw
        else:
            # This doc owns the Actions which are (sometimes) passed on to
            # followers to perform. Its model is also the main 'document'
            # being worked on by the user.
            self._init_actions()
            self._init_context_actions()
            for action in self.action_group.list_actions():
                self.app.kbm.takeover_action(action)
            for action in self.modes_action_group.list_actions():
                self.app.kbm.takeover_action(action)
            # XXX for `ModeControlActions`
            for action in self.control_action_group.list_actions():
                self.app.kbm.takeover_action(action)
            # XXX for `ModeControlActions` end
            self._init_extra_keys()

            toggle_action = self.app.builder.get_object('ContextRestoreColor')
            toggle_action.set_active(
                self.app.preferences['misc.context_restores_color']
            )

        #: Saved transformation to allow FitView to be toggled.
        self.saved_view = None

        #: Viewport change/manipulation observers.
        self.view_changed_observers = []
        self.view_changed_observers.append(self._view_changed_cb)
        self._view_changed_notification_srcid = None
        self.tdw.connect_after(
            "size-allocate",
            lambda *a: self.notify_view_changed(),
        )

        # Brush settings observers
        self.app.brush.observers.append(self._brush_settings_changed_cb)

        # External file edit requests
        self._layer_edit_manager = gui.externalapp.LayerEditManager(self)

        # Registration
        cls = self.__class__
        cls._INSTANCE_REFS.append(weakref.ref(self))

    def _init_actions(self):
        """Internal: initializes action groups & state reflection"""
        # Actions are defined in resources.xml, just grab a ref to
        # the groups.
        builder = self.app.builder
        self.action_group = builder.get_object('DocumentActions')
        self.modes_action_group = builder.get_object("ModeStackActions")
        self.control_action_group = builder.get_object("ModeControlActions") # XXX for `ModeControlActions`

        # Fine-grained observation of various model objects
        cmdstack = self.model.command_stack
        layerstack = self.model.layer_stack
        observed_events = {
            self._update_command_stack_actions: [
                cmdstack.stack_updated,
            ],
            self._update_merge_layer_down_action: [
                # Depends on this layer and the layer beneath it
                # being compatible.
                layerstack.layer_properties_changed,
                layerstack.current_path_updated,
                layerstack.layer_inserted,
                layerstack.layer_deleted,
            ],
            self._update_normalize_layer_action: [
                layerstack.current_path_updated,
                layerstack.layer_properties_changed,
            ],
            self._update_layer_bubble_actions: [
                # Depends on where this layer lies in the stack
                layerstack.current_path_updated,
                layerstack.layer_inserted,
                layerstack.layer_deleted,
            ],
            self._update_layer_select_actions: [
                # Depends on where this layer lies in the stack
                layerstack.current_path_updated,
                layerstack.layer_inserted,
                layerstack.layer_deleted,
            ],
            self._update_trim_layer_action: [
                layerstack.current_path_updated,
            ],
            self._update_layer_slice_actions: [
                layerstack.current_path_updated,
            ],
            self._update_show_background_toggle: [
                layerstack.background_visible_changed,
                layerstack.current_layer_solo_changed,
            ],
            self._update_layer_solo_toggle: [
                layerstack.current_layer_solo_changed,
            ],
            self._update_layer_flag_toggles: [
                # Visible and Locked
                layerstack.current_path_updated,
                layerstack.layer_properties_changed,
            ],
            self._update_current_layer_actions: [
                layerstack.current_path_updated,
            ],
            self._update_external_layer_edit_actions: [
                layerstack.current_path_updated,
            ],
            self._update_layer_visible_toggle_from_current_view: [
                self.model.layer_view_manager.current_view_changed,
            ],
            # XXX for `marked` layer state
            self._update_mark_layer_action : [
                layerstack.current_path_updated,
                layerstack.layer_properties_changed,
                layerstack.layer_inserted,
                layerstack.layer_deleted,
            ],
            # XXX for `marked` layer state end.
        }
        for observer_method, events in observed_events.items():
            for event in events:
                event += observer_method
            observer_method()

    def _init_context_actions(self):
        """Internal: initializes several brush shortcut-key actions"""
        ag = self.action_group
        context_actions = []
        for x in range(10):
            rt = _("Load brush settings from shortcut slot %d") % x
            st = _("Store brush settings in shortcut slot %d") % x
            r = ('Context0%d' % x, None, _('Restore Brush %d') % x,
                 '%d' % x, rt, self.context_cb)
            s = ('Context0%ds' % x, None, _('Save to Brush %d') % x,
                 '<control>%d' % x, st, self.context_cb)
            context_actions.append(s)
            context_actions.append(r)
        ag.add_actions(context_actions)

    def _init_stategroups(self):
        """Internal: initializes internal StateGroups"""
        stategroup.State.autoleave_timeout = self.app.preferences.get(
                'ui.blink_interval',
                stategroup.State.autoleave_timeout)

        sg = stategroup.StateGroup()
        self.layerblink_state = sg.create_state(self.layerblink_state_enter,
                                                self.layerblink_state_leave)
        sg = stategroup.StateGroup()
        self.strokeblink_state = sg.create_state(self.strokeblink_state_enter,
                                                 self.strokeblink_state_leave)
        self.strokeblink_state.autoleave_timeout = 0.3

    def _init_extra_keys(self):
        """Internal: initializes secondary keyboard shortcuts

        The keyboard shortcuts here are not visible in the menu.
        Shortcuts assigned through the menu will take precedence.
        If we assign the same key twice, the last one will work.
        """
        k = self.app.kbm.add_extra_key

        k('bracketleft', 'Smaller')  # GIMP, Photoshop, Painter
        k('bracketright', 'Bigger')  # GIMP, Photoshop, Painter
        k('<control>bracketleft', 'RotateLeft')  # Krita
        k('<control>bracketright', 'RotateRight')  # Krita
        k('less', 'LessOpaque')  # GIMP
        k('greater', 'MoreOpaque')  # GIMP
        k('equal', 'ZoomIn')  # (on US keyboard next to minus)
        k('comma', 'Smaller')  # Krita
        k('period', 'Bigger')  # Krita

        k('BackSpace', 'ClearLayer')

        k('z', 'Undo')  # Old-style MyPaint Shortcut
        k('<control>y', 'Redo')
        k('y', 'Redo')  # Old-style MyPaint Shortcut
        k('<control>w', lambda action: self.app.drawWindow.quit_cb())
        k('KP_Add', 'ZoomIn')
        k('KP_Subtract', 'ZoomOut')
        k('KP_4', 'RotateLeft')  # Blender
        k('KP_6', 'RotateRight')  # Blender
        k('KP_5', 'ResetRotation')
        k('plus', 'ZoomIn')
        k('minus', 'ZoomOut')
        k('<control>plus', 'ZoomIn')  # Krita
        k('<control>minus', 'ZoomOut')  # Krita
        k('bar', 'SymmetryActive')

        k('Left', lambda action: self.pan(self.PAN_LEFT))
        k('Right', lambda action: self.pan(self.PAN_RIGHT))
        k('Down', lambda action: self.pan(self.PAN_DOWN))
        k('Up', lambda action: self.pan(self.PAN_UP))

        k('<control>Left', 'RotateLeft')
        k('<control>Right', 'RotateRight')

    ## Command history traversal actions

    def undo_cb(self, action):
        """Undo action callback"""
        self.model.undo()

    def redo_cb(self, action):
        """Redo action callback"""
        self.model.redo()

    def _update_command_stack_actions(self, *_ignored):
        """Update the undo and redo actions"""
        stack = self.model.command_stack
        draw_window = self.app.drawWindow
        ag = self.action_group

        # Icon names
        style_state = draw_window.get_style_context().get_state()
        try:  # GTK 3.8+
            if style_state & Gtk.StateFlags.DIR_LTR:
                direction = 'ltr'
            else:
                direction = 'rtl'
        except AttributeError:
            # Deprecated in 3.8
            if draw_window.get_direction() == Gtk.TextDirection.LTR:
                direction = 'ltr'
            else:
                direction = 'rtl'
        undo_icon_name = "mypaint-undo-%s-symbolic" % (direction,)
        redo_icon_name = "mypaint-redo-%s-symbolic" % (direction,)

        # Undo
        undo_action = ag.get_action("Undo")
        undo_action.set_sensitive(len(stack.undo_stack) > 0)
        undo_action.set_icon_name(undo_icon_name)
        if len(stack.undo_stack) > 0:
            cmd = stack.undo_stack[-1]
            desc = _("Undo %s") % cmd.display_name
        else:
            desc = _("Undo")  # Used when initializing the prefs dialog
        undo_action.set_label(desc)
        undo_action.set_tooltip(desc)

        # Redo
        redo_action = ag.get_action("Redo")
        redo_action.set_sensitive(len(stack.redo_stack) > 0)
        redo_action.set_icon_name(redo_icon_name)
        if len(stack.redo_stack) > 0:
            cmd = stack.redo_stack[-1]
            desc = _("Redo %s") % cmd.display_name
        else:
            desc = _("Redo")  # Used when initializing the prefs dialog
        redo_action.set_label(desc)
        redo_action.set_tooltip(desc)

    ## Event handling

    def button_press_cb(self, tdw, event):
        """Handles button press events received on a canvas"""
        # User-configurable switching between modes, menu popups etc.
        mode = self.modes.top
        consider_mode_switch = (
            mode.supports_button_switching
            and not getattr(mode, 'in_drag', False)
            and (
                event.button == 1
                or not (event.state & Gdk.ModifierType.BUTTON1_MASK)
            ))

        # Look up per-device user settings
        mon = self.app.device_monitor
        dev = event.get_source_device()
        dev_settings = mon.get_device_settings(dev)

        if consider_mode_switch:
            buttonmap = self.app.button_mapping
            modifiers = event.state & Gtk.accelerator_get_default_mod_mask()
            button = event.button
            action_names = [buttonmap.lookup(modifiers, button)]

            # Allow button 1 to initiate switches of mode as button 2 if
            # the device is navigation-only. This allows single-finger
            # panning with specially configured touchscreens while we're
            # not handling touch separately. Remove this when we
            # implement real touch event support.
            if dev_settings and (button == 1):
                if dev_settings.usage == gui.device.AllowedUsage.NAVONLY:
                    action_names.insert(0, buttonmap.lookup(modifiers, 2))

            for action_name in action_names:
                # Forbid actions not named in the whitelist, if it's defined
                if action_name is not None:
                    if len(mode.permitted_switch_actions) > 0:
                        if action_name not in mode.permitted_switch_actions:
                            action_name = None
                # Perform allowed action if one was looked up
                if action_name is not None:
                    return self._dispatch_named_action(None, tdw, event,
                                                       action_name)

        # User-configurable forbidding of particular devices
        if dev_settings:
            if not (dev_settings.usage_mask & mode.pointer_behavior):
                return True

        # Normal event dispatch to the top mode on the mode stack
        return CanvasController.button_press_cb(self, tdw, event)

    def button_release_cb(self, tdw, event):
        """Handles button release events received on a canvas"""
        # User-configurable forbidding of particular devices
        mode = self.modes.top
        mon = self.app.device_monitor
        dev = event.get_source_device()
        dev_settings = mon.get_device_settings(dev)
        if dev_settings:
            if not (dev_settings.usage_mask & mode.pointer_behavior):
                return True
        # Normal event dispatch
        return CanvasController.button_release_cb(self, tdw, event)

    def motion_notify_cb(self, tdw, event):
        """Handles motion-notify events received on a canvas"""
        mode = self.modes.top
        mon = self.app.device_monitor
        dev = event.get_source_device()
        dev_settings = mon.get_device_settings(dev)
        if dev_settings:
            if not (dev_settings.usage_mask & mode.pointer_behavior):
                return True
        # Normal event dispatch
        CanvasController.motion_notify_cb(self, tdw, event)
        return False  # XXX don't consume motions to allow workspace autohide

    def scroll_cb(self, tdw, event):
        """Handles scroll events received on a canvas"""
        mode = self.modes.top
        mon = self.app.device_monitor
        dev = event.get_source_device()
        dev_settings = mon.get_device_settings(dev)
        if dev_settings:
            if not (dev_settings.usage_mask & mode.scroll_behavior):
                return True
        CanvasController.scroll_cb(self, tdw, event)

    def key_press_cb(self, win, tdw, event):
        """Handles key-press events received on the main window"""
        # User-configurable switching between modes, menu popups etc.
        mode = self.modes.top
        consider_mode_switch = (
            mode.supports_button_switching
            and not getattr(mode, 'in_drag', False)
        )
        if consider_mode_switch:
            # Naively pick an action based on the button map
            buttonmap = self.app.button_mapping
            action_name = None
            mods = self.get_current_modifiers()
            is_modifier = (
                event.is_modifier
                or (mods != 0 and event.keyval != Gdk.KEY_space)
            )
            if is_modifier:
                # If the keypress is a modifier only, determine the
                # modifier mask a subsequent Button1 press event would
                # get. This is used for early spring-loaded mode
                # switching.
                action_name = buttonmap.get_unique_action_for_modifiers(mods)
                # Only mode-based immediate dispatch is allowed, however.
                # Might relax this later.
                if action_name is not None:
                    if not action_name.endswith("Mode"):
                        action_name = None
            else:
                # Strategy 2: pretend that the space bar is really button 2.
                if event.keyval == Gdk.KEY_space:
                    action_name = buttonmap.lookup(mods, 2)

            # Forbid actions not named in the whitelist, if it's defined
            if len(mode.permitted_switch_actions) > 0:
                if action_name not in mode.permitted_switch_actions:
                    action_name = None

            # If we found something to do, dispatch;
            if action_name is not None:
                return self._dispatch_named_action(
                    win,
                    tdw,
                    event,
                    action_name,
                )

            # Explain what's possible from here with some extra
            # modifiers and button presses.
            self._update_key_pressed_status_message()

            # TODO: Maybe display the inactive cursor belonging to the
            # TODO:   button1 binding for these modifiers. Blocker: need
            # TODO:   to do it without instantiating the handler class.
            # btn1_action_name = buttonmap.lookup(mods, 1)
            # btn1_handler_type, btn1_handler = gui.buttonmap\
            #    .get_handler_object(
            #       self.app,
            #       btn1_action_name,
            #    )
            # if btn1_handler_type == 'mode_class':
            #    assert issubclass(btn1_handler, gui.mode.DragMode)
            #    btn1_cursor = btn1_handler.inactive_cursor    # fails.
            #    if btn1_cursor:
            #        self.tdw.set_override_cursor(btn1_cursor)

        # Normal event dispatch
        return CanvasController.key_press_cb(self, win, tdw, event)

    def key_release_cb(self, win, tdw, event):
        self._update_key_pressed_status_message()
        return CanvasController.key_release_cb(self, win, tdw, event)

    def _dispatch_named_action(self, win, tdw, event, action_name):
        """Dispatch an action looked up via the buttonmap"""
        app = self.app
        drawwindow = app.drawWindow
        if action_name == 'ShowPopupMenu':
            # Unfortunately still a special case.
            # Just firing the action doesn't work well with pads which fire a
            # button-release event immediately after the button-press.
            # Name it after the action however, in case we find a fix.
            drawwindow.show_popupmenu(event=event)
            return True
        handler_type, handler = gui.buttonmap.get_handler_object(
            app, action_name,
        )
        if handler_type == 'mode_class':
            # Transfer control to another mode temporarily.
            assert issubclass(handler, gui.mode.DragMode)
            if issubclass(handler, gui.mode.OneshotDragMode):
                mode = handler(temporary_activation=True)
            else:
                mode = handler()
            self.modes.push(mode)
            if win is not None:
                return mode.key_press_cb(win, tdw, event)
            else:
                return mode.button_press_cb(tdw, event)
        elif handler_type == 'popup_state':
            # Still needed. The code is more tailored to MyPaint's
            # purposes. The names are action names, but have the more
            # tailored popup states code shadow generic action activation.
            if win is not None:
                # WORKAROUND: dispatch keypress events via the kbm so it can
                # keep track of pressed-down keys. Popup states become upset if
                # this doesn't happen: https://gna.org/bugs/index.php?20325
                action = app.find_action(action_name)
                return app.kbm.activate_keydown_event(action, event)
            else:
                # Pointer: popup states handle these themselves sanely.
                handler.activate(event)
                return True
        elif handler_type == 'gtk_action':
            # Generic named action activation. GtkActions trigger without
            # event details, so they're less flexible.
            # Hack: Firing the action in an idle handler helps with
            # actions that are sensitive to immediate button-release
            # events. But not ShowPopupMenu, sadly: we'd break button
            # hold behaviour for more reasonable devices if we used
            # this trick.
            GLib.idle_add(handler.activate)
            return True
        else:
            return False

    def _get_key_pressed_status_message_context_id(self):
        statusbar = self.app.statusbar
        try:
            context_id = self.__key_pressed_msg_statusbar_context
        except AttributeError:
            context_id = statusbar.get_context_id("key-pressed-msg")
            self.__key_pressed_msg_statusbar_context = context_id
        return context_id

    def get_current_modifiers(self):
        """Returns the current set of modifier keys as a Gdk bitmask.

        :returns: The current set of modifier keys.
        :rtype: Gdk.ModifierType

        This method should only be used in

        * Handlers for keypress events
          when the key in question is itself a modifier,
        * Handlers of multiple types of event (both key and pointer),
        * When the triggering event simply isn't available.

        Normal pointer button event handling should use
        ``event.state & Gtk.accelerator_get_default_mod_mask()``
        instead.

        """
        win = self.tdw.get_window()
        display = self.tdw.get_display()
        devmgr = display and display.get_device_manager() or None
        coredev = devmgr and devmgr.get_client_pointer() or None
        if coredev and win:
            win_, x, y, mask = win.get_device_position(coredev)
            return mask & Gtk.accelerator_get_default_mod_mask()
        return Gdk.ModifierType(0)

    def _update_key_pressed_status_message(self):
        """Update app statusbar to explain what modes are reachable"""
        context_id = self._get_key_pressed_status_message_context_id()
        statusbar = self.app.statusbar
        statusbar.remove_all(context_id)

        btn_map = self.app.button_mapping
        mods = self.get_current_modifiers()
        if mods == 0:
            return
        poss_list = btn_map.lookup_possibilities(mods)
        if not poss_list:
            return
        poss_list.sort()
        poss_msgs = []
        current_mode = self.modes.top
        permitted_action_names = current_mode.permitted_switch_actions
        for pmods, button, action_name in poss_list:
            # Filter by the class's whitelist, if it's set
            if permitted_action_names:
                if action_name not in permitted_action_names:
                    continue
            # Don't repeat what's currently held
            pmods = pmods & ~mods
            label = gui.buttonmap.button_press_displayname(button, pmods, True)
            mode_class = gui.mode.ModeRegistry.get_mode_class(action_name)
            mode_desc = None
            if mode_class:
                mode_desc = mode_class.get_name()
            else:
                action = self.app.find_action(action_name)
                if action:
                    mode_desc = action.get_label()
            if mode_desc:
                # TRANSLATORS: Statusbar message explaining button and modifier
                # TRANSLATORS: combinations used to access modes/tools/actions.
                # TRANSLATORS: "With <current-modifiers> held down: <list>"
                msg = _(u"{button_combination} is {resultant_action}").format(
                    button_combination=label,
                    resultant_action=mode_desc,
                )
                poss_msgs.append(msg)
        if not poss_msgs:
            return
        # TRANSLATORS: "With <current-modifiers> held down: <separated-list>"
        # TRANSLATORS: Action names may contain coordinating conjunctions such
        # TRANSLATORS: as the English "and", so use appropriate punctuation or
        # TRANSLATORS: wording for the separator. Also a little more spacing
        # TRANSLATORS: than normal looks good here.
        sep = _(";  ")
        msg = _("With {modifiers} held down:  {button_actions}.").format(
            modifiers=Gtk.accelerator_get_label(0, mods),
            button_actions=sep.join(poss_msgs),
        )
        self.app.statusbar.push(context_id, msg)

    ## Copy/Paste

    def _get_clipboard(self):
        """Internal: return the GtkClipboard for the current display"""
        display = self.tdw.get_display()
        cb = Gtk.Clipboard.get_for_display(display, Gdk.SELECTION_CLIPBOARD)
        return cb

    def copy_cb(self, action):
        """``CopyLayer`` GtkAction callback: copy layer to clipboard"""
        # use the full document bbox, so we can paste layers back to the
        # correct position
        bbox = self.model.get_bbox()
        if bbox.w == 0 or bbox.h == 0:
            self.app.show_transient_message(C_(
                "Statusbar message: copy result",
                u"Empty document, nothing copied."
            ))
            return
        rootstack = self.model.layer_stack
        pixbuf = rootstack.render_layer_as_pixbuf(
            rootstack.current, bbox,
            alpha=True,
        )
        cb = self._get_clipboard()
        cb.set_image(pixbuf)
        self.app.show_transient_message(C_(
            "Statusbar message: copy result",
            u"Copied layer as {w}×{h} image."
        ).format(
            w = pixbuf.get_width(),
            h = pixbuf.get_height(),
        ))

    def paste_cb(self, action):
        """``PasteLayer`` GtkAction callback: replace layer with clipboard"""
        clipboard = self._get_clipboard()
        # Windows requires the available targets to be polled first.
        # Ensure that happens fully before polling for image data.
        # If we don't do this, nothing other than the 1st pasted image
        # can be pasted: https://github.com/mypaint/mypaint/issues/595
        targs_avail, targets = clipboard.wait_for_targets()
        if not targs_avail:
            self.app.show_transient_message(C_(
                "Statusbar message: paste result",
                u"Nothing on clipboard.",
            ))
            return
        logger.debug("Paste: available targets: %r", [str(a) for a in targets])
        # Then grab any available image, also synchronously
        pixbuf = clipboard.wait_for_image()
        if not pixbuf:
            self.app.show_transient_message(C_(
                "Statusbar message: paste result",
                u"Clipboard does not contain an image.",
            ))
            return
        # Paste to the upper left of the doc bbox (see above)
        x, y, w, h = self.model.get_bbox()
        try:
            self.model.load_layer_from_pixbuf(pixbuf, x, y)
        except Exception:
            logger.exception("Paste failed")
            self.app.show_transient_message(C_(
                "Statusbar message: paste result",
                u"Cannot paste into this type of layer."
            ))
            return
        self.app.show_transient_message(C_(
            "Statusbar message: paste result",
            u"Pasted {w}×{h} image.",
        ).format(
            w = pixbuf.get_width(),
            h = pixbuf.get_height(),
        ))

    ## Frame manipulation actions

    def trim_layer_cb(self, action):
        """Trim Layer action: discard tiles outside the frame"""
        self.model.trim_current_layer()

    def _update_trim_layer_action(self, *_ignored):
        """Updates the Trim Layer action's sensitivity"""
        app = self.app
        rootstack = self.model.layer_stack
        current = rootstack.current
        can_trim = current is not rootstack and current.get_trimmable()
        app.find_action("TrimLayer").set_sensitive(can_trim)

    ## Layer tile manipulation commands

    @with_wait_cursor
    def uniq_layer_tiles_cb(self, action):
        """Discard tiles that don't change the backdrop"""
        self.model.uniq_current_layer(pixels=False)

    @with_wait_cursor
    def uniq_layer_pixels_cb(self, action):
        """Discard tiles and pixels that don't change the backdrop"""
        self.model.uniq_current_layer(pixels=True)

    @with_wait_cursor
    def refactor_layer_group_tiles_cb(self, action):
        """Extract common tiles to a new sublayer & delete from all others."""
        self.model.refactor_current_layer_group(pixels=False)

    @with_wait_cursor
    def refactor_layer_group_pixels_cb(self, action):
        """Extract common pixels to a new sublayer & delete from all others."""
        self.model.refactor_current_layer_group(pixels=True)

    def _update_layer_slice_actions(self, *_ignored):
        """Updates the layer-slice actions' sensitivities."""
        app = self.app
        rootstack = self.model.layer_stack
        current = rootstack.current

        can_uniq = (current is not None)
        can_uniq &= isinstance(current, lib.layer.PaintingLayer)
        uniq_acts = [
            "UniqLayerTiles",
            "UniqLayerPixels",
        ]
        for act in uniq_acts:
            app.find_action(act).set_sensitive(can_uniq)

        can_refactor = (current is not None)
        can_refactor &= isinstance(current, lib.layer.LayerStack)
        can_refactor &= (current.mode != PASS_THROUGH_MODE)
        refactor_acts = [
            "RefactorLayerGroupTiles",
            "RefactorLayerGroupPixels",
        ]
        for act in refactor_acts:
            app.find_action(act).set_sensitive(can_refactor)

    def toggle_frame_cb(self, action):
        """Frame Enabled toggle callback"""
        model = self.model
        enabled = bool(model.frame_enabled)
        desired = bool(action.get_active())
        if enabled != desired:
            model.set_frame_enabled(desired, user_initiated=True)

    def _frame_enabled_changed_cb(self, model, enabled):
        """Invoked when the frame changes"""
        action = self.app.find_action("FrameToggle")
        if bool(action.get_active()) != bool(enabled):
            action.set_active(enabled)

    ## Layer and stroke picking

    def pick_context(self, x, y, action=None):
        """Picks layer and brush

        :param int x: X coord for pick, in the model's coordinate space
        :param int y: Y coord for pick, in the model's coordinate space
        :param Gdk.Action action: initiating action

        If the document has a pickable layer which has a brushstroke
        under the pick position, that layer is selected, and the
        brushstroke's settings are assigned to the current brush.

        The initiating action is used for coordinating keyboard releases
        ending the state. See gui.stategroup.

        """
        layers = self.model.layer_stack
        old_path = layers.current_path
        for c_path, c_layer in self._layer_picking_iter():
            if not self._layer_is_pickable(c_path, (x, y)):
                continue
            self.model.select_layer(path=c_path)
            if c_path != old_path:
                self.layerblink_state.activate()
            # Find the most recent (last) stroke at the pick point
            si = layers.current.get_stroke_info_at(x, y)
            if si:
                self.app.restore_brush_from_stroke_info(si)
                corners = self.tdw.get_corners_model_coords()
                bbox = lib.helpers.rotated_rectangle_bbox(corners)
                self.strokeblink_state.activate(
                    action,
                    strokeshape=si,
                    bbox=bbox,
                    center=(x, y),
                )
                # XXX For `info-pick`
                # Restoring nodes from stroke infomation,
                # If that info has node information and 
                # current drawing mode accepts it.
                curmode = self.modes.top
                if hasattr(curmode, "restore_from_stroke_info"):
                    curmode.restore_from_stroke_info(si)
                # XXX For `info-pick` end
            return

    def pick_layer(self, x, y, action=None):
        """Picks layer only

        :param int x: X coord for pick, in the model's coordinate space
        :param int y: Y coord for pick, in the model's coordinate space
        :param Gdk.Action action: initiating action

        If the document has a pickable layer under the pick position,
        that layer is selected. Fn no layer is pickable there, the
        bottom layer is selected instead.

        The initiating action is used for coordinating keyboard releases
        ending the state. See gui.stategroup if you dare.

        """
        for p_path, p_layer in self._layer_picking_iter():
            if not self._layer_is_pickable(p_path, (x, y)):
                continue
            self.model.select_layer(path=p_path)
            self.layerblink_state.activate(action)
            return
        self.model.select_layer(path=(0,))
        self.layerblink_state.activate(action)

    def _layer_is_pickable(self, path, pos=None):
        """True if a (leaf) layer can be picked

        :param path: Layer path to the layer to be tested.
        :param pos: Optional (x,y) position to test for opacity.
        """
        stack = self.model.layer_stack
        while len(path) > 0:
            layer = stack.deepget(path, None)
            if layer is None:
                return False
            if layer.locked or not layer.visible:
                return False
            # Opacity cutoff. Opacity of the stroke is relevant if this
            # is a leaf layer.
            opacity = layer.effective_opacity
            if pos is not None:
                x, y = pos
                opacity *= layer.get_alpha(x, y, self.PICKING_RADIUS)
                pos = None
            # However the parent chain's opacity must be sufficiently
            # high all the way through for picking to work.
            if opacity < self.MIN_PICKING_OPACITY:
                return False
            path = path[:-1]
        return True

    def _layer_picking_iter(self):
        """Enumerates leaf layers in picking order, with paths"""
        layer_stack = self.model.layer_stack
        parents = set()
        for path, layer in layer_stack.walk():
            if path in parents:
                continue
            parent_path = path[:-1]
            parents.add(parent_path)
            yield (path, layer)

    ## Layer action callbacks

    def clear_layer_cb(self, action):
        """``ClearLayer`` GtkAction callback"""
        self.model.clear_current_layer()

    def remove_layer_cb(self, action):
        """``RemoveLayer`` GtkAction callback"""
        self.model.remove_current_layer()

    def _update_current_layer_actions(self, *_ignored):
        """Update sensitivity of actions working on the current layer"""
        app = self.app
        rootstack = self.model.layer_stack
        have_current = bool(rootstack.current_path)
        current_layer_action_names = [
            "RemoveLayer",
            "ClearLayer",
            "DuplicateLayer",
            "NewPaintingLayerAbove",  # but not below so the button still works
            "LayerMode",  # the modes submenu
            "LayerProperties",
            "LayerVisibleToggle",
            "LayerLockedToggle",
            "LayerOpacityMenu",
            "IncreaseLayerOpacity",
            "DecreaseLayerOpacity",
            "CopyLayer",
        ]
        for name in current_layer_action_names:
            app.find_action(name).set_sensitive(have_current)

    def normalize_layer_mode_cb(self, action):
        """``NormalizeLayerMode`` GtkAction callback"""
        self.model.normalize_layer_mode()

    def _update_normalize_layer_action(self, *_ignored):
        """Updates the Normalize Layer Mode action's sensitivity"""
        app = self.app
        rootstack = self.model.layer_stack
        current = rootstack.current
        can_normalize = (current is not rootstack
                         and current.get_mode_normalizable())
        app.find_action("NormalizeLayerMode").set_sensitive(can_normalize)

    ## Layer selection (current layer path in the tree)

    def select_layer_below_cb(self, action):
        """``SelectLayerBelow`` GtkAction callback"""
        layers = self.model.layer_stack
        path = layers.get_current_path()
        path = layers.path_below(path)
        if path:
            self.model.select_layer(path=path)

        if self.model.layer_stack.current_layer_solo:
            self.tdw.queue_draw()
        else:
            self.layerblink_state.activate(action)

    def select_layer_above_cb(self, action):
        """``SelectLayerAbove`` GtkAction callback"""
        layers = self.model.layer_stack
        path = layers.get_current_path()
        path = layers.path_above(path)
        if path:
            self.model.select_layer(path=path)

        if self.model.layer_stack.current_layer_solo:
            self.tdw.queue_draw()
        else:
            self.layerblink_state.activate(action)

    def _update_layer_select_actions(self, *_ignored):
        """Updates the Select Layer Above/Below actions"""
        app = self.app
        root = self.model.layer_stack
        current_path = root.current_path
        if current_path:
            has_predecessor = bool(root.path_above(current_path))
            has_successor = bool(root.path_below(current_path))
        else:
            has_predecessor = False
            has_successor = False
        app.find_action("SelectLayerAbove").set_sensitive(has_predecessor)
        app.find_action("SelectLayerBelow").set_sensitive(has_successor)

    ## Current layer's opacity

    def layer_increase_opacity(self, action):
        """``IncreaseLayerOpacity`` GtkAction callback"""
        rootstack = self.model.layer_stack
        if rootstack.current is rootstack:
            return
        opacity = rootstack.current.opacity
        opacity = clamp(opacity + self.OPACITY_STEP, 0.0, 1.0)
        self.model.set_current_layer_opacity(opacity)

    def layer_decrease_opacity(self, action):
        """``DecreaseLayerOpacity`` GtkAction callback"""
        rootstack = self.model.layer_stack
        if rootstack.current is rootstack:
            return
        opacity = rootstack.current.opacity
        opacity = clamp(opacity - self.OPACITY_STEP, 0.0, 1.0)
        self.model.set_current_layer_opacity(opacity)

    ## Global layer stack toggles

    def current_layer_solo_toggled_cb(self, action):
        """``SoloLayer`` GtkToggleAction callback

        Toggles between showing just the current layer (regardless of its
        visibility flag) and all visible layers.
        """
        self.model.layer_stack.current_layer_solo = action.get_active()

    def _update_layer_solo_toggle(self, *_ignored):
        """Updates the Layer Solo toggle action from the model"""
        root = self.model.layer_stack
        action = self.app.find_action("SoloLayer")
        state = root.current_layer_solo
        if bool(action.get_active()) != state:
            action.set_active(state)

    def show_background_toggle_cb(self, action):
        """``ShowBackgroundToggle`` GtkToggleAction callback"""
        layers = self.model.layer_stack
        if bool(layers.background_visible) != bool(action.get_active()):
            layers.background_visible = action.get_active()

    def _update_show_background_toggle(self, *_ignored):
        """Updates the Show Background toggle action from the model"""
        root = self.model.layer_stack
        action = self.app.find_action("ShowBackgroundToggle")
        state = root.background_visible
        if bool(action.get_active()) != state:
            action.set_active(state)

    ## Background layer

    def reset_background(self):
        """Loads the default background layer."""

        # Load the default background image if one exists
        layer_stack = self.model.layer_stack
        for datapath in [self.app.user_datapath, self.app.datapath]:
            bg_path = os.path.join(
                datapath,
                gui.backgroundwindow.BACKGROUNDS_SUBDIR,
                gui.backgroundwindow.DEFAULT_BACKGROUND,
            )
            if not os.path.exists(bg_path):
                continue
            bg, errors = gui.backgroundwindow.load_background(bg_path)
            if bg:
                layer_stack.set_background(bg, make_default=True)
                logger.info("Initialized background from %r", bg_path)
                return
            else:
                logger.warning(
                    "Failed to load saved default background image %r",
                    bg_path,
                )
                if errors:
                    for error in errors:
                        logger.warning("warning: %r", error)

        # Otherwise, try to use a sensible fallback background image.
        bg_path = os.path.join(
            self.app.datapath,
            gui.backgroundwindow.BACKGROUNDS_SUBDIR,
            gui.backgroundwindow.FALLBACK_BACKGROUND,
        )
        bg, errors = gui.backgroundwindow.load_background(bg_path)
        if bg:
            layer_stack.set_background(bg, make_default=True)
            logger.info("Initialized background from %r", bg_path)
            return
        else:
            logger.warning(
                "Failed to load fallback background image %r",
                bg_path,
            )
            if errors:
                for error in errors:
                    logger.warning("warning: %r", error)

        # Double fallback. Just use a color.
        bg_color = (0xa8, 0xa4, 0x98)
        layer_stack.set_background(bg_color, make_default=True)
        logger.info("Initialized background to %r", bg_color)

    ## Layer stack order (bubbling)

    def reorder_layer_cb(self, action):
        """Changes the z-order of a layer (GtkAction callback)

        The direction the layer moves depends on the action name:
        "RaiseLayerInStack" or "LowerLayerInStack".
        """
        if action.get_name() == 'RaiseLayerInStack':
            self.model.bubble_current_layer_up()
        elif action.get_name() == 'LowerLayerInStack':
            self.model.bubble_current_layer_down()

    def _update_layer_bubble_actions(self, *_ignored):
        """Update bubble up/down actions from the model"""
        app = self.app
        root = self.model.layer_stack
        current_path = root.current_path
        if current_path:
            deep = len(current_path) > 1
            down_poss = deep or current_path[0] < len(root) - 1
            up_poss = deep or current_path[0] > 0
        else:
            down_poss = False
            up_poss = False
        app.find_action("RaiseLayerInStack").set_sensitive(up_poss)
        app.find_action("LowerLayerInStack").set_sensitive(down_poss)

    ## Simple (non-toggle) layer commands

    def new_layer_cb(self, action):
        """Callback: new layer

        Where the new layer is created, and the layer's type, depends on
        the action's name.

        """
        layers = self.model.layer_stack

        layer_class = lib.layer.PaintingLayer
        layer_kwds = {}
        edit_externally = False
        if "Vector" in action.get_name():
            layer_class = lib.layer.VectorLayer
            edit_externally = True
            # The new layer will be created with an outline of a random
            # color showing the position of the view at the time it was
            # created. Its bbox encloses this outline.
            corners = self.tdw.get_corners_model_coords()
            x, y, w, h = lib.helpers.rotated_rectangle_bbox(corners)
            layer_kwds["outline"] = corners
            layer_kwds["x"] = x
            layer_kwds["y"] = y
            layer_kwds["w"] = w
            layer_kwds["h"] = h
        elif "Group" in action.get_name():
            layer_class = lib.layer.LayerStack

        path = layers.current_path
        if not path:
            path = (-1,)
        elif 'Above' in action.get_name():
            path = layers.path_above(path, insert=True)
        else:
            path = layers.path_below(path, insert=True)
        assert path is not None

        if "Import" in action.get_name():
            app = self.app
            try:
                dlg = app.filehandler.get_open_dialog(
                        file_filters=app.filehandler.file_filters)
                preview = Gtk.Image()
                dlg.set_preview_widget(preview)
                dlg.connect("update-preview", 
                        app.filehandler.update_preview_cb, preview)

                if dlg.run() == Gtk.ResponseType.OK:
                    layer_kwds["import-filename"] = dlg.get_filename().decode('utf-8')
                else:
                    return
            finally:
                dlg.destroy()
            
        self.model.add_layer(path, layer_class=layer_class, **layer_kwds)

        self.layerblink_state.activate(action)
        if edit_externally:
            self._begin_external_layer_edit()

    def merge_layer_down_cb(self, action):
        """Action callback: squash current layer into the one below it"""
        if self.model.merge_current_layer_down():
            self.layerblink_state.activate(action)
    
    def new_layer_merged_from_visible_cb(self, action):
        """Action callback: combine all visible layers into a new one"""
        self.model.new_layer_merged_from_visible()
        self.layerblink_state.activate(action)

    def merge_visible_layers_cb(self, action):
        """Action callback: squash all visible layers into one"""
        self.model.merge_visible_layers()
        self.layerblink_state.activate(action)
        
    # XXX for `merge opaque area` / cut function
    def merge_layer_down_opaque_cb(self, action):
        """Action callback: squash current layer into the one below it,
        only on opaque area."""
        if self.model.merge_current_layer_down(only_opaque=True):
            self.layerblink_state.activate(action)

    def cut_layer_down_opaque_cb(self, action):
        """Action callback: cut current layer with the opaque area of
        below layer."""
        if self.model.cut_current_layer_down():
            self.layerblink_state.activate(action)
    # XXX for `merge opaque area` / cut function end

    # XXX for `Cut protruding pixels` / cut function
    def cut_protruding_pixels_cb(self, action):
        """Action callback: cut protoruding pixels of current layer 
        against visible contents(contours).
        """
        # This command use same setting as 
        # `Close and Fill` feature.
        prefs = self.app.preferences
        tolerance = prefs.get(
            'closed_area_fill.tolerance',
            0.2
        )
        alpha_threshold = prefs.get(
            'closed_area_fill.alpha_threshold',
            0.0156
        )
        if self.model.cut_protruding_pixels(tolerance, alpha_threshold):
            self.layerblink_state.activate(action)
    # XXX for `Cut protruding pixels` / cut function end
    
    def _update_merge_layer_down_action(self, *_ignored):
        """Updates the layer Merge Down action's sensitivity"""
        # This may change in response to the path changing *or* the
        # mode property of the current or underlying layer changing.
        app = self.app
        rootstack = self.model.layer_stack
        current = rootstack.current_path
        can_merge = (current is not rootstack
                     and bool(rootstack.get_merge_down_target(current)))
        app.find_action("MergeLayerDown").set_sensitive(can_merge)
        app.find_action("CutLayerDown").set_sensitive(can_merge) # XXX for `cut` function
        app.find_action("MergeLayerDownOpaque").set_sensitive(can_merge) # XXX for `merge opaque area` function
    
    def duplicate_layer_cb(self, action):
        """``DuplicateLayer`` GtkAction callback: clone the current layer"""
        self.model.duplicate_current_layer()

    def layer_properties_cb(self, action):
        """LayerProperties GtkAction callback: layer properties dialog"""
        layer = self.model.layer_stack.get_current()
        if layer is self.model.layer_stack:
            return
        dialog = gui.layerprops.LayerPropertiesDialog(
            self.app.drawWindow,
            self.model,
        )
        dialog.run()
        dialog.destroy()
        
    # XXX for `marked` layer states
    def _update_mark_layer_action(self, *_ignored):
        """Updates the layer mark action's sensitivity"""
        app = self.app
        model = self.model
        rootstack = model.layer_stack
        layers = model.get_marked_layers()
        markedcnt = len(layers)
        targ = rootstack.current
        targ_paintable = (
            isinstance(targ, lib.layer.PaintingLayer)
                and not targ.locked
        )
        can_group = markedcnt > 0
        other_marked = (markedcnt > 1 or (markedcnt == 1 and targ != layers[0]))
        can_cut = (targ_paintable and other_marked)

        app.find_action("GroupMarkedLayers").set_sensitive(can_group)
        app.find_action("MergeMarkedLayers").set_sensitive(can_group)
        app.find_action("ClearAllLayersMark").set_sensitive(can_group)        
        app.find_action("CutLayerWithMarkedOpaque").set_sensitive(can_cut)
        app.find_action("CutLayerWithMarkedTransparent").set_sensitive(can_cut)
        app.find_action("AlignWithMarkedLayer").set_sensitive(other_marked)
    # XXX for `marked` layer states end

    ## Per-layer flag toggles

    def layer_lock_toggle_cb(self, action):
        """``LayerLockedToggle`` GtkAction callback"""
        layer = self.model.layer_stack.get_current()
        if bool(layer.locked) != bool(action.get_active()):
            self.model.set_layer_locked(action.get_active(), layer)

    def layer_visible_toggle_cb(self, action):
        """``LayerVisibleToggle`` GtkAction callback"""
        layer = self.model.layer_stack.get_current()
        if bool(layer.visible) != bool(action.get_active()):
            self.model.set_layer_visibility(action.get_active(), layer)

    # XXX `marked` layer flag
    def layer_mark_toggle_cb(self, action):
        """``LayerLockedToggle`` GtkAction callback"""
        layer = self.model.layer_stack.get_current()
        if bool(layer.marked) != bool(action.get_active()):
            self.model.set_layer_marked(action.get_active(), layer)
    # XXX `marked` layer flag end

    def _update_layer_flag_toggles(self, *_ignored):
        """Updates ToggleActions reflecting the current layer's flags"""
        rootstack = self.model.layer_stack
        current_layer = rootstack.current
        action_updates = [
            ("LayerLockedToggle", current_layer.locked),
            ("LayerVisibleToggle", current_layer.visible),
            ("LayerMarkedToggle", current_layer.marked), # XXX for `marked` layer flag
        ]
        for action_name, model_state in action_updates:
            action = self.app.find_action(action_name)
            if bool(action.get_active()) != bool(model_state):
                action.set_active(model_state)

    ## Brush settings callbacks

    def brush_bigger_cb(self, action):
        """``Bigger`` GtkAction callback"""
        adj = self.app.brush_adjustment['radius_logarithmic']
        adj.set_value(adj.get_value() + 0.3)

    def brush_smaller_cb(self, action):
        """``Smaller`` GtkAction callback"""
        adj = self.app.brush_adjustment['radius_logarithmic']
        adj.set_value(adj.get_value() - 0.3)

    def more_opaque_cb(self, action):
        """``MoreOpaque`` GtkAction callback"""
        # FIXME: hm, looks this slider should be logarithmic?
        adj = self.app.brush_adjustment['opaque']
        adj.set_value(adj.get_value() * 1.8)

    def less_opaque_cb(self, action):
        """``MoreOpaque`` GtkAction callback"""
        adj = self.app.brush_adjustment['opaque']
        adj.set_value(adj.get_value() / 1.8)

    def brighter_cb(self, action):
        """``Brighter`` GtkAction callback: lighten the brush color"""
        # TODO: use HCY?
        h, s, v = self.app.brush.get_color_hsv()
        v += 0.08
        if v > 1.0:
            v = 1.0
        self.app.brush.set_color_hsv((h, s, v))

    def darker_cb(self, action):
        """``Darker`` GtkAction callback: darken the brush color"""
        # TODO: use HCY?
        h, s, v = self.app.brush.get_color_hsv()
        v -= 0.08
        # stop a little higher than 0.0, to avoid resetting hue to 0
        if v < 0.005:
            v = 0.005
        self.app.brush.set_color_hsv((h, s, v))

    def increase_hue_cb(self, action):
        """Clockwise hue rotation ("IncreaseHue" action)."""
        # TODO: use HCY?
        h, s, v = self.app.brush.get_color_hsv()
        e = 0.015
        h = (h + e) % 1.0
        self.app.brush.set_color_hsv((h, s, v))

    def decrease_hue_cb(self, action):
        """Anticlockwise hue rotation ("DecreaseHue" action)."""
        # TODO: use HCY?
        h, s, v = self.app.brush.get_color_hsv()
        e = 0.015
        h = (h - e) % 1.0
        self.app.brush.set_color_hsv((h, s, v))

    def purer_cb(self, action):
        """``Purer`` GtkAction callback: make the brush color less grey"""
        # TODO: use HCY?
        h, s, v = self.app.brush.get_color_hsv()
        s += 0.08
        if s > 1.0:
            s = 1.0
        self.app.brush.set_color_hsv((h, s, v))

    def grayer_cb(self, action):
        """``Grayer`` GtkAction callback: make the brush color more grey"""
        # TODO: use HCY?
        h, s, v = self.app.brush.get_color_hsv()
        s -= 0.08
        # stop a little higher than 0.0, to avoid resetting hue to 0
        if s < 0.005:
            s = 0.005
        self.app.brush.set_color_hsv((h, s, v))

    ## Brush settings

    def brush_reload_settings(self, cnames=None):
        """Reset some or all brush settings to their saved values

        :param cname: Setting names to reset; default is all settings
        :type cname: Iterable of setting cnames.
        """
        app = self.app
        bm = app.brushmanager
        parent_brush = bm.get_parent_brush(brushinfo=app.brush)
        if parent_brush is None:
            return
        if cnames is None:
            bm.select_brush(parent_brush)
        else:
            parent_binfo = parent_brush.get_brushinfo()
            for cname in cnames:
                parent_value = parent_binfo.get_base_value(cname)
                adj = app.brush_adjustment[cname]
                adj.set_value(parent_value)
        app.brushmodifier.normal_mode.activate()

    def brush_reload_cb(self, action):
        """``BrushReload`` GtkAction callback. Reload all brush settings."""
        self.brush_reload_settings()

    def brush_is_modified(self):
        """True if the brush was modified from its saved state"""
        current_bi = self.app.brush
        parent_b = self.app.brushmanager.get_parent_brush(brushinfo=current_bi)
        if parent_b is None:
            return True
        return not parent_b.brushinfo.matches(current_bi)

    def _brush_settings_changed_cb(self, *a):
        """Internal callback: updates the UI when brush settings change"""
        reset_action = self.app.find_action("BrushReload")
        if self.brush_is_modified():
            if not reset_action.get_sensitive():
                reset_action.set_sensitive(True)
        else:
            if reset_action.get_sensitive():
                reset_action.set_sensitive(False)

    ## Brushkey callbacks

    def context_cb(self, action):
        """GtkAction callback for various brushkey operations"""
        name = action.get_name()
        store = False
        bm = self.app.brushmanager
        if name == 'ContextStore':
            context = bm.selected_context
            if not context:
                logger.error('No context was selected, '
                             'ignoring store command.')
                return
            store = True
        else:
            if name.endswith('s'):
                store = True
                name = name[:-1]
            i = int(name[-2:])
            context = bm.contexts[i]
        bm.selected_context = context
        if store:
            context.brushinfo = self.app.brush.clone()
            context.preview = bm.selected_brush.preview
            context.save()
        else:
            # restore brush
            bm.select_brush(context)
            if self.app.preferences['misc.context_restores_color']:
                # restore color
                self.app.brushmodifier.restore_context_of_selected_brush()

    def context_toggle_color_cb(self, action):
        """GtkToggleAction callback for whether brushkeys restore color"""
        value = bool(action.get_active())
        self.app.preferences['misc.context_restores_color'] = value

    ## UI feedback for current layer/stroke

    def strokeblink_state_enter(self, strokeshape, bbox, center):
        """`gui.stategroup.State` entry callback for blinking a stroke"""
        overlay = lib.layer.SurfaceBackedLayer()
        overlay.load_from_strokeshape(strokeshape, bbox=bbox, center=center)
        self.tdw.overlay_layer = overlay
        bbox = tuple(overlay.get_bbox())
        self.model.canvas_area_modified(*bbox)

    def strokeblink_state_leave(self, reason):
        """`gui.stategroup.State` leave callback for blinking a stroke"""
        if self.tdw.overlay_layer is None:
            return
        bbox = self.tdw.overlay_layer.get_bbox()
        self.tdw.overlay_layer = None
        self.model.canvas_area_modified(*bbox)

    def layerblink_state_enter(self):
        """`gui.stategroup.State` entry callback for blinking a layer"""
        layers = self.model.layer_stack
        layers.current_layer_previewing = True

    def layerblink_state_leave(self, reason):
        """`gui.stategroup.State` leave callback for blinking a layer"""
        layers = self.model.layer_stack
        layers.current_layer_previewing = False

    ## Viewport manipulation

    def pan(self, direction):
        """Handles panning (scrolling) in increments.

        :param direction: direction of panning
        :type direction: `PAN_LEFT`, `PAN_RIGHT`, `PAN_UP`, or `PAN_DOWN`
        """
        allocation = self.tdw.get_allocation()
        step = min((allocation.width, allocation.height)) * self.PAN_STEP
        if direction == self.PAN_LEFT:
            self.tdw.scroll(-step, 0, ongoing=False)
        elif direction == self.PAN_RIGHT:
            self.tdw.scroll(+step, 0, ongoing=False)
        elif direction == self.PAN_UP:
            self.tdw.scroll(0, -step, ongoing=False)
        elif direction == self.PAN_DOWN:
            self.tdw.scroll(0, +step, ongoing=False)
        else:
            raise TypeError('unsupported pan() direction=%s' % direction)
        self.notify_view_changed()

    def zoom(self, direction, center=CENTER_ON_POINTER):
        """Handles zoom in increments.

        Zooms the doc's TDW by a set amount, either in or out.

        :param direction: direction of zoom
        :type direction: `ZOOM_INWARDS` or `ZOOM_OUTWARDS`
        :param center: zoom center
        :type center: tuple ``(x, y)`` in model coords, or `CENTER_ON_POINTER`
            or `CENTER_ON_VIEWPORT`
        """

        if center == self.CENTER_ON_POINTER:
            etime, ex, ey = self.get_last_event_info(self.tdw)
            center = (ex, ey)
        elif center == self.CENTER_ON_VIEWPORT:
            center = self.tdw.get_center()

        try:
            zoom_index = self.zoomlevel_values.index(self.tdw.scale)
        except ValueError:
            zoom_levels = self.zoomlevel_values[:]
            zoom_levels.append(self.tdw.scale)
            zoom_levels.sort()
            zoom_index = zoom_levels.index(self.tdw.scale)

        if direction == self.ZOOM_INWARDS:
            zoom_index += 1
        elif direction == self.ZOOM_OUTWARDS:
            zoom_index -= 1
        else:
            raise TypeError('unsupported zoom() direction=%s' % direction)

        if zoom_index < 0:
            zoom_index = 0
        if zoom_index >= len(self.zoomlevel_values):
            zoom_index = len(self.zoomlevel_values) - 1

        z = self.zoomlevel_values[zoom_index]
        self.tdw.set_zoom(z, center=center)
        self.notify_view_changed()

    def rotate(self, direction, center=CENTER_ON_POINTER):
        """Handles rotation in increments.

        Rotates the doc's TDW by a set amount, either left or right.

        :param direction: direction of rotation
        :type direction: `ROTATE_CLOCKWISE` or `ROTATE_ANTICLOCKWISE`
        :param center: rotation center
        :type center: tuple ``(x, y)`` in model coords, or `CENTER_ON_POINTER`
            or `CENTER_ON_VIEWPORT`
        """
        if center == self.CENTER_ON_POINTER:
            etime, ex, ey = self.get_last_event_info(self.tdw)
            center = (ex, ey)
        elif center == self.CENTER_ON_VIEWPORT:
            center = self.tdw.get_center()

        if direction == self.ROTATE_CLOCKWISE:
            step = +self.ROTATION_STEP
        elif direction == self.ROTATE_ANTICLOCKWISE:
            step = -self.ROTATION_STEP
        else:
            raise TypeError('unsupported direction=%s' % direction)
        self.tdw.rotate(
            step,
            center=center,
            ongoing=False,
        )
        self.notify_view_changed()

    def zoom_cb(self, action):
        """Callback for Zoom{In,Out} GtkActions"""
        direction = self.ZOOM_INWARDS
        if action.get_name() == 'ZoomOut':
            direction = self.ZOOM_OUTWARDS
        self.zoom(direction)

    def pan_cb(self, action):
        """Callback for Pan{Left,Right,Up,Down} GtkActions"""
        direction = self.PAN_LEFT
        if action.get_name() == 'PanRight':
            direction = self.PAN_RIGHT
        elif action.get_name() == 'PanUp':
            direction = self.PAN_UP
        elif action.get_name() == 'PanDown':
            direction = self.PAN_DOWN
        self.pan(direction)

    def rotate_cb(self, action):
        """Callback for Rotate{Left,Right} GtkActions"""
        direction = self.ROTATE_CLOCKWISE
        if action.get_name() == 'RotateRight':
            direction = self.ROTATE_ANTICLOCKWISE
        self.rotate(direction)

    ## Symmetry

    def symmetry_active_toggled_cb(self, action):
        """Handle changes to the SymmetryActive toggle"""
        already_active = bool(self.model.layer_stack.symmetry_active)
        want_active = bool(action.get_active())
        if want_active and not already_active:
            alloc = self.tdw.get_allocation()
            axis_x_pos = self.model.layer_stack.symmetry_x
            axis_y_pos = self.model.layer_stack.symmetry_y
            if axis_x_pos is None or axis_y_pos is None:
                center_disp = alloc.width / 2.0, alloc.height / 2.0
                center_model = self.tdw.display_to_model(*center_disp)
                axis_x_pos = center_model[0]
                axis_y_pos = center_model[1]
                self.model.layer_stack.symmetry_x = axis_x_pos
                self.model.layer_stack.symmetry_y = axis_y_pos
        if want_active != already_active:
            self.model.layer_stack.symmetry_active = want_active

    def _symmetry_state_changed_cb(self, layerstack, active, x, y,
                                   sym_type, rot_sym_lines):
        """Update the SymmetryActive toggle on model state changes"""
        symm_toggle = self.action_group.get_action("SymmetryActive")
        symm_toggle_active = bool(symm_toggle.get_active())
        model_symm_active = bool(active)
        if symm_toggle_active != model_symm_active:
            symm_toggle.set_active(model_symm_active)

    ## More viewport manipulation

    def mirror_horizontal_cb(self, action):
        """Flips the viewport from left to right"""
        self.tdw.mirror()
        self.notify_view_changed()

    def mirror_vertical_cb(self, action):
        """Flips the viewport from top to bottom"""
        self.tdw.rotate(math.pi)
        self.tdw.mirror()
        self.notify_view_changed()

    def reset_view_cb(self, action):
        """Action callback: resets various aspects of the view.

        The reset chosen depends on the action's name.
        """
        if action is None:
            action_name = None
        else:
            action_name = action.get_name()
        zoom = mirror = rotation = False
        if action_name is None or 'View' in action_name:
            zoom = mirror = rotation = True
        elif 'Rotation' in action_name:
            rotation = True
        elif 'Zoom' in action_name:
            zoom = True
        elif 'Mirror' in action_name:
            mirror = True
        if rotation or zoom or mirror:
            self.reset_view(rotation, zoom, mirror)

    def reset_view(self, rotation=False, zoom=False, mirror=False):
        """Programmatically resets the view to the defaults.

        :param rotation: Reset rotation to zero.
        :param zoom: Reset rotation to the prefs default zoom.
        :param mirror: Turn mirroring off
        """
        if rotation:
            self.tdw.set_rotation(0.0)
        if zoom:
            default_zoom = self.app.preferences['view.default_zoom']
            self.tdw.set_zoom(default_zoom)
        if mirror:
            self.tdw.set_mirrored(False)
        if rotation and zoom and mirror:
            self.tdw.recenter_document()
        if rotation or zoom or mirror:
            self.notify_view_changed()

    def fit_view_toggled_cb(self, action):
        """Callback: toggles between fit-document and the current view.

        This callback saves to and restores from the saved view. If the action
        is toggled off when there is a saved view, the saved view will be
        restored.
        """
        # Note: saved_view must be set to None before notify_view_changed() is
        # called by anything - we use it as an interlock.
        if action.get_active():
            view = self.tdw.get_transformation()
            self.saved_view = None
            self.fit_view()
            self.saved_view = view
        elif self.saved_view is not None:
            view = self.saved_view
            self.tdw.set_transformation(self.saved_view)
            self.saved_view = None
            self.notify_view_changed(immediate=True)

    def fit_view(self):
        """Programmatically fits the view to the document"""
        bbox = tuple(self.tdw.doc.get_effective_bbox())
        w, h = bbox[2:4]
        if w == 0:
            # When there is nothing on the canvas reset zoom to default.
            self.reset_view(True, True, True)
            return
        # Otherwise, zoom and transform to fit the bounding box, while
        # preserving the user's rotation and mirroring settings.
        allocation = self.tdw.get_allocation()
        w1, h1 = allocation.width, allocation.height
        # Store radians and reset rotation to zero.
        radians = self.tdw.rotation
        self.tdw.set_rotation(0.0)
        # Store mirror and temporarily it turn off mirror.
        mirror = self.tdw.mirrored
        self.tdw.set_mirrored(False)
        # Using w h as the unrotated bbox, calculate the bbox of the
        # rotated doc.
        cos = math.cos(radians)
        sin = math.sin(radians)
        wcos = w * cos
        hsin = h * sin
        wsin = w * sin
        hcos = h * cos
        # We only need to calculate the positions of two corners of the
        # bbox since it is centered and symmetrical, but take the max
        # value since during rotation one corner's distance along the
        # x axis shortens while the other lengthens. Same for the y axis.
        x = max(abs(wcos - hsin), abs(wcos + hsin))
        y = max(abs(wsin + hcos), abs(wsin - hcos))
        # Compare the doc and window dimensions and take the best fit
        zoom = min((w1 - 20) / x, (h1 - 20) / y)
        # Reapply all transformations
        self.tdw.recenter_document()  # Center image
        self.tdw.set_rotation(radians)  # reapply canvas rotation
        self.tdw.set_mirrored(mirror)  # reapply mirror
        self.tdw.set_zoom(zoom)  # Set new zoom level
        # Notify interested parties
        self.notify_view_changed(immediate=True)

    def notify_view_changed(self, prioritize=False, immediate=False):
        """Notifies all parties interested in the view having changed.

        These can be slightly expensive, so the callbacks are rate limited
        using an idle routine when called with default args. All callbacks in
        `self.view_changed_observers` are guaranteed to be called shortly after
        this method is called, with a ref to this Document.

        The default idle priority is intentionally very low. To raise it, set
        `prioritize` to true. This is designed to be used only when this
        notification indirectly updates a graphical element which is directly
        under the pointer, or otherwise where the user is looking.
        """
        if immediate:
            if self._view_changed_notification_srcid:
                GLib.source_remove(self._view_changed_notification_srcid)
                self._view_changed_notification_srcid = None
            self._view_changed_notification_idle_cb()
            return
        if self._view_changed_notification_srcid:
            return
        cb = self._view_changed_notification_idle_cb
        priority = GLib.PRIORITY_LOW
        if prioritize:
            priority = GLib.PRIORITY_HIGH_IDLE
        srcid = GLib.idle_add(cb, priority=priority)
        self._view_changed_notification_srcid = srcid

    def _view_changed_notification_idle_cb(self):
        """Background notifier callback used by `notify_view_changed()`"""
        for cb in self.view_changed_observers:
            cb(self)
        self._view_changed_notification_srcid = None
        return False

    def _view_changed_cb(self, doc):
        """Callback: clear saved view and reset toggles on viewport changes"""
        if not self.saved_view:
            return
        # Clear saved view first...
        self.saved_view = None
        # ... it's used as an interlock by toggle callbacks which use it.
        view_toggle_actions = ["FitView"]
        for action_name in view_toggle_actions:
            action = self.app.find_action(action_name)
            if action.get_active():
                action.set_active(False)

    ## Debugging

    def print_inputs_cb(self, action):
        """Toggles brush input printing"""
        self.model.brush.set_print_inputs(action.get_active())

    def visualize_rendering_cb(self, action):
        """Toggles highlighting of each redraw"""
        self.tdw.renderer.visualize_rendering = action.get_active()

    def no_double_buffering_cb(self, action):
        """Toggles double buffering"""
        self.tdw.renderer.set_double_buffered(not action.get_active())

    def vacuum_document_cb(self, action):
        """Discards empty (all-zeros) tiles."""
        r, t = self.model.layer_stack.remove_empty_tiles()
        self.app.show_transient_message(C_(
            "Statusbar message: vacuum document",
            u"Vacuum: discarded {removed} of {total} tiles.",
        ).format(
            removed=r,
            total=t,
        ))

    ## Model state reflection

    def _input_stroke_ended_cb(self, self_again, event):
        """Invoked after a pen-down, draw, pen-up 'input stroke'"""
        # Store device-specific brush settings at the end of the stroke,
        # not when the device changes because the user can change brush
        # radii etc. in the middle of a stroke, and because
        # device_changed_cb won't respond when the user fiddles with
        # colors, opacity and sizes via the dialogs.
        device_name = self.app.preferences.get('devbrush.last_used', None)
        if device_name is None:
            return
        bm = self.app.brushmanager
        selected_brush = bm.clone_selected_brush(name=None)  # for saving
        bm.store_brush_for_device(device_name, selected_brush)
        # However it may be better to reflect any brush settings change
        # into the last-used devbrush immediately. The UI idea here is
        # that the pointer (when you're holding the pen) is special,
        # it's the point of a real-world tool that you're dipping into a
        # palette, or modifying using the sliders.

    ## Mode flipping

    def mode_flip_action_activated_cb(self, flip_action):
        """Callback: a mode "flip" action was activated.

        :param flip_action: the Gtk.Action which was activated

        Mode classes are looked up via `gui.mode.ModeRegistry` based
        on the name of the action: flip actions are named after the
        RadioActions they nominally control, with "Flip" prepended.
        Activating a FlipAction has the effect of flipping a mode off if
        it is currently active, or on if another mode is active. Mode
        flip actions are the usual actions bound to keypresses since
        being able to toggle off with the same key is useful.

        Because these modes are intended for keyboard activation, they
        are instructed to ignore the initial keyboard modifier state
        when entered.  See also: `gui.mode.DragMode`.

        """
        # If this is not the active document, dispatch the action to it.
        active_doc = Document.get_active_instance()
        if (active_doc is not None) and (active_doc is not self):
            return active_doc.mode_flip_action_activated_cb(flip_action)

        flip_action_name = flip_action.get_name()
        assert flip_action_name.startswith("Flip")
        # Find the corresponding Gtk.RadioAction
        action_name = flip_action_name.replace("Flip", "", 1)
        mode_class = gui.mode.ModeRegistry.get_mode_class(action_name)
        if mode_class is None:
            warn("%r not registered: check imports" % (action_name,), Warning)
            return

        # If a mode object of this exact class is active, pop the stack.
        # Otherwise, instantiate and enter.
        if self.modes.top.__class__ is mode_class:
            self.modes.pop()
            flip_action.keyup_callback = lambda *a: None  # suppress repeats
        else:
            if issubclass(mode_class, gui.mode.OneshotDragMode):
                mode = mode_class(
                    ignore_modifiers=True,
                    temporary_activation=False,
                )
            else:
                mode = mode_class(ignore_modifiers=True)
            if flip_action.keydown:
                flip_action.__pressed = True
                # Change what happens on a key-up after a short while.
                # Distinguishes long presses from short.
                timeout = getattr(mode, "keyup_timeout", 500)
                cb = self._modeflip_change_keyup_callback
                ev = Gtk.get_current_event()
                if ev is not None:
                    ev = ev.copy()
                if timeout > 0:
                    # Queue a change of key-up callback after the timeout
                    GLib.timeout_add(timeout, cb, mode, flip_action, ev)

                    def _continue_mode_early_keyup_cb(*a):
                        # Record early keyup, but otherwise keep in mode
                        flip_action.__pressed = False
                    flip_action.keyup_callback = _continue_mode_early_keyup_cb
                else:
                    # Key-up exits immediately
                    def _exit_mode_early_keyup_cb(*a):
                        if mode is self.modes.top:
                            self.modes.pop()
                    flip_action.keyup_callback = _exit_mode_early_keyup_cb
            self.modes.context_push(mode)

    def _modeflip_change_keyup_callback(self, mode, flip_action, ev):
        """Changes what happens when a flip-action key is released"""
        # Changes the keyup handler to one which will pop the mode stack
        # if the mode instance is still at the top.
        if not flip_action.__pressed:
            return False

        if mode is self.modes.top:
            def _exit_mode_late_keyup_cb(*a):
                if mode is self.modes.top:
                    self.modes.pop()
            flip_action.keyup_callback = _exit_mode_late_keyup_cb

        # Could make long-presses start the drag+grab somehow, e.g.
        # if hasattr(mode, '_start_drag'):
        #    mode._start_drag(mode.doc.tdw, ev)
        return False

    ## Mode stack reflection

    def mode_radioaction_changed_cb(self, action, current_action):
        """Callback: radio action controlling the modes stack activated

        :param action: the lead Gtk.RadioAction
        :param current_action: the newly active Gtk.RadioAction

        Mode classes are looked up via `gui.mode.ModeRegistry` based
        on the name of the action. This action instantiates the mode and
        pushes it onto the mode stack unless the active mode is already
        an instance of the mode class.

        """
        # Update the mode stack so that its top element matches the
        # newly chosen action.
        action_name = current_action.get_name()
        mode_class = gui.mode.ModeRegistry.get_mode_class(action_name)
        if mode_class is None:
            warn("%r not registered: check imports" % (action_name,), Warning)
            return

        if self.modes.top.__class__ is not mode_class:
            if issubclass(mode_class, gui.mode.OneshotDragMode):
                mode = mode_class(temporary_activation=False)
            else:
                mode = mode_class()
            self.modes.context_push(mode)

    def _modestack_changed_cb(self, modestack, old, new):
        """Callback: make actions follow changes to the mode stack"""
        # Activate the action corresponding to the current top mode.
        logger.debug("Mode changed: %r", self.modes)
        action_name = new.ACTION_NAME
        if not action_name:
            return None
        action = self.app.builder.get_object(action_name)
        if action is not None:
            # Not every mode has a corresponding action
            if not action.get_active():
                action.set_active(True)

    ## External layer editing support

    def begin_external_layer_edit_cb(self, action):
        """Callback: edit the current layer in an external app"""
        self._begin_external_layer_edit()

    def _begin_external_layer_edit(self):
        layer = self.model.layer_stack.current
        self._layer_edit_manager.begin(layer)

    def commit_external_layer_edit_cb(self, action):
        """Callback: Commit the current layer's ongoing external edit

        Exposed as an extra action just in case automatic monitoring
        fails on a particular platform. Normally the manager commits
        saved changes automatically.

        """
        layer = self.model.layer_stack.current
        self._layer_edit_manager.commit(layer)

    def _update_external_layer_edit_actions(self, *_ignored):
        """Update the External Layer Edit actions' sensitivities"""
        app = self.app
        rootstack = self.model.layer_stack
        current = rootstack.current
        can_commit = hasattr(current, "load_from_external_edit_tempfile")
        app.find_action("BeginExternalLayerEdit").set_sensitive(can_commit)
        app.find_action("CommitExternalLayerEdit").set_sensitive(can_commit)

    ## Layer views, and their locked flag

    def _update_layer_visible_toggle_from_current_view(self, *_ignored):
        app = self.app
        lvm = self.model.layer_view_manager
        view_locked = lvm.current_view_locked
        app.find_action("LayerVisibleToggle").set_sensitive(not view_locked)

    ## Inking tool node manipulation
    def insert_current_node_cb(self, action):
        """Insert a node before the currently selected node (keyboard)"""
        # XXX still used?
        mode = self.modes.top
        if getattr(mode, 'insert_current_node', False):
            mode.insert_current_node()

    def delete_current_node_cb(self, action):
        """Callback: delete currently selected node"""
        mode=self.modes.top
        if getattr(mode, 'delete_selected_nodes', False):
            mode.delete_selected_nodes()
    
    def simplify_nodes_cb(self, action):
        """Callback: simplify current inktool stroke"""
        mode=self.modes.top
        if getattr(mode, 'simplify_nodes', False):
            mode.simplify_nodes()

    def cull_nodes_cb(self, action):
        """Callback: cull current inktool nodes"""
        mode=self.modes.top
        if getattr(mode, 'cull_nodes', False):
            mode.cull_nodes()

    def average_nodes_angle_cb(self, action):
        """Callback: average current inktool nodes angle"""
        mode=self.modes.top
        if getattr(mode, 'average_nodes_angle', False):
            mode.average_nodes_angle()

    def average_nodes_distance_cb(self, action):
        """Callback: average current inktool nodes distance"""
        mode=self.modes.top
        if getattr(mode, 'average_nodes_distance', False):
            mode.average_nodes_distance()

    def average_nodes_pressure_cb(self, action):
        """Callback: average current inktool nodes distance"""
        mode=self.modes.top
        if getattr(mode, 'average_nodes_pressure', False):
            mode.average_nodes_pressure()

    def apply_pressure_variation_nodes_cb(self, action):
        """Callback: Apply current OptionWidget's pressure variation 
        into current control points"""
        mode=self.modes.top
        if getattr(mode, 'apply_pressure_from_curve_widget', False):
            mode.apply_pressure_from_curve_widget()

    def hide_nodes_cb(self, action):
        """Callback: Toggle stroke nodes visibility,to check
        stroke"""
        mode=self.modes.top
        if hasattr(mode, 'hide_nodes'):
            # actually this is a toggle
            # but its hiding state changed from
            # inside of the mode class.
            mode.hide_nodes = not mode.hide_nodes

    def enter_pressure_phase_cb(self, action):
        """Callback: Enter pressure modification phase,in inktool
        or inktool inherited tool.
        """
        mode=self.modes.top
        if hasattr(mode, 'enter_pressure_phase'):
            mode.enter_pressure_phase()

    def enter_insert_node_phase_cb(self, action):
        """Callback: Enter inserting node phase,in oncanvas
        editable tools.
        """
        mode=self.modes.top
        if hasattr(mode, 'enter_insert_node_phase'):
            mode.enter_insert_node_phase()

    ##+ Bezier curve related
    def bezier_curve_node_activated_cb(self, action):
        mode=self.modes.top
        if hasattr(mode, 'toggle_current_node_curve'):
            # actually this is a toggle
            # but its hiding state changed from
            # inside of the mode class.
            mode.toggle_current_node_curve()

    ##+ Polygon / Stamp fill 
    def item_fill_contents_cb(self, action):
        mode=self.modes.top
        if action.get_name().startswith('Polygon'):
            if hasattr(mode, 'execute_draw_polygon'):
                mode.execute_draw_polygon(action.get_name())
        elif action.get_name().startswith('Stamp'):
            if hasattr(mode, 'execute_draw'):
                mode.execute_draw(
                        fill_atop=action.get_name().endswith('Atop'))

    def item_erase_contents_cb(self, action):
        """ 
        Callback: Erase current layer contents with oncanvas item.
        This is NOT for erase item,but erase canvas contents.
        (Although, item might disappear as a consequence of
        this action. It is rely on the mode.)
        """
        mode=self.modes.top
        if action.get_name().startswith('Polygon'):
            if hasattr(mode, 'execute_draw_polygon'):
                mode.execute_draw_polygon(action.get_name())

    ##+ Generic oncanvas item actions
    
    def select_all_cb(self, action):
        """Callback: mark all oncanvas item as selected/deselected"""
        mode=self.modes.top
        if (action.get_name().startswith('De')
                and getattr(mode, 'deselect_all', False)):
            mode.deselect_all()
        elif getattr(mode, 'select_all', False):
            mode.select_all()
        else:
            logger.debug("select/deselect all: the action %r does not have such method.", action)

    def decide_edit_cb(self, action):
        """Callback: accept/discard currently undergo editing"""
        mode=self.modes.top
        if (action.get_name().startswith('Accept')
                and hasattr(mode, 'accept_edit')):
            mode.accept_edit()
        elif (action.get_name().startswith('Discard')
                and hasattr(mode, 'discard_edit')):
            mode.discard_edit()
        else:
            logger.debug("decide_edit_cb: the action %r does not have such method.", action)

    def delete_item_cb(self, action):
        """
        Callback: delete currently active oncanvas item.
        This is completely different from 
        item_erase_contents_cb()
        """
        mode=self.modes.top
        if hasattr(mode, 'delete_current_item'):
            mode.delete_item()


    ##+ Plugin related

    #HOW TO USE PLUGIN:
    #    WHERE TO PLACE:
    #        make a 'plugins' directory at app.state_dirs.app_data,
    #        or app.state_dirs.user_data (i.e. $XDG_DATA_HOME/mypaint)
    #        or app.state_dirs.user_config(i.e. $XDG_CONFIG_HOME/mypaint)
    #        and place a plugin(python file) into that directory.
    #
    #    WHAT SHOULD BE WRITTEN:
    #        We need a 'register' function to register plugin,
    #        and the plugin instance class, which is singleton
    #        and generated at register method.
    #        and register method should returns a tuple of
    #        (label text, icon pixbuf or None, plugin singleton instance)
    #
    #        For example,
    #
    #        class Helloplugin:
    #
    #            def activate_cb(self, app, model):
    #                app.message_dialog("Hello, world")
    #
    #        def register(app):
    #            return ("Hellp plugin", None, Helloplugin())
    #
    #
    #        the plugin class should have some method,
    #
    #         * def activate_cb(app, model)
    #         This method called when plugin menu item clicked.
    #
    #         When activate_cb returned True, the mypaint mode
    #         changed into oneshot-plugin mode,and accepts
    #         dragging for plugin.
    #         But the mode is activated only once.
    #         When dragging end, the mypaint mode returned 
    #         immidiately.
    #
    #         Usually,most type of plugin will use only this
    #         activate callback.so simply leave no value returned.
    #
    #         * def drag_start_cb(app, model, x, y, button)
    #         * def drag_update_cb(app, model, x, y, button)
    #         * def drag_stop_cb(app, model, x, y, button)
    #
    #         These method called when mouse dragged after
    #         the activate_cb callback returned True.
    #
    #         So plugins which use dragging would have
    #         simple activate_cb method (only return True)
    #         and actual plugin codes would executed at drag_stop_cb.


    def init_plugins(self, app):
        """ Initialize plugin from app instance information.
        For now, this method called from app._at_application_start()
        """
        self._plugin_menu = {}
        menu_plug = app.ui_manager.get_widget('/Menubar/PluginMenu')
        menu_plug_sub = None
        for base_path in (app.state_dirs.app_data,
                            app.state_dirs.user_data,
                            app.state_dirs.user_config):
            cur_path = os.path.join(base_path, 'plugins')
            if os.path.exists(cur_path):
                file_list = glob.glob(os.path.join(cur_path, "*.py"))
                if len(file_list) > 0:
                    sys.path.append(cur_path)
                    for fname in file_list:
                        modname = os.path.splitext(os.path.basename(fname))[0]
                        module = __import__(modname, globals(), locals(), [], -1)
                        try:
                            reg_method = getattr(module, "register")
                            info = reg_method(app)
                            if info:
                                label, icon, plugin = info
                                if menu_plug_sub == None:
                                    menu_plug.set_visible(True)
                                    menu_plug_sub = Gtk.Menu()
                                    menu_plug_sub.set_visible(True)
                                cm = Gtk.MenuItem()
                                cm.set_label(label)
                                cm.connect('activate', self.plugin_activate_cb)
                                cm.set_visible(True)
                                self._plugin_menu[cm] = plugin
                                menu_plug_sub.append(cm)
                            else:
                                logger.warning("plugin %s does not return plugin information correctly." % fname)
                        except AttributeError as e:
                            logger.info('file %s has no register function.(might be library,not plugin)' % fname)
                        except Exception as e:
                            logger.error('A exception raised while reading plugin %s' % fname)
                            print(str(e))
        if menu_plug_sub:
            menu_plug_sub.set_visible(True)
            menu_plug.set_submenu(menu_plug_sub)

    def plugin_activate_cb(self, widget):
        if widget in self._plugin_menu:
            ret = self._plugin_menu[widget].activate_cb(self.app, self.model)
            if ret == True:
                logger.warning('sorry, draggable plugin feature still under development.')

        else:
            logger.error('menu %s has no valid plugin instance. ' % widget.get_label())

    def expand_stabilizer_cb(self, action):
        """Callback: expand stabilizer range temporary, in stabilizer mode."""
        mode=self.modes.top
        if (mode.ACTION_NAME.startswith('Stabilize')
                and hasattr(mode, 'expand_range')):
            mode.expand_range()

    # XXX for `marked` layer status
    def merge_marked_layers_cb(self, action):
        self.model.merge_marked_layers()
        self.layerblink_state.activate(action)

    def group_marked_layers_cb(self, action):
        self.model.group_marked_layers()
        self.layerblink_state.activate(action)

    def cut_layer_with_marked_cb(self, action):
        if (action.get_name().endswith('Opaque')):
            self.model.cut_current_layer_with_marked(opaque=True)
        else:
            self.model.cut_current_layer_with_marked(opaque=False)
        self.layerblink_state.activate(action)

    def clear_all_layers_mark_cb(self, action):
        self.model.clear_all_layers_mark()
        
    def align_layer_with_marked_cb(self, action):
        for tdw in gui.tileddrawwidget.TiledDrawWidget.get_visible_tdws():
            tdw.set_sensitive(False)            
        self.model.align_current_layer_with_marked(
            self._wait_move_complete,
            action
        )
    
    def _wait_move_complete(self, cmd, action):  
        while cmd.process_move():
            return True
        self.model.do(cmd)      
        for tdw in gui.tileddrawwidget.TiledDrawWidget.get_visible_tdws():
            tdw.set_sensitive(True)                       
        self.layerblink_state.activate(action)
        return False
        
    # XXX for `marked` layer status end  
    
<|MERGE_RESOLUTION|>--- conflicted
+++ resolved
@@ -47,17 +47,12 @@
 import gui.externalapp
 import gui.device
 import gui.backgroundwindow
-<<<<<<< HEAD
-import gui.exinktool   # registration only
-from lib.gettext import gettext as _
-from lib.gettext import C_
-import gui.tileddrawwidget # XXX for `align layer`
-=======
 from gui.widgets import with_wait_cursor
 from lib.gettext import gettext as _
 from lib.gettext import C_
 from lib.modes import PASS_THROUGH_MODE
->>>>>>> daf2c8ec
+import gui.tileddrawwidget # XXX for `align layer`
+import gui.exinktool   # XXX for exinktool, registration only
 
 logger = logging.getLogger(__name__)
 

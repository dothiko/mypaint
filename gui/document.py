--- conflicted
+++ resolved
@@ -2128,15 +2128,9 @@
     def delete_current_node_cb(self, action):
         """Callback: delete currently selected node"""
         mode=self.modes.top
-<<<<<<< HEAD
         if getattr(mode, 'delete_selected_nodes', False):
             mode.delete_selected_nodes()
     
-=======
-        if getattr(mode, 'delete_current_node', False):
-            mode.delete_current_node()
-
->>>>>>> c24475f9
     def simplify_nodes_cb(self, action):
         """Callback: simplify current inktool stroke"""
         mode=self.modes.top
@@ -2149,7 +2143,6 @@
         if getattr(mode, 'cull_nodes', False):
             mode.cull_nodes()
 
-<<<<<<< HEAD
     def average_nodes_angle_cb(self, action):
         """Callback: average current inktool nodes angle"""
         mode=self.modes.top
@@ -2229,8 +2222,6 @@
                     fill=False,
                     erase_outside=action.get_name().endswith('Outside'))
     
-=======
->>>>>>> c24475f9
 
     ##+ Assist modifier
 

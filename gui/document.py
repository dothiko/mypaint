# -*- coding: utf-8 -*-
#
# This file is part of MyPaint.
# Copyright (C) 2010-2016 by the MyPaint Development Team.
# Copyright (C) 2007-2013 by Martin Renold <martinxyz@gmx.ch>
#
# This program is free software; you can redistribute it and/or modify
# it under the terms of the GNU General Public License as published by
# the Free Software Foundation; either version 2 of the License, or
# (at your option) any later version.

"""Top-level document controller classes

The classes defined here oparate as controllers in the MVC sense,
i.e. they convert user input into updates to the document model.
"""

## Imports

from __future__ import division, print_function

import os
import os.path
import math
from warnings import warn
import weakref
import logging
<<<<<<< HEAD
logger = logging.getLogger(__name__)
import glob
import sys
=======
>>>>>>> 7b0d42e2

from gi.repository import Gtk
from gi.repository import Gdk
from gi.repository import GLib

import lib.layer
import lib.helpers
from lib.helpers import clamp
import lib.observable
import stategroup
import dialogs
import gui.mode
import gui.colorpicker   # purely for registration
import gui.symmetry   # registration only
import gui.freehand
import gui.inktool   # registration only
import gui.buttonmap
import gui.externalapp
import gui.device
import gui.backgroundwindow
import gui.exinktool   # registration only
from lib.gettext import gettext as _
from lib.gettext import C_

logger = logging.getLogger(__name__)


## Class definitions

class CanvasController (object):
    """Minimal canvas controller using a stack of modes.

    Basic CanvasController objects can be set up to handle scroll events
    like zooming or rotation only, pointer events like drawing only, or
    both.

    The actual interpretation of each event is delegated to the top item
    on the controller's modes stack: see `gui.mode` for details.
    Simpler modes may assume the basic CanvasController interface, more
    complex ones may require the full Document interface.

    """

    # NOTE: If muliple, editable, views of a single model are required,
    # NOTE: then this interface will have to be revised.

    ## Initialization

    def __init__(self, tdw):
        """Initialize.

        :param tdw: The view widget to attach handlers onto.
        :type tdw: gui.tileddrawwidget.TiledDrawWidget

        """
        object.__init__(self)
        self.tdw = tdw     #: the TiledDrawWidget being controlled.
        self.modes = gui.mode.ModeStack(self)  #: stack of delegates
        self.modes.default_mode_class = gui.freehand.FreehandMode
        self.modes.default_mode_kwargs = {"abrupt_start": True}

        # for Stablizer
        self.stabilizer_mode=False
    
    def init_pointer_events(self):
        """Establish TDW event listeners for pointer button presses & drags.
        """
        self.tdw.connect("button-press-event", self.button_press_cb)
        self.tdw.connect("motion-notify-event", self.motion_notify_cb)
        self.tdw.connect("button-release-event", self.button_release_cb)

    def init_scroll_events(self):
        """Establish TDW event listeners for scroll-wheel actions.
        """
        self.tdw.connect("scroll-event", self.scroll_cb)
        self.tdw.add_events(Gdk.EventMask.SCROLL_MASK)

    ## Low-level GTK event handlers: delegated to the current mode

    def button_press_cb(self, tdw, event):
        """Delegate a button-press-event to the current mode"""
        mode = self.modes.top
        result = mode.button_press_cb(tdw, event)
        self._update_last_event_info(tdw, event)
        return result

    def button_release_cb(self, tdw, event):
        """Delegate a button-release-event to the current mode"""
        mode = self.modes.top
        result = mode.button_release_cb(tdw, event)
        self._update_last_event_info(tdw, event)
        return result

    def motion_notify_cb(self, tdw, event):
        """Delegate a motion-notify-event to the current mode"""
        mode = self.modes.top
        result = mode.motion_notify_cb(tdw, event)
        self._update_last_event_info(tdw, event)
        return result

    def scroll_cb(self, tdw, event):
        """Delegate a scroll-event to the current mode"""
        mode = self.modes.top
        result = mode.scroll_cb(tdw, event)
        self._update_last_event_info(tdw, event)
        return result

    def key_press_cb(self, win, tdw, event):
        """Delegate a key-press-event to the current mode"""
        mode = self.modes.top
        return mode.key_press_cb(win, tdw, event)

    def key_release_cb(self, win, tdw, event):
        """Delegate a key-release-event to the current mode"""
        mode = self.modes.top
        return mode.key_release_cb(win, tdw, event)

    def _update_last_event_info(self, tdw, event):
        # Update the stored details of the last event delegated.
        tdw.__last_event_x = event.x
        tdw.__last_event_y = event.y
        tdw.__last_event_time = event.time

    def get_last_event_info(self, tdw):
        """Get details of the last event delegated to a mode in the stack.

        :rtype: tuple
        :returns: event details: ``(time, x, y)``

        """
        t, x, y = 0, None, None
        try:
            t = tdw.__last_event_time
            x = tdw.__last_event_x
            y = tdw.__last_event_y
        except AttributeError:
            pass
        return (t, x, y)

    ## High-level event observing interface

    @lib.observable.event
    def input_stroke_ended(self, event):
        """Event: input stroke just ended

        An input stroke is a single button-down, move, button-up action. This
        sort of stroke is not the same as a brush engine stroke (see
        ``lib.document``). It is possible that the visible stroke starts
        earlier and ends later, depending on how the operating system maps
        pressure to button up/down events.

        :param self: Passed on to registered observers
        :param event: The button release event which ended the input stroke

        Observer functions and methods are called with the originating Document
        Controler and the GTK event as arguments. This is a good place to
        listen for "just painted something" events in some cases; ``app.brush``
        will contain everything needed about the input stroke which is ending.
        """
        pass

    @lib.observable.event
    def input_stroke_started(self, event):
        """Event: input stroke just started

        Callbacks interested in the start of an input stroke should be attached
        here. See `input_stroke_ended()`.
        """
        pass


class Document (CanvasController):  # TODO: rename to "DocumentController"
    """Manipulation of a loaded document via the the GUI.

    A `gui.Document` is something like a Controller in the MVC sense: it
    translates GtkAction activations and keypresses for changing the
    view into View (`gui.tileddrawwidget`) manipulations. It is also
    responsible for directly manipulating the Model (`lib.document` and
    some of its internals) in response to actions and keypresses.

    Some per-application state can be manipulated through this object
    too: for example the drawing brush which is owned by the main
    application singleton.
    """

    ## Class constants

    # Layers have this attr set temporarily if they don't have a name yet
    _NONAME_LAYER_REFNUM_ATTR = "_document_noname_ref_number"

    #: Rotation step amount for single-shot commands.
    #: Allows easy and quick rotation to 45/90/180 degrees.
    ROTATION_STEP = 2 * math.pi / 16

    # Constants for rotating and zooming by increments
    ROTATE_ANTICLOCKWISE = 4  #: Rotation step direction: RotateLeft
    ROTATE_CLOCKWISE = 8  #: Rotation step direction: RotateRight
    ZOOM_INWARDS = 16  #: Zoom step direction: into the canvas
    ZOOM_OUTWARDS = 32  #: Zoom step direction: out of the canvas

    # Step zoom and rotations can happen at specified locations, or these.
    CENTER_ON_VIEWPORT = 1  #: Zoom or rotate at the canvas center
    CENTER_ON_POINTER = 2  #: Zoom/rotate at the last observed pointer pos

    # Constants for panning (movement) by increments
    PAN_STEP = 0.2  #: Stepwise panning amount: proportion of the canvas size
    PAN_LEFT = 1  #: Stepwise panning direction: left
    PAN_RIGHT = 2  #: Stepwise panning direction: right
    PAN_UP = 3  #: Stepwise panning direction: up
    PAN_DOWN = 4  #: Stepwise panning direction: down

    # Picking
    MIN_PICKING_OPACITY = 0.1
    PICKING_RADIUS = 5

    # Opacity changing
    OPACITY_STEP = 0.08

    # Registration
    _INSTANCE_REFS = []

    ## Registry of controller instances

    @classmethod
    def get_instances(cls):
        """Iterates across all Document instances

        :returns: All Document instances registered
        :rtype: iterable
        """
        for instance_ref in cls._INSTANCE_REFS:
            instance = instance_ref()
            if not instance:
                continue
            yield instance

    @classmethod
    def get_primary_instance(cls):
        """Return the main application working doc"""
        primary_instance = None
        for instance in cls.get_instances():
            primary_instance = instance
            break
        return primary_instance

    @classmethod
    def get_active_instance(cls):
        """Get the Document instance which has the active tdw."""
        from gui.tileddrawwidget import TiledDrawWidget
        active_tdw = TiledDrawWidget.get_active_tdw()
        for instance in cls.get_instances():
            if instance.tdw is active_tdw:
                return instance
        return None

    ## Construction

    def __init__(self, app, tdw, model):
        """Constructor for a document controller

        :param app: main application instance
        :type app: gui.application.Application
        :param tdw: primary canvas widget for this controller
        :type tdw: gui.tileddrawwidget.TiledDrawWidget
        :param model: model document to be controlled and reflected
        :type model: lib.document.Document

        Document controllers initialized here are registered
        automatically with the class. See get_instances().

        """
        self.app = app
        self.model = model
        CanvasController.__init__(self, tdw)

        # Current mode observation
        self.modes.changed += self._modestack_changed_cb

        self.model.frame_enabled_changed += self._frame_enabled_changed_cb
        layerstack = self.model.layer_stack
        layerstack.symmetry_state_changed += self._symmetry_state_changed_cb

        # Deferred until after the app starts (runs in the first idle-
        # processing phase) as a workaround for https://gna.org/bugs/?14372
        # ([Windows] crash when moving the pen during startup)
        GLib.idle_add(self.init_pointer_events)
        GLib.idle_add(self.init_scroll_events)

        self.zoomlevel_values = [
            # micro:
            1.0 / 16, 1.0 / 8, 2.0 / 11, 0.25, 1.0 / 3, 0.50, 2.0 / 3,
            # normal:
            1.0, 1.5, 2.0, 3.0, 4.0, 5.5, 8.0,
            # macro:
            11.0, 16.0, 23.0, 32.0, 45.0, 64.0,
        ]

        default_zoom = self.app.preferences['view.default_zoom']
        self.tdw.scale = default_zoom
        self.tdw.zoom_min = min(self.zoomlevel_values)
        self.tdw.zoom_max = max(self.zoomlevel_values)

        # Device-specific brushes: save at end of stroke
        self.input_stroke_ended += self._input_stroke_ended_cb

        self._init_stategroups()

        leader = self.get_primary_instance()
        if leader is not None:
            # This is a secondary controller (e.g. the scratchpad)
            # which plays follow-the-leader for some events.
            assert isinstance(leader, Document)
            self.action_group = leader.action_group  # hack, but needed by tdw
        else:
            # This doc owns the Actions which are (sometimes) passed on to
            # followers to perform. Its model is also the main 'document'
            # being worked on by the user.
            self._init_actions()
            self._init_context_actions()
            for action in self.action_group.list_actions():
                self.app.kbm.takeover_action(action)
            for action in self.modes_action_group.list_actions():
                self.app.kbm.takeover_action(action)
            self._init_extra_keys()

            toggle_action = self.app.builder.get_object('ContextRestoreColor')
            toggle_action.set_active(
                self.app.preferences['misc.context_restores_color']
            )

        #: Saved transformation to allow FitView to be toggled.
        self.saved_view = None

        #: Viewport change/manipulation observers.
        self.view_changed_observers = []
        self.view_changed_observers.append(self._view_changed_cb)
        self._view_changed_notification_srcid = None
        self.tdw.connect_after(
            "size-allocate",
            lambda *a: self.notify_view_changed(),
        )

        # Brush settings observers
        self.app.brush.observers.append(self._brush_settings_changed_cb)

        # External file edit requests
        self._layer_edit_manager = gui.externalapp.LayerEditManager(self)

        # Registration
        cls = self.__class__
        cls._INSTANCE_REFS.append(weakref.ref(self))

    def _init_actions(self):
        """Internal: initializes action groups & state reflection"""
        # Actions are defined in resources.xml, just grab a ref to
        # the groups.
        builder = self.app.builder
        self.action_group = builder.get_object('DocumentActions')
        self.modes_action_group = builder.get_object("ModeStackActions")

        # assist mode actions
        self.assist_action_group = builder.get_object('AssistModifierActions')
        self.assist_stablizer_action=self.app.find_action("AssistModeStabilizer")
        self.app.kbm.takeover_action(self.assist_stablizer_action)

        # Fine-grained observation of various model objects
        cmdstack = self.model.command_stack
        layerstack = self.model.layer_stack
        observed_events = {
            self._update_command_stack_actions: [
                cmdstack.stack_updated,
            ],
            self._update_merge_layer_down_action: [
                # Depends on this layer and the layer beneath it
                # being compatible.
                layerstack.layer_properties_changed,
                layerstack.current_path_updated,
                layerstack.layer_inserted,
                layerstack.layer_deleted,
            ],
            self._update_normalize_layer_action: [
                layerstack.current_path_updated,
                layerstack.layer_properties_changed,
            ],
            self._update_layer_bubble_actions: [
                # Depends on where this layer lies in the stack
                layerstack.current_path_updated,
                layerstack.layer_inserted,
                layerstack.layer_deleted,
            ],
            self._update_layer_select_actions: [
                # Depends on where this layer lies in the stack
                layerstack.current_path_updated,
                layerstack.layer_inserted,
                layerstack.layer_deleted,
            ],
            self._update_trim_layer_action: [
                layerstack.current_path_updated,
            ],
            self._update_show_background_toggle: [
                layerstack.background_visible_changed,
                layerstack.current_layer_solo_changed,
            ],
            self._update_layer_solo_toggle: [
                layerstack.current_layer_solo_changed,
            ],
            self._update_layer_flag_toggles: [
                # Visible and Locked
                layerstack.current_path_updated,
                layerstack.layer_properties_changed,
            ],
            self._update_current_layer_actions: [
                layerstack.current_path_updated,
            ],
            self._update_external_layer_edit_actions: [
                layerstack.current_path_updated,
            ],
        }
        for observer_method, events in observed_events.items():
            for event in events:
                event += observer_method
            observer_method()

    def _init_context_actions(self):
        """Internal: initializes several brush shortcut-key actions"""
        ag = self.action_group
        context_actions = []
        for x in range(10):
            rt = _("Load brush settings from shortcut slot %d") % x
            st = _("Store brush settings in shortcut slot %d") % x
            r = ('Context0%d' % x, None, _('Restore Brush %d') % x,
                 '%d' % x, rt, self.context_cb)
            s = ('Context0%ds' % x, None, _('Save to Brush %d') % x,
                 '<control>%d' % x, st, self.context_cb)
            context_actions.append(s)
            context_actions.append(r)
        ag.add_actions(context_actions)

    def _init_stategroups(self):
        """Internal: initializes internal StateGroups"""
        stategroup.State.autoleave_timeout = self.app.preferences.get(
                'ui.blink_interval',
                stategroup.State.autoleave_timeout)

        sg = stategroup.StateGroup()
        self.layerblink_state = sg.create_state(self.layerblink_state_enter,
                                                self.layerblink_state_leave)
        sg = stategroup.StateGroup()
        self.strokeblink_state = sg.create_state(self.strokeblink_state_enter,
                                                 self.strokeblink_state_leave)
        self.strokeblink_state.autoleave_timeout = 0.3

    def _init_extra_keys(self):
        """Internal: initializes secondary keyboard shortcuts

        The keyboard shortcuts here are not visible in the menu.
        Shortcuts assigned through the menu will take precedence.
        If we assign the same key twice, the last one will work.
        """
        k = self.app.kbm.add_extra_key

        k('bracketleft', 'Smaller')  # GIMP, Photoshop, Painter
        k('bracketright', 'Bigger')  # GIMP, Photoshop, Painter
        k('<control>bracketleft', 'RotateLeft')  # Krita
        k('<control>bracketright', 'RotateRight')  # Krita
        k('less', 'LessOpaque')  # GIMP
        k('greater', 'MoreOpaque')  # GIMP
        k('equal', 'ZoomIn')  # (on US keyboard next to minus)
        k('comma', 'Smaller')  # Krita
        k('period', 'Bigger')  # Krita

        k('BackSpace', 'ClearLayer')

        k('<control>z', 'Undo')
        k('<control>y', 'Redo')
        k('<control><shift>z', 'Redo')
        k('<control>w', lambda action: self.app.drawWindow.quit_cb())
        k('KP_Add', 'ZoomIn')
        k('KP_Subtract', 'ZoomOut')
        k('KP_4', 'RotateLeft')  # Blender
        k('KP_6', 'RotateRight')  # Blender
        k('KP_5', 'ResetRotation')
        k('plus', 'ZoomIn')
        k('minus', 'ZoomOut')
        k('<control>plus', 'ZoomIn')  # Krita
        k('<control>minus', 'ZoomOut')  # Krita
        k('bar', 'SymmetryActive')

        k('Left', lambda action: self.pan(self.PAN_LEFT))
        k('Right', lambda action: self.pan(self.PAN_RIGHT))
        k('Down', lambda action: self.pan(self.PAN_DOWN))
        k('Up', lambda action: self.pan(self.PAN_UP))

        k('<control>Left', 'RotateLeft')
        k('<control>Right', 'RotateRight')

    ## Command history traversal actions

    def undo_cb(self, action):
        """Undo action callback"""
        self.model.undo()

    def redo_cb(self, action):
        """Redo action callback"""
        self.model.redo()

    def _update_command_stack_actions(self, *_ignored):
        """Update the undo and redo actions"""
        stack = self.model.command_stack
        draw_window = self.app.drawWindow
        ag = self.action_group

        # Icon names
        style_state = draw_window.get_style_context().get_state()
        try:  # GTK 3.8+
            if style_state & Gtk.StateFlags.DIR_LTR:
                direction = 'ltr'
            else:
                direction = 'rtl'
        except AttributeError:
            # Deprecated in 3.8
            if draw_window.get_direction() == Gtk.TextDirection.LTR:
                direction = 'ltr'
            else:
                direction = 'rtl'
        undo_icon_name = "mypaint-undo-%s-symbolic" % (direction,)
        redo_icon_name = "mypaint-redo-%s-symbolic" % (direction,)

        # Undo
        undo_action = ag.get_action("Undo")
        undo_action.set_sensitive(len(stack.undo_stack) > 0)
        undo_action.set_icon_name(undo_icon_name)
        if len(stack.undo_stack) > 0:
            cmd = stack.undo_stack[-1]
            desc = _("Undo %s") % cmd.display_name
        else:
            desc = _("Undo")  # Used when initializing the prefs dialog
        undo_action.set_label(desc)
        undo_action.set_tooltip(desc)

        # Redo
        redo_action = ag.get_action("Redo")
        redo_action.set_sensitive(len(stack.redo_stack) > 0)
        redo_action.set_icon_name(redo_icon_name)
        if len(stack.redo_stack) > 0:
            cmd = stack.redo_stack[-1]
            desc = _("Redo %s") % cmd.display_name
        else:
            desc = _("Redo")  # Used when initializing the prefs dialog
        redo_action.set_label(desc)
        redo_action.set_tooltip(desc)

    ## Event handling

    def button_press_cb(self, tdw, event):
        """Handles button press events received on a canvas"""
        # User-configurable switching between modes, menu popups etc.
        mode = self.modes.top
        consider_mode_switch = (
            mode.supports_button_switching
            and not getattr(mode, 'in_drag', False)
            and (
                event.button == 1
                or not (event.state & Gdk.ModifierType.BUTTON1_MASK)
            ))

        # Look up per-device user settings
        mon = self.app.device_monitor
        dev = event.get_source_device()
        dev_settings = mon.get_device_settings(dev)

        if consider_mode_switch:
            buttonmap = self.app.button_mapping
            modifiers = event.state & Gtk.accelerator_get_default_mod_mask()
            button = event.button
            action_names = [buttonmap.lookup(modifiers, button)]

            # Allow button 1 to initiate switches of mode as button 2 if
            # the device is navigation-only. This allows single-finger
            # panning with specially configured touchscreens while we're
            # not handling touch separately. Remove this when we
            # implement real touch event support.
            if dev_settings and (button == 1):
                if dev_settings.usage == gui.device.AllowedUsage.NAVONLY:
                    action_names.insert(0, buttonmap.lookup(modifiers, 2))

            for action_name in action_names:
                # Forbid actions not named in the whitelist, if it's defined
                if action_name is not None:
                    if len(mode.permitted_switch_actions) > 0:
                        if action_name not in mode.permitted_switch_actions:
                            action_name = None
                # Perform allowed action if one was looked up
                if action_name is not None:
                    return self._dispatch_named_action(None, tdw, event,
                                                       action_name)

        # User-configurable forbidding of particular devices
        if dev_settings:
            if not (dev_settings.usage_mask & mode.pointer_behavior):
                return True

        # Normal event dispatch to the top mode on the mode stack
        return CanvasController.button_press_cb(self, tdw, event)

    def button_release_cb(self, tdw, event):
        """Handles button release events received on a canvas"""
        # User-configurable forbidding of particular devices
        mode = self.modes.top
        mon = self.app.device_monitor
        dev = event.get_source_device()
        dev_settings = mon.get_device_settings(dev)
        if dev_settings:
            if not (dev_settings.usage_mask & mode.pointer_behavior):
                return True
        # Normal event dispatch
        return CanvasController.button_release_cb(self, tdw, event)

    def motion_notify_cb(self, tdw, event):
        """Handles motion-notify events received on a canvas"""
        mode = self.modes.top
        mon = self.app.device_monitor
        dev = event.get_source_device()
        dev_settings = mon.get_device_settings(dev)
        if dev_settings:
            if not (dev_settings.usage_mask & mode.pointer_behavior):
                return True
        # Normal event dispatch
        CanvasController.motion_notify_cb(self, tdw, event)
        return False  # XXX don't consume motions to allow workspace autohide

    def scroll_cb(self, tdw, event):
        """Handles scroll events received on a canvas"""
        mode = self.modes.top
        mon = self.app.device_monitor
        dev = event.get_source_device()
        dev_settings = mon.get_device_settings(dev)
        if dev_settings:
            if not (dev_settings.usage_mask & mode.scroll_behavior):
                return True
        CanvasController.scroll_cb(self, tdw, event)

    def key_press_cb(self, win, tdw, event):
        """Handles key-press events received on the main window"""
        # User-configurable switching between modes, menu popups etc.
        mode = self.modes.top
        consider_mode_switch = (
            mode.supports_button_switching
            and not getattr(mode, 'in_drag', False)
        )
        if consider_mode_switch:
            # Naively pick an action based on the button map
            buttonmap = self.app.button_mapping
            action_name = None
            mods = self.get_current_modifiers()
            is_modifier = (
                event.is_modifier
                or (mods != 0 and event.keyval != Gdk.KEY_space)
            )
            if is_modifier:
                # If the keypress is a modifier only, determine the
                # modifier mask a subsequent Button1 press event would
                # get. This is used for early spring-loaded mode
                # switching.
                action_name = buttonmap.get_unique_action_for_modifiers(mods)
                # Only mode-based immediate dispatch is allowed, however.
                # Might relax this later.
                if action_name is not None:
                    if not action_name.endswith("Mode"):
                        action_name = None
            else:
                # Strategy 2: pretend that the space bar is really button 2.
                if event.keyval == Gdk.KEY_space:
                    action_name = buttonmap.lookup(mods, 2)

            # Forbid actions not named in the whitelist, if it's defined
            if len(mode.permitted_switch_actions) > 0:
                if action_name not in mode.permitted_switch_actions:
                    action_name = None

            # If we found something to do, dispatch;
            if action_name is not None:
                return self._dispatch_named_action(
                    win,
                    tdw,
                    event,
                    action_name,
                )

            # Explain what's possible from here with some extra
            # modifiers and button presses.
            self._update_key_pressed_status_message()

            # TODO: Maybe display the inactive cursor belonging to the
            # TODO:   button1 binding for these modifiers. Blocker: need
            # TODO:   to do it without instantiating the handler class.
            # btn1_action_name = buttonmap.lookup(mods, 1)
            # btn1_handler_type, btn1_handler = gui.buttonmap\
            #    .get_handler_object(
            #       self.app,
            #       btn1_action_name,
            #    )
            # if btn1_handler_type == 'mode_class':
            #    assert issubclass(btn1_handler, gui.mode.DragMode)
            #    btn1_cursor = btn1_handler.inactive_cursor    # fails.
            #    if btn1_cursor:
            #        self.tdw.set_override_cursor(btn1_cursor)

        # Normal event dispatch
        return CanvasController.key_press_cb(self, win, tdw, event)

    def key_release_cb(self, win, tdw, event):
        self._update_key_pressed_status_message()
        return CanvasController.key_release_cb(self, win, tdw, event)

    def _dispatch_named_action(self, win, tdw, event, action_name):
        """Dispatch an action looked up via the buttonmap"""
        app = self.app
        drawwindow = app.drawWindow
        if action_name == 'ShowPopupMenu':
            # Unfortunately still a special case.
            # Just firing the action doesn't work well with pads which fire a
            # button-release event immediately after the button-press.
            # Name it after the action however, in case we find a fix.
            drawwindow.show_popupmenu(event=event)
            return True
        handler_type, handler = gui.buttonmap.get_handler_object(
            app, action_name,
        )
        if handler_type == 'mode_class':
            # Transfer control to another mode temporarily.
            assert issubclass(handler, gui.mode.DragMode)
            if issubclass(handler, gui.mode.OneshotDragMode):
                mode = handler(temporary_activation=True)
            else:
                mode = handler()
            self.modes.push(mode)
            if win is not None:
                return mode.key_press_cb(win, tdw, event)
            else:
                return mode.button_press_cb(tdw, event)
        elif handler_type == 'popup_state':
            # Still needed. The code is more tailored to MyPaint's
            # purposes. The names are action names, but have the more
            # tailored popup states code shadow generic action activation.
            if win is not None:
                # WORKAROUND: dispatch keypress events via the kbm so it can
                # keep track of pressed-down keys. Popup states become upset if
                # this doesn't happen: https://gna.org/bugs/index.php?20325
                action = app.find_action(action_name)
                return app.kbm.activate_keydown_event(action, event)
            else:
                # Pointer: popup states handle these themselves sanely.
                handler.activate(event)
                return True
        elif handler_type == 'gtk_action':
            # Generic named action activation. GtkActions trigger without
            # event details, so they're less flexible.
            # Hack: Firing the action in an idle handler helps with
            # actions that are sensitive to immediate button-release
            # events. But not ShowPopupMenu, sadly: we'd break button
            # hold behaviour for more reasonable devices if we used
            # this trick.
            GLib.idle_add(handler.activate)
            return True
        else:
            return False

    def _get_key_pressed_status_message_context_id(self):
        statusbar = self.app.statusbar
        try:
            context_id = self.__key_pressed_msg_statusbar_context
        except AttributeError:
            context_id = statusbar.get_context_id("key-pressed-msg")
            self.__key_pressed_msg_statusbar_context = context_id
        return context_id

    def get_current_modifiers(self):
        """Returns the current set of modifier keys as a Gdk bitmask.

        :returns: The current set of modifier keys.
        :rtype: Gdk.ModifierType

        This method should only be used in

        * Handlers for keypress events
          when the key in question is itself a modifier,
        * Handlers of multiple types of event (both key and pointer),
        * When the triggering event simply isn't available.

        Normal pointer button event handling should use
        ``event.state & Gtk.accelerator_get_default_mod_mask()``
        instead.

        """
        win = self.tdw.get_window()
        display = self.tdw.get_display()
        devmgr = display and display.get_device_manager() or None
        coredev = devmgr and devmgr.get_client_pointer() or None
        if coredev and win:
            win_, x, y, mask = win.get_device_position(coredev)
            return mask & Gtk.accelerator_get_default_mod_mask()
        return Gdk.ModifierType(0)

    def _update_key_pressed_status_message(self):
        """Update app statusbar to explain what modes are reachable"""
        context_id = self._get_key_pressed_status_message_context_id()
        statusbar = self.app.statusbar
        statusbar.remove_all(context_id)

        btn_map = self.app.button_mapping
        mods = self.get_current_modifiers()
        if mods == 0:
            return
        poss_list = btn_map.lookup_possibilities(mods)
        if not poss_list:
            return
        poss_list.sort()
        poss_msgs = []
        current_mode = self.modes.top
        permitted_action_names = current_mode.permitted_switch_actions
        for pmods, button, action_name in poss_list:
            # Filter by the class's whitelist, if it's set
            if permitted_action_names:
                if action_name not in permitted_action_names:
                    continue
            # Don't repeat what's currently held
            pmods = pmods & ~mods
            label = gui.buttonmap.button_press_displayname(button, pmods, True)
            mode_class = gui.mode.ModeRegistry.get_mode_class(action_name)
            mode_desc = None
            if mode_class:
                mode_desc = mode_class.get_name()
            else:
                action = self.app.find_action(action_name)
                if action:
                    mode_desc = action.get_label()
            if mode_desc:
                # TRANSLATORS: Statusbar message explaining button and modifier
                # TRANSLATORS: combinations used to access modes/tools/actions.
                # TRANSLATORS: "With <current-modifiers> held down: <list>"
                msg = _(u"{button_combination} is {resultant_action}").format(
                    button_combination=label,
                    resultant_action=mode_desc,
                )
                poss_msgs.append(msg)
        if not poss_msgs:
            return
        # TRANSLATORS: "With <current-modifiers> held down: <separated-list>"
        # TRANSLATORS: Action names may contain coordinating conjunctions such
        # TRANSLATORS: as the English "and", so use appropriate punctuation or
        # TRANSLATORS: wording for the separator. Also a little more spacing
        # TRANSLATORS: than normal looks good here.
        sep = _(";  ")
        msg = _("With {modifiers} held down:  {button_actions}.").format(
            modifiers=Gtk.accelerator_get_label(0, mods),
            button_actions=sep.join(poss_msgs),
        )
        self.app.statusbar.push(context_id, msg)

    ## Copy/Paste

    def _get_clipboard(self):
        """Internal: return the GtkClipboard for the current display"""
        display = self.tdw.get_display()
        cb = Gtk.Clipboard.get_for_display(display, Gdk.SELECTION_CLIPBOARD)
        return cb

    def copy_cb(self, action):
        """``CopyLayer`` GtkAction callback: copy layer to clipboard"""
        # use the full document bbox, so we can paste layers back to the
        # correct position
        bbox = self.model.get_bbox()
        if bbox.w == 0 or bbox.h == 0:
            self.app.show_transient_message(C_(
                "Statusbar message: copy result",
                u"Empty document, nothing copied."
            ))
            return
        rootstack = self.model.layer_stack
        pixbuf = rootstack.current.render_as_pixbuf(*bbox, alpha=True)
        cb = self._get_clipboard()
        cb.set_image(pixbuf)
        self.app.show_transient_message(C_(
            "Statusbar message: copy result",
            u"Copied layer as {w}×{h} image."
        ).format(
            w = pixbuf.get_width(),
            h = pixbuf.get_height(),
        ))

    def paste_cb(self, action):
        """``PasteLayer`` GtkAction callback: replace layer with clipboard"""
        clipboard = self._get_clipboard()
        # Windows requires the available targets to be polled first.
        # Ensure that happens fully before polling for image data.
        # If we don't do this, nothing other than the 1st pasted image
        # can be pasted: https://github.com/mypaint/mypaint/issues/595
        targs_avail, targets = clipboard.wait_for_targets()
        if not targs_avail:
            self.app.show_transient_message(C_(
                "Statusbar message: paste result",
                u"Nothing on clipboard.",
            ))
            return
        logger.debug("Paste: available targets: %r", [str(a) for a in targets])
        # Then grab any available image, also synchronously
        pixbuf = clipboard.wait_for_image()
        if not pixbuf:
            self.app.show_transient_message(C_(
                "Statusbar message: paste result",
                u"Clipboard does not contain an image.",
            ))
            return
        # Paste to the upper left of the doc bbox (see above)
        x, y, w, h = self.model.get_bbox()
        try:
            self.model.load_layer_from_pixbuf(pixbuf, x, y)
        except:
            logger.exception("Paste failed")
            self.app.show_transient_message(C_(
                "Statusbar message: paste result",
                u"Cannot paste into this type of layer."
            ))
            return
        self.app.show_transient_message(C_(
            "Statusbar message: paste result",
            u"Pasted {w}×{h} image.",
        ).format(
            w = pixbuf.get_width(),
            h = pixbuf.get_height(),
        ))

    ## Frame manipulation actions

    def trim_layer_cb(self, action):
        """Trim Layer action: discard tiles outside the frame"""
        self.model.trim_current_layer()

    def _update_trim_layer_action(self, *_ignored):
        """Updates the Trim Layer action's sensitivity"""
        app = self.app
        rootstack = self.model.layer_stack
        current = rootstack.current
        can_trim = current is not rootstack and current.get_trimmable()
        app.find_action("TrimLayer").set_sensitive(can_trim)

    def toggle_frame_cb(self, action):
        """Frame Enabled toggle callback"""
        model = self.model
        enabled = bool(model.frame_enabled)
        desired = bool(action.get_active())
        if enabled != desired:
            model.set_frame_enabled(desired, user_initiated=True)

    def _frame_enabled_changed_cb(self, model, enabled):
        """Invoked when the frame changes"""
        action = self.app.find_action("FrameToggle")
        if bool(action.get_active()) != bool(enabled):
            action.set_active(enabled)

    ## Layer and stroke picking

    def pick_context(self, x, y, action=None):
        """Picks layer and brush

        :param int x: X coord for pick, in the model's coordinate space
        :param int y: Y coord for pick, in the model's coordinate space
        :param Gdk.Action action: initiating action

        If the document has a pickable layer which has a brushstroke
        under the pick position, that layer is selected, and the
        brushstroke's settings are assigned to the current brush.

        The initiating action is used for coordinating keyboard releases
        ending the state. See gui.stategroup.

        """
        layers = self.model.layer_stack
        old_path = layers.current_path
        for c_path, c_layer in self._layer_picking_iter():
            if not self._layer_is_pickable(c_path, (x, y)):
                continue
            self.model.select_layer(path=c_path)
            if c_path != old_path:
                self.layerblink_state.activate()
            # Find the most recent (last) stroke at the pick point
            si = layers.current.get_stroke_info_at(x, y)
            if si:
                self.app.restore_brush_from_stroke_info(si)
                corners = self.tdw.get_corners_model_coords()
                bbox = lib.helpers.rotated_rectangle_bbox(corners)
                self.strokeblink_state.activate(
                    action,
                    strokeshape=si,
                    bbox=bbox,
                    center=(x, y),
                )
            return

    def pick_layer(self, x, y, action=None):
        """Picks layer only

        :param int x: X coord for pick, in the model's coordinate space
        :param int y: Y coord for pick, in the model's coordinate space
        :param Gdk.Action action: initiating action

        If the document has a pickable layer under the pick position,
        that layer is selected. Fn no layer is pickable there, the
        bottom layer is selected instead.

        The initiating action is used for coordinating keyboard releases
        ending the state. See gui.stategroup if you dare.

        """
        for p_path, p_layer in self._layer_picking_iter():
            if not self._layer_is_pickable(p_path, (x, y)):
                continue
            self.model.select_layer(path=p_path)
            self.layerblink_state.activate(action)
            return
        self.model.select_layer(path=(0,))
        self.layerblink_state.activate(action)

    def _layer_is_pickable(self, path, pos=None):
        """True if a (leaf) layer can be picked

        :param path: Layer path to the layer to be tested.
        :param pos: Optional (x,y) position to test for opacity.
        """
        stack = self.model.layer_stack
        while len(path) > 0:
            layer = stack.deepget(path, None)
            if layer is None:
                return False
            if layer.locked or not layer.visible:
                return False
            # Opacity cutoff. Opacity of the stroke is relevant if this
            # is a leaf layer.
            opacity = layer.effective_opacity
            if pos is not None:
                x, y = pos
                opacity *= layer.get_alpha(x, y, self.PICKING_RADIUS)
                pos = None
            # However the parent chain's opacity must be sufficiently
            # high all the way through for picking to work.
            if opacity < self.MIN_PICKING_OPACITY:
                return False
            path = path[:-1]
        return True

    def _layer_picking_iter(self):
        """Enumerates leaf layers in picking order, with paths"""
        layer_stack = self.model.layer_stack
        layers_enum = layer_stack.deepenumerate()
        parents = set()
        for path, layer in layers_enum:
            if path in parents:
                continue
            parent_path = path[:-1]
            parents.add(parent_path)
            yield (path, layer)

    ## Layer action callbacks

    def clear_layer_cb(self, action):
        """``ClearLayer`` GtkAction callback"""
        self.model.clear_current_layer()

    def remove_layer_cb(self, action):
        """``RemoveLayer`` GtkAction callback"""
        self.model.remove_current_layer()

    def _update_current_layer_actions(self, *_ignored):
        """Update sensitivity of actions working on the current layer"""
        app = self.app
        rootstack = self.model.layer_stack
        have_current = bool(rootstack.current_path)
        current_layer_action_names = [
            "RemoveLayer",
            "ClearLayer",
            "DuplicateLayer",
            "NewPaintingLayerAbove",  # but not below so the button still works
            "LayerMode",  # the modes submenu
            "RenameLayer",
            "LayerVisibleToggle",
            "LayerLockedToggle",
            "LayerOpacityMenu",
            "IncreaseLayerOpacity",
            "DecreaseLayerOpacity",
            "CopyLayer",
        ]
        for name in current_layer_action_names:
            app.find_action(name).set_sensitive(have_current)

    def normalize_layer_mode_cb(self, action):
        """``NormalizeLayerMode`` GtkAction callback"""
        self.model.normalize_layer_mode()

    def _update_normalize_layer_action(self, *_ignored):
        """Updates the Normalize Layer Mode action's sensitivity"""
        app = self.app
        rootstack = self.model.layer_stack
        current = rootstack.current
        can_normalize = (current is not rootstack
                         and current.get_mode_normalizable())
        app.find_action("NormalizeLayerMode").set_sensitive(can_normalize)

    ## Layer selection (current layer path in the tree)

    def select_layer_below_cb(self, action):
        """``SelectLayerBelow`` GtkAction callback"""
        layers = self.model.layer_stack
        path = layers.get_current_path()
        path = layers.path_below(path)
        if path:
            self.model.select_layer(path=path)

        if self.model.layer_stack.current_layer_solo:
            self.tdw.queue_draw()
        else:
            self.layerblink_state.activate(action)

    def select_layer_above_cb(self, action):
        """``SelectLayerAbove`` GtkAction callback"""
        layers = self.model.layer_stack
        path = layers.get_current_path()
        path = layers.path_above(path)
        if path:
            self.model.select_layer(path=path)

        if self.model.layer_stack.current_layer_solo:
            self.tdw.queue_draw()
        else:
            self.layerblink_state.activate(action)

    def _update_layer_select_actions(self, *_ignored):
        """Updates the Select Layer Above/Below actions"""
        app = self.app
        root = self.model.layer_stack
        current_path = root.current_path
        if current_path:
            has_predecessor = bool(root.path_above(current_path))
            has_successor = bool(root.path_below(current_path))
        else:
            has_predecessor = False
            has_successor = False
        app.find_action("SelectLayerAbove").set_sensitive(has_predecessor)
        app.find_action("SelectLayerBelow").set_sensitive(has_successor)

    ## Current layer's opacity

    def layer_increase_opacity(self, action):
        """``IncreaseLayerOpacity`` GtkAction callback"""
        rootstack = self.model.layer_stack
        if rootstack.current is rootstack:
            return
        opacity = rootstack.current.opacity
        opacity = clamp(opacity + self.OPACITY_STEP, 0.0, 1.0)
        self.model.set_current_layer_opacity(opacity)

    def layer_decrease_opacity(self, action):
        """``DecreaseLayerOpacity`` GtkAction callback"""
        rootstack = self.model.layer_stack
        if rootstack.current is rootstack:
            return
        opacity = rootstack.current.opacity
        opacity = clamp(opacity - self.OPACITY_STEP, 0.0, 1.0)
        self.model.set_current_layer_opacity(opacity)

    ## Global layer stack toggles

    def current_layer_solo_toggled_cb(self, action):
        """``SoloLayer`` GtkToggleAction callback

        Toggles between showing just the current layer (regardless of its
        visibility flag) and all visible layers.
        """
        self.model.layer_stack.current_layer_solo = action.get_active()

    def _update_layer_solo_toggle(self, *_ignored):
        """Updates the Layer Solo toggle action from the model"""
        root = self.model.layer_stack
        action = self.app.find_action("SoloLayer")
        state = root.current_layer_solo
        if bool(action.get_active()) != state:
            action.set_active(state)

    def show_background_toggle_cb(self, action):
        """``ShowBackgroundToggle`` GtkToggleAction callback"""
        layers = self.model.layer_stack
        if bool(layers.background_visible) != bool(action.get_active()):
            layers.background_visible = action.get_active()

    def _update_show_background_toggle(self, *_ignored):
        """Updates the Show Background toggle action from the model"""
        root = self.model.layer_stack
        action = self.app.find_action("ShowBackgroundToggle")
        state = root.background_visible
        if bool(action.get_active()) != state:
            action.set_active(state)

    ## Background layer

    def reset_background(self):
        """Loads the default background layer."""

        # Load the default background image if one exists
        layer_stack = self.model.layer_stack
        for datapath in [self.app.user_datapath, self.app.datapath]:
            bg_path = os.path.join(
                datapath,
                gui.backgroundwindow.BACKGROUNDS_SUBDIR,
                gui.backgroundwindow.DEFAULT_BACKGROUND,
            )
            if not os.path.exists(bg_path):
                continue
            bg, errors = gui.backgroundwindow.load_background(bg_path)
            if bg:
                layer_stack.set_background(bg, make_default=True)
                logger.info("Initialized background from %r", bg_path)
                return
            else:
                logger.warning(
                    "Failed to load saved default background image %r",
                    bg_path,
                )
                if errors:
                    for error in errors:
                        logger.warning("warning: %r", error)

        # Otherwise, try to use a sensible fallback background image.
        bg_path = os.path.join(
            self.app.datapath,
            gui.backgroundwindow.BACKGROUNDS_SUBDIR,
            gui.backgroundwindow.FALLBACK_BACKGROUND,
        )
        bg, errors = gui.backgroundwindow.load_background(bg_path)
        if bg:
            layer_stack.set_background(bg, make_default=True)
            logger.info("Initialized background from %r", bg_path)
            return
        else:
            logger.warning(
                "Failed to load fallback background image %r",
                bg_path,
            )
            if errors:
                for error in errors:
                    logger.warning("warning: %r", error)

        # Double fallback. Just use a color.
        bg_color = (0xa8, 0xa4, 0x98)
        layer_stack.set_background(bg_color, make_default=True)
        logger.info("Initialized background to %r", bg_color)

    ## Layer stack order (bubbling)

    def reorder_layer_cb(self, action):
        """Changes the z-order of a layer (GtkAction callback)

        The direction the layer moves depends on the action name:
        "RaiseLayerInStack" or "LowerLayerInStack".
        """
        if action.get_name() == 'RaiseLayerInStack':
            self.model.bubble_current_layer_up()
        elif action.get_name() == 'LowerLayerInStack':
            self.model.bubble_current_layer_down()

    def _update_layer_bubble_actions(self, *_ignored):
        """Update bubble up/down actions from the model"""
        app = self.app
        root = self.model.layer_stack
        current_path = root.current_path
        if current_path:
            deep = len(current_path) > 1
            down_poss = deep or current_path[0] < len(root) - 1
            up_poss = deep or current_path[0] > 0
        else:
            down_poss = False
            up_poss = False
        app.find_action("RaiseLayerInStack").set_sensitive(up_poss)
        app.find_action("LowerLayerInStack").set_sensitive(down_poss)

    ## Simple (non-toggle) layer commands

    def new_layer_cb(self, action):
        """Callback: new layer

        Where the new layer is created, and the layer's type, depends on
        the action's name.

        """
        layers = self.model.layer_stack

        layer_class = lib.layer.PaintingLayer
        layer_kwds = {}
        edit_externally = False
        if "Vector" in action.get_name():
            layer_class = lib.layer.VectorLayer
            edit_externally = True
            # The new layer will be created with an outline of a random
            # color showing the position of the view at the time it was
            # created. Its bbox encloses this outline.
            corners = self.tdw.get_corners_model_coords()
            x, y, w, h = lib.helpers.rotated_rectangle_bbox(corners)
            layer_kwds["outline"] = corners
            layer_kwds["x"] = x
            layer_kwds["y"] = y
            layer_kwds["w"] = w
            layer_kwds["h"] = h
        elif "Group" in action.get_name():
            layer_class = lib.layer.LayerStack

        path = layers.current_path
        if not path:
            path = (-1,)
        elif 'Above' in action.get_name():
            path = layers.path_above(path, insert=True)
        else:
            path = layers.path_below(path, insert=True)
        assert path is not None

        if "Import" in action.get_name():
            app = self.app
            try:
                dlg = app.filehandler.get_open_dialog(
                        file_filters=app.filehandler.file_filters)
                preview = Gtk.Image()
                dlg.set_preview_widget(preview)
                dlg.connect("update-preview", 
                        app.filehandler.update_preview_cb, preview)

                if dlg.run() == Gtk.ResponseType.OK:
                    layer_kwds["import-filename"] = dlg.get_filename().decode('utf-8')
                else:
                    return
            finally:
                dlg.destroy()
            
        self.model.add_layer(path, layer_class=layer_class, **layer_kwds)

        self.layerblink_state.activate(action)
        if edit_externally:
            self._begin_external_layer_edit()

    def merge_layer_down_cb(self, action):
        """Action callback: squash current layer into the one below it"""
        if self.model.merge_current_layer_down():
            self.layerblink_state.activate(action)

    def merge_visible_layers_cb(self, action):
        """Action callback: squash all visible layers into one"""
        self.model.merge_visible_layers()
        self.layerblink_state.activate(action)

    def new_layer_merged_from_visible_cb(self, action):
        """Action callback: combine all visible layers into a new one"""
        self.model.new_layer_merged_from_visible()
        self.layerblink_state.activate(action)

    def _update_merge_layer_down_action(self, *_ignored):
        """Updates the layer Merge Down action's sensitivity"""
        # This may change in response to the path changing *or* the
        # mode property of the current or underlying layer changing.
        app = self.app
        rootstack = self.model.layer_stack
        current = rootstack.current_path
        can_merge = (current is not rootstack
                     and bool(rootstack.get_merge_down_target(current)))
        app.find_action("MergeLayerDown").set_sensitive(can_merge)

    def duplicate_layer_cb(self, action):
        """``DuplicateLayer`` GtkAction callback: clone the current layer"""
        self.model.duplicate_current_layer()

    def rename_layer_cb(self, action):
        """``RenameLayer`` GtkAction callback: layer rename dialog"""
        layer = self.model.layer_stack.get_current()
        if layer is self.model.layer_stack:
            return
        old_name = layer.name
        if old_name is None:
            old_name = layer.DEFAULT_NAME
        win = self.app.drawWindow
        new_name = dialogs.ask_for_name(win, _("Layer Name"), old_name)
        if new_name:
            self.model.rename_current_layer(new_name)


    ## Per-layer flag toggles

    def layer_lock_toggle_cb(self, action):
        """``LayerLockedToggle`` GtkAction callback"""
        layers = self.model.layer_stack.get_selected_layers()
        if len(layers) == 1:
            layer = self.model.layer_stack.get_current()
            if bool(layer.locked) != bool(action.get_active()):
                self.model.set_layer_locked(action.get_active(), layer)
        elif len(layers) > 1:
            self.model.set_selected_layers_locked(action.get_active(), layers)


    def layer_visible_toggle_cb(self, action):
        """``LayerVisibleToggle`` GtkAction callback"""
        layers = self.model.layer_stack.get_selected_layers()
        if len(layers) == 1:
            layer = self.model.layer_stack.get_current()
            if bool(layer.visible) != bool(action.get_active()):
                self.model.set_layer_visibility(action.get_active(), layer)
        elif len(layers) > 1:
            self.model.set_selected_layers_visibility(action.get_active(), layers)

    def _update_layer_flag_toggles(self, *_ignored):
        """Updates ToggleActions reflecting the current layer's flags"""
        rootstack = self.model.layer_stack
        current_layer = rootstack.current
        action_updates = [
            ("LayerLockedToggle", current_layer.locked),
            ("LayerVisibleToggle", current_layer.visible),
        ]
        for action_name, model_state in action_updates:
            action = self.app.find_action(action_name)
            if bool(action.get_active()) != bool(model_state):
                action.set_active(model_state)

    ## Multiple selected layers action

    def merge_selected_layers_cb(self, action):
        if self.model.merge_selected_layers():
            self.layerblink_state.activate(action)

    def group_selected_layers_cb(self, action):
        if self.model.group_selected_layers():
            self.layerblink_state.activate(action)

    def cut_layer_with_selected_cb(self, action):
        action_name = action.get_name()
        if action_name.endswith("Opaque"):
            if not self.model.cut_current_layer(True):
                return False
        elif action_name.endswith("Transparent"):
            if not self.model.cut_current_layer(False):
                return False
        else:
            raise NotImplementedError("Unknown action %r" % action_name)
        self.layerblink_state.activate(action)

    ## Brush settings callbacks

    def brush_bigger_cb(self, action):
        """``Bigger`` GtkAction callback"""
        adj = self.app.brush_adjustment['radius_logarithmic']
        adj.set_value(adj.get_value() + 0.3)

    def brush_smaller_cb(self, action):
        """``Smaller`` GtkAction callback"""
        adj = self.app.brush_adjustment['radius_logarithmic']
        adj.set_value(adj.get_value() - 0.3)

    def more_opaque_cb(self, action):
        """``MoreOpaque`` GtkAction callback"""
        # FIXME: hm, looks this slider should be logarithmic?
        adj = self.app.brush_adjustment['opaque']
        adj.set_value(adj.get_value() * 1.8)

    def less_opaque_cb(self, action):
        """``MoreOpaque`` GtkAction callback"""
        adj = self.app.brush_adjustment['opaque']
        adj.set_value(adj.get_value() / 1.8)

    def brighter_cb(self, action):
        """``Brighter`` GtkAction callback: lighten the brush color"""
        # TODO: use HCY?
        h, s, v = self.app.brush.get_color_hsv()
        v += 0.08
        if v > 1.0:
            v = 1.0
        self.app.brush.set_color_hsv((h, s, v))

    def darker_cb(self, action):
        """``Darker`` GtkAction callback: darken the brush color"""
        # TODO: use HCY?
        h, s, v = self.app.brush.get_color_hsv()
        v -= 0.08
        # stop a little higher than 0.0, to avoid resetting hue to 0
        if v < 0.005:
            v = 0.005
        self.app.brush.set_color_hsv((h, s, v))

    def increase_hue_cb(self, action):
        """``IncreaseHue`` GtkAction callback: anticlockwise hue rotation"""
        # TODO: use HCY?
        h, s, v = self.app.brush.get_color_hsv()
        e = 0.015
        h = (h + e) % 1.0
        self.app.brush.set_color_hsv((h, s, v))

    def decrease_hue_cb(self, action):
        """``DecreaseHue`` GtkAction callback: clockwise hue rotation"""
        # TODO: use HCY?
        h, s, v = self.app.brush.get_color_hsv()
        e = 0.015
        h = (h - e) % 1.0
        self.app.brush.set_color_hsv((h, s, v))

    def purer_cb(self, action):
        """``Purer`` GtkAction callback: make the brush color less grey"""
        # TODO: use HCY?
        h, s, v = self.app.brush.get_color_hsv()
        s += 0.08
        if s > 1.0:
            s = 1.0
        self.app.brush.set_color_hsv((h, s, v))

    def grayer_cb(self, action):
        """``Grayer`` GtkAction callback: make the brush color more grey"""
        # TODO: use HCY?
        h, s, v = self.app.brush.get_color_hsv()
        s -= 0.08
        # stop a little higher than 0.0, to avoid resetting hue to 0
        if s < 0.005:
            s = 0.005
        self.app.brush.set_color_hsv((h, s, v))

    ## Brush settings

    def brush_reload_settings(self, cnames=None):
        """Reset some or all brush settings to their saved values

        :param cname: Setting names to reset; default is all settings
        :type cname: Iterable of setting cnames.
        """
        app = self.app
        bm = app.brushmanager
        parent_brush = bm.get_parent_brush(brushinfo=app.brush)
        if parent_brush is None:
            return
        if cnames is None:
            bm.select_brush(parent_brush)
        else:
            parent_binfo = parent_brush.get_brushinfo()
            for cname in cnames:
                parent_value = parent_binfo.get_base_value(cname)
                adj = app.brush_adjustment[cname]
                adj.set_value(parent_value)
        app.brushmodifier.normal_mode.activate()

    def brush_reload_cb(self, action):
        """``BrushReload`` GtkAction callback. Reload all brush settings."""
        self.brush_reload_settings()

    def brush_is_modified(self):
        """True if the brush was modified from its saved state"""
        current_bi = self.app.brush
        parent_b = self.app.brushmanager.get_parent_brush(brushinfo=current_bi)
        if parent_b is None:
            return True
        return not parent_b.brushinfo.matches(current_bi)

    def _brush_settings_changed_cb(self, *a):
        """Internal callback: updates the UI when brush settings change"""
        reset_action = self.app.find_action("BrushReload")
        if self.brush_is_modified():
            if not reset_action.get_sensitive():
                reset_action.set_sensitive(True)
        else:
            if reset_action.get_sensitive():
                reset_action.set_sensitive(False)

    ## Brushkey callbacks

    def context_cb(self, action):
        """GtkAction callback for various brushkey operations"""
        name = action.get_name()
        store = False
        bm = self.app.brushmanager
        if name == 'ContextStore':
            context = bm.selected_context
            if not context:
                logger.error('No context was selected, '
                             'ignoring store command.')
                return
            store = True
        else:
            if name.endswith('s'):
                store = True
                name = name[:-1]
            i = int(name[-2:])
            context = bm.contexts[i]
        bm.selected_context = context
        if store:
            context.brushinfo = self.app.brush.clone()
            context.preview = bm.selected_brush.preview
            context.save()
        else:
            # restore brush
            bm.select_brush(context)
            if self.app.preferences['misc.context_restores_color']:
                # restore color
                self.app.brushmodifier.restore_context_of_selected_brush()

    def context_toggle_color_cb(self, action):
        """GtkToggleAction callback for whether brushkeys restore color"""
        value = bool(action.get_active())
        self.app.preferences['misc.context_restores_color'] = value

    ## UI feedback for current layer/stroke

    def strokeblink_state_enter(self, strokeshape, bbox, center):
        """`gui.stategroup.State` entry callback for blinking a stroke"""
        overlay = lib.layer.SurfaceBackedLayer()
        overlay.load_from_strokeshape(strokeshape, bbox=bbox, center=center)
        self.tdw.overlay_layer = overlay
        bbox = tuple(overlay.get_bbox())
        self.model.canvas_area_modified(*bbox)

    def strokeblink_state_leave(self, reason):
        """`gui.stategroup.State` leave callback for blinking a stroke"""
        if self.tdw.overlay_layer is None:
            return
        bbox = self.tdw.overlay_layer.get_bbox()
        self.tdw.overlay_layer = None
        self.model.canvas_area_modified(*bbox)

    def layerblink_state_enter(self):
        """`gui.stategroup.State` entry callback for blinking a layer"""
        layers = self.model.layer_stack
        layers.current_layer_previewing = True

    def layerblink_state_leave(self, reason):
        """`gui.stategroup.State` leave callback for blinking a layer"""
        layers = self.model.layer_stack
        layers.current_layer_previewing = False

    ## Viewport manipulation

    def pan(self, direction):
        """Handles panning (scrolling) in increments.

        :param direction: direction of panning
        :type direction: `PAN_LEFT`, `PAN_RIGHT`, `PAN_UP`, or `PAN_DOWN`
        """
        allocation = self.tdw.get_allocation()
        step = min((allocation.width, allocation.height)) * self.PAN_STEP
        if direction == self.PAN_LEFT:
            self.tdw.scroll(-step, 0, ongoing=False)
        elif direction == self.PAN_RIGHT:
            self.tdw.scroll(+step, 0, ongoing=False)
        elif direction == self.PAN_UP:
            self.tdw.scroll(0, -step, ongoing=False)
        elif direction == self.PAN_DOWN:
            self.tdw.scroll(0, +step, ongoing=False)
        else:
            raise TypeError('unsupported pan() direction=%s' % direction)
        self.notify_view_changed()

    def zoom(self, direction, center=CENTER_ON_POINTER):
        """Handles zoom in increments.

        Zooms the doc's TDW by a set amount, either in or out.

        :param direction: direction of zoom
        :type direction: `ZOOM_INWARDS` or `ZOOM_OUTWARDS`
        :param center: zoom center
        :type center: tuple ``(x, y)`` in model coords, or `CENTER_ON_POINTER`
            or `CENTER_ON_VIEWPORT`
        """

        if center == self.CENTER_ON_POINTER:
            etime, ex, ey = self.get_last_event_info(self.tdw)
            center = (ex, ey)
        elif center == self.CENTER_ON_VIEWPORT:
            center = self.tdw.get_center()

        try:
            zoom_index = self.zoomlevel_values.index(self.tdw.scale)
        except ValueError:
            zoom_levels = self.zoomlevel_values[:]
            zoom_levels.append(self.tdw.scale)
            zoom_levels.sort()
            zoom_index = zoom_levels.index(self.tdw.scale)

        if direction == self.ZOOM_INWARDS:
            zoom_index += 1
        elif direction == self.ZOOM_OUTWARDS:
            zoom_index -= 1
        else:
            raise TypeError('unsupported zoom() direction=%s' % direction)

        if zoom_index < 0:
            zoom_index = 0
        if zoom_index >= len(self.zoomlevel_values):
            zoom_index = len(self.zoomlevel_values) - 1

        z = self.zoomlevel_values[zoom_index]
        self.tdw.set_zoom(z, center=center)
        self.notify_view_changed()

    def rotate(self, direction, center=CENTER_ON_POINTER):
        """Handles rotation in increments.

        Rotates the doc's TDW by a set amount, either left or right.

        :param direction: direction of rotation
        :type direction: `ROTATE_CLOCKWISE` or `ROTATE_ANTICLOCKWISE`
        :param center: rotation center
        :type center: tuple ``(x, y)`` in model coords, or `CENTER_ON_POINTER`
            or `CENTER_ON_VIEWPORT`
        """
        if center == self.CENTER_ON_POINTER:
            etime, ex, ey = self.get_last_event_info(self.tdw)
            center = (ex, ey)
        elif center == self.CENTER_ON_VIEWPORT:
            center = self.tdw.get_center()

        if direction == self.ROTATE_CLOCKWISE:
            step = +self.ROTATION_STEP
        elif direction == self.ROTATE_ANTICLOCKWISE:
            step = -self.ROTATION_STEP
        else:
            raise TypeError('unsupported direction=%s' % direction)
        self.tdw.rotate(
            step,
            center=center,
            ongoing=False,
        )
        self.notify_view_changed()

    def zoom_cb(self, action):
        """Callback for Zoom{In,Out} GtkActions"""
        direction = self.ZOOM_INWARDS
        if action.get_name() == 'ZoomOut':
            direction = self.ZOOM_OUTWARDS
        self.zoom(direction)

    def pan_cb(self, action):
        """Callback for Pan{Left,Right,Up,Down} GtkActions"""
        direction = self.PAN_LEFT
        if action.get_name() == 'PanRight':
            direction = self.PAN_RIGHT
        elif action.get_name() == 'PanUp':
            direction = self.PAN_UP
        elif action.get_name() == 'PanDown':
            direction = self.PAN_DOWN
        self.pan(direction)

    def rotate_cb(self, action):
        """Callback for Rotate{Left,Right} GtkActions"""
        direction = self.ROTATE_CLOCKWISE
        if action.get_name() == 'RotateRight':
            direction = self.ROTATE_ANTICLOCKWISE
        self.rotate(direction)

    ## Symmetry

    def symmetry_active_toggled_cb(self, action):
        """Handle changes to the SymmetryActive toggle"""
        already_active = bool(self.model.layer_stack.symmetry_active)
        want_active = bool(action.get_active())
        if want_active and not already_active:
            alloc = self.tdw.get_allocation()
            axis_pos = self.model.layer_stack.symmetry_axis
            if axis_pos is None:
                center_disp = alloc.width / 2.0, alloc.height / 2.0
                center_model = self.tdw.display_to_model(*center_disp)
                axis_pos = center_model[0]
                self.model.layer_stack.symmetry_axis = axis_pos
        if want_active != already_active:
            self.model.layer_stack.symmetry_active = want_active

    def _symmetry_state_changed_cb(self, layerstack, active, x):
        """Update the SymmetryActive toggle on model state changes"""
        symm_toggle = self.action_group.get_action("SymmetryActive")
        symm_toggle_active = bool(symm_toggle.get_active())
        model_symm_active = bool(active)
        if symm_toggle_active != model_symm_active:
            symm_toggle.set_active(model_symm_active)

    ## More viewport manipulation

    def mirror_horizontal_cb(self, action):
        """Flips the viewport from left to right"""
        self.tdw.mirror()
        self.notify_view_changed()

    def mirror_vertical_cb(self, action):
        """Flips the viewport from top to bottom"""
        self.tdw.rotate(math.pi)
        self.tdw.mirror()
        self.notify_view_changed()

    def reset_view_cb(self, action):
        """Action callback: resets various aspects of the view.

        The reset chosen depends on the action's name.
        """
        if action is None:
            action_name = None
        else:
            action_name = action.get_name()
        zoom = mirror = rotation = False
        if action_name is None or 'View' in action_name:
            zoom = mirror = rotation = True
        elif 'Rotation' in action_name:
            rotation = True
        elif 'Zoom' in action_name:
            zoom = True
        elif 'Mirror' in action_name:
            mirror = True
        if rotation or zoom or mirror:
            self.reset_view(rotation, zoom, mirror)

    def reset_view(self, rotation=False, zoom=False, mirror=False):
        """Programatically resets the view to the defaults.

        :param rotation: Reset rotation to zero.
        :param zoom: Reset rotation to the prefs default zoom.
        :param mirror: Turn mirroring off
        """
        if rotation:
            self.tdw.set_rotation(0.0)
        if zoom:
            default_zoom = self.app.preferences['view.default_zoom']
            self.tdw.set_zoom(default_zoom)
        if mirror:
            self.tdw.set_mirrored(False)
        if rotation and zoom and mirror:
            self.tdw.recenter_document()
        if rotation or zoom or mirror:
            self.notify_view_changed()

    def fit_view_toggled_cb(self, action):
        """Callback: toggles between fit-document and the current view.

        This callback saves to and restores from the saved view. If the action
        is toggled off when there is a saved view, the saved view will be
        restored.
        """
        # Note: saved_view must be set to None before notify_view_changed() is
        # called by anything - we use it as an interlock.
        if action.get_active():
            view = self.tdw.get_transformation()
            self.saved_view = None
            self.fit_view()
            self.saved_view = view
        elif self.saved_view is not None:
            view = self.saved_view
            self.tdw.set_transformation(self.saved_view)
            self.saved_view = None
            self.notify_view_changed(immediate=True)

    def fit_view(self):
        """Programatically fits the view to the document"""
        bbox = tuple(self.tdw.doc.get_effective_bbox())
        w, h = bbox[2:4]
        if w == 0:
            # When there is nothing on the canvas reset zoom to default.
            self.reset_view(True, True, True)
            return
        # Otherwise, zoom and transform to fit the bounding box, while
        # preserving the user's rotation and mirroring settings.
        allocation = self.tdw.get_allocation()
        w1, h1 = allocation.width, allocation.height
        # Store radians and reset rotation to zero.
        radians = self.tdw.rotation
        self.tdw.set_rotation(0.0)
        # Store mirror and temporarily it turn off mirror.
        mirror = self.tdw.mirrored
        self.tdw.set_mirrored(False)
        # Using w h as the unrotated bbox, calculate the bbox of the
        # rotated doc.
        cos = math.cos(radians)
        sin = math.sin(radians)
        wcos = w * cos
        hsin = h * sin
        wsin = w * sin
        hcos = h * cos
        # We only need to calculate the positions of two corners of the
        # bbox since it is centered and symetrical, but take the max
        # value since during rotation one corner's distance along the
        # x axis shortens while the other lengthens. Same for the y axis.
        x = max(abs(wcos - hsin), abs(wcos + hsin))
        y = max(abs(wsin + hcos), abs(wsin - hcos))
        # Compare the doc and window dimensions and take the best fit
        zoom = min((w1 - 20) / x, (h1 - 20) / y)
        # Reapply all transformations
        self.tdw.recenter_document()  # Center image
        self.tdw.set_rotation(radians)  # reapply canvas rotation
        self.tdw.set_mirrored(mirror)  # reapply mirror
        self.tdw.set_zoom(zoom)  # Set new zoom level
        # Notify interested parties
        self.notify_view_changed(immediate=True)

    def notify_view_changed(self, prioritize=False, immediate=False):
        """Notifies all parties interested in the view having changed.

        These can be slightly expensive, so the callbacks are rate limited
        using an idle routine when called with default args. All callbacks in
        `self.view_changed_observers` are guaranteed to be called shortly after
        this method is called, with a ref to this Document.

        The default idle priority is intentionally very low. To raise it, set
        `prioritize` to true. This is designed to be used only when this
        notification indirectly updates a graphical element which is directly
        under the pointer, or otherwise where the user is looking.
        """
        if immediate:
            if self._view_changed_notification_srcid:
                GLib.source_remove(self._view_changed_notification_srcid)
                self._view_changed_notification_srcid = None
            self._view_changed_notification_idle_cb()
            return
        if self._view_changed_notification_srcid:
            return
        cb = self._view_changed_notification_idle_cb
        priority = GLib.PRIORITY_LOW
        if prioritize:
            priority = GLib.PRIORITY_HIGH_IDLE
        srcid = GLib.idle_add(cb, priority=priority)
        self._view_changed_notification_srcid = srcid

    def _view_changed_notification_idle_cb(self):
        """Background notifier callback used by `notify_view_changed()`"""
        for cb in self.view_changed_observers:
            cb(self)
        self._view_changed_notification_srcid = None
        return False

    def _view_changed_cb(self, doc):
        """Callback: clear saved view and reset toggles on viewport changes"""
        if not self.saved_view:
            return
        # Clear saved view first...
        self.saved_view = None
        # ... it's used as an interlock by toggle callbacks which use it.
        view_toggle_actions = ["FitView"]
        for action_name in view_toggle_actions:
            action = self.app.find_action(action_name)
            if action.get_active():
                action.set_active(False)

    ## Debugging

    def print_inputs_cb(self, action):
        """Toggles brush input printing"""
        self.model.brush.set_print_inputs(action.get_active())

    def visualize_rendering_cb(self, action):
        """Toggles highlighting of each redraw"""
        self.tdw.renderer.visualize_rendering = action.get_active()

    def no_double_buffering_cb(self, action):
        """Toggles double buffering"""
        self.tdw.renderer.set_double_buffered(not action.get_active())

    ## Model state reflection

    def _input_stroke_ended_cb(self, self_again, event):
        """Invoked after a pen-down, draw, pen-up 'input stroke'"""
        # Store device-specific brush settings at the end of the stroke,
        # not when the device changes because the user can change brush
        # radii etc. in the middle of a stroke, and because
        # device_changed_cb won't respond when the user fiddles with
        # colors, opacity and sizes via the dialogs.
        device_name = self.app.preferences.get('devbrush.last_used', None)
        if device_name is None:
            return
        bm = self.app.brushmanager
        selected_brush = bm.clone_selected_brush(name=None)  # for saving
        bm.store_brush_for_device(device_name, selected_brush)
        # However it may be better to reflect any brush settings change
        # into the last-used devbrush immediately. The UI idea here is
        # that the pointer (when you're holding the pen) is special,
        # it's the point of a real-world tool that you're dipping into a
        # palette, or modifying using the sliders.

    ## Mode flipping

    def mode_flip_action_activated_cb(self, flip_action):
        """Callback: a mode "flip" action was activated.

        :param flip_action: the Gtk.Action which was activated

        Mode classes are looked up via `gui.mode.ModeRegistry` based
        on the name of the action: flip actions are named after the
        RadioActions they nominally control, with "Flip" prepended.
        Activating a FlipAction has the effect of flipping a mode off if
        it is currently active, or on if another mode is active. Mode
        flip actions are the usual actions bound to keypresses since
        being able to toggle off with the same key is useful.

        Because these modes are intended for keyboard activation, they
        are instructed to ignore the initial keyboard modifier state
        when entered.  See also: `gui.mode.DragMode`.

        """
        # If this is not the active document, dispatch the action to it.
        active_doc = Document.get_active_instance()
        if (active_doc is not None) and (active_doc is not self):
            return active_doc.mode_flip_action_activated_cb(flip_action)

        flip_action_name = flip_action.get_name()
        assert flip_action_name.startswith("Flip")
        # Find the corresponding Gtk.RadioAction
        action_name = flip_action_name.replace("Flip", "", 1)
        mode_class = gui.mode.ModeRegistry.get_mode_class(action_name)
        if mode_class is None:
            warn("%r not registered: check imports" % (action_name,), Warning)
            return

        # If a mode object of this exact class is active, pop the stack.
        # Otherwise, instantiate and enter.
        if self.modes.top.__class__ is mode_class:
            self.modes.pop()
            flip_action.keyup_callback = lambda *a: None  # suppress repeats
        else:
            if issubclass(mode_class, gui.mode.OneshotDragMode):
                mode = mode_class(
                    ignore_modifiers=True,
                    temporary_activation=False,
                )
            else:
                mode = mode_class(ignore_modifiers=True)
            if flip_action.keydown:
                flip_action.__pressed = True
                # Change what happens on a key-up after a short while.
                # Distinguishes long presses from short.
                timeout = getattr(mode, "keyup_timeout", 500)
                cb = self._modeflip_change_keyup_callback
                ev = Gtk.get_current_event()
                if ev is not None:
                    ev = ev.copy()
                if timeout > 0:
                    # Queue a change of key-up callback after the timeout
                    GLib.timeout_add(timeout, cb, mode, flip_action, ev)

                    def _continue_mode_early_keyup_cb(*a):
                        # Record early keyup, but otherwise keep in mode
                        flip_action.__pressed = False
                    flip_action.keyup_callback = _continue_mode_early_keyup_cb
                else:
                    # Key-up exits immediately
                    def _exit_mode_early_keyup_cb(*a):
                        if mode is self.modes.top:
                            self.modes.pop()
                    flip_action.keyup_callback = _exit_mode_early_keyup_cb
            self.modes.context_push(mode)

    def _modeflip_change_keyup_callback(self, mode, flip_action, ev):
        """Changes what happens when a flip-action key is released"""
        # Changes the keyup handler to one which will pop the mode stack
        # if the mode instance is still at the top.
        if not flip_action.__pressed:
            return False

        if mode is self.modes.top:
            def _exit_mode_late_keyup_cb(*a):
                if mode is self.modes.top:
                    self.modes.pop()
            flip_action.keyup_callback = _exit_mode_late_keyup_cb

        # Could make long-presses start the drag+grab somehow, e.g.
        # if hasattr(mode, '_start_drag'):
        #    mode._start_drag(mode.doc.tdw, ev)
        return False

    ## Mode stack reflection

    def mode_radioaction_changed_cb(self, action, current_action):
        """Callback: radio action controlling the modes stack activated

        :param action: the lead Gtk.RadioAction
        :param current_action: the newly active Gtk.RadioAction

        Mode classes are looked up via `gui.mode.ModeRegistry` based
        on the name of the action. This action instantiates the mode and
        pushes it onto the mode stack unless the active mode is already
        an instance of the mode class.

        """
        # Update the mode stack so that its top element matches the
        # newly chosen action.
        action_name = current_action.get_name()
        mode_class = gui.mode.ModeRegistry.get_mode_class(action_name)
        if mode_class is None:
            warn("%r not registered: check imports" % (action_name,), Warning)
            return

        if self.modes.top.__class__ is not mode_class:
            if issubclass(mode_class, gui.mode.OneshotDragMode):
                mode = mode_class(temporary_activation=False)
            else:
                mode = mode_class()
            self.modes.context_push(mode)

    def _modestack_changed_cb(self, modestack, old, new):
        """Callback: make actions follow changes to the mode stack"""
        # Activate the action corresponding to the current top mode.
        logger.debug("Mode changed: %r", self.modes)
        action_name = new.ACTION_NAME
        if not action_name:
            return None
        action = self.app.builder.get_object(action_name)
        if action is not None:
            # Not every mode has a corresponding action
            if not action.get_active():
                action.set_active(True)

    ## External layer editing support

    def begin_external_layer_edit_cb(self, action):
        """Callback: edit the current layer in an external app"""
        self._begin_external_layer_edit()

    def _begin_external_layer_edit(self):
        layer = self.model.layer_stack.current
        self._layer_edit_manager.begin(layer)

    def commit_external_layer_edit_cb(self, action):
        """Callback: Commit the current layer's ongoing external edit

        Exposed as an extra action just in case automatic monitoring
        fails on a particular platform. Normally the manager commits
        saved changes automatically.

        """
        layer = self.model.layer_stack.current
        self._layer_edit_manager.commit(layer)

    def _update_external_layer_edit_actions(self, *_ignored):
        """Update the External Layer Edit actions' sensitivities"""
        app = self.app
        rootstack = self.model.layer_stack
        current = rootstack.current
        can_commit = hasattr(current, "load_from_external_edit_tempfile")
        app.find_action("BeginExternalLayerEdit").set_sensitive(can_commit)
        app.find_action("CommitExternalLayerEdit").set_sensitive(can_commit)

    ## Inking tool node manipulation
<<<<<<< HEAD
    def delete_current_node_cb(self, action):
        """Callback: delete currently selected node"""
        mode=self.modes.top
        if getattr(mode, 'delete_selected_nodes', False):
            mode.delete_selected_nodes()
    
    def simplify_nodes_cb(self, action):
        """Callback: simplify current inktool stroke"""
        mode=self.modes.top
=======

    def insert_current_node_cb(self, action):
        """Insert a node before the currently selected node (keyboard)"""
        mode = self.modes.top
        if getattr(mode, 'insert_current_node', False):
            mode.insert_current_node()

    def delete_current_node_cb(self, action):
        """Delete the currently selected node (from keyboard)"""
        mode = self.modes.top
        if getattr(mode, 'delete_current_node', False):
            mode.delete_current_node()

    def simplify_nodes_cb(self, action):
        """Simplify the current inktool stroke (from keyboard)"""
        mode = self.modes.top
>>>>>>> 7b0d42e2
        if getattr(mode, 'simplify_nodes', False):
            mode.simplify_nodes()

    def cull_nodes_cb(self, action):
<<<<<<< HEAD
        """Callback: cull current inktool nodes"""
        mode=self.modes.top
        if getattr(mode, 'cull_nodes', False):
            mode.cull_nodes()

    def average_nodes_angle_cb(self, action):
        """Callback: average current inktool nodes angle"""
        mode=self.modes.top
        if getattr(mode, 'average_nodes_angle', False):
            mode.average_nodes_angle()

    def average_nodes_distance_cb(self, action):
        """Callback: average current inktool nodes distance"""
        mode=self.modes.top
        if getattr(mode, 'average_nodes_distance', False):
            mode.average_nodes_distance()

    def average_nodes_pressure_cb(self, action):
        """Callback: average current inktool nodes distance"""
        mode=self.modes.top
        if getattr(mode, 'average_nodes_pressure', False):
            mode.average_nodes_pressure()

    def apply_pressure_variation_nodes_cb(self, action):
        """Callback: Apply current OptionWidget's pressure variation 
        into current control points"""
        mode=self.modes.top
        if getattr(mode, 'apply_pressure_from_curve_widget', False):
            mode.apply_pressure_from_curve_widget()

    def hide_nodes_cb(self, action):
        """Callback: Toggle stroke nodes visibility,to check
        stroke"""
        mode=self.modes.top
        if hasattr(mode, 'hide_nodes'):
            # actually this is a toggle
            # but its hiding state changed from
            # inside of the mode class.
            mode.hide_nodes = not mode.hide_nodes

    def enter_pressure_phase_cb(self, action):
        """Callback: Enter pressure modification phase,in inktool
        or inktool inherited tool.
        """
        mode=self.modes.top
        if hasattr(mode, 'enter_pressure_phase'):
            mode.enter_pressure_phase()

    def enter_insert_node_phase_cb(self, action):
        """Callback: Enter inserting node phase,in oncanvas
        editable tools.
        """
        mode=self.modes.top
        if hasattr(mode, 'enter_insert_node_phase'):
            mode.enter_insert_node_phase()

    ##+ Bezier curve related
    def bezier_curve_node_activated_cb(self, action):
        mode=self.modes.top
        if hasattr(mode, 'toggle_current_node_curve'):
            # actually this is a toggle
            # but its hiding state changed from
            # inside of the mode class.
            mode.toggle_current_node_curve()

    ##+ Polygon / Stamp fill 
    def item_fill_contents_cb(self, action):
        mode=self.modes.top
        if action.get_name().startswith('Polygon'):
            if hasattr(mode, 'execute_draw_polygon'):
                mode.execute_draw_polygon(action.get_name())
        elif action.get_name().startswith('Stamp'):
            if hasattr(mode, 'execute_draw'):
                mode.execute_draw(
                        fill_atop=action.get_name().endswith('Atop'))

    def item_erase_contents_cb(self, action):
        """ 
        Callback: Erase current layer contents with oncanvas item.
        This is NOT for erase item,but erase canvas contents.
        (Although, item might disappear as a consequence of
        this action. It is rely on the mode.)
        """
        mode=self.modes.top
        if action.get_name().startswith('Polygon'):
            if hasattr(mode, 'execute_draw_polygon'):
                mode.execute_draw_polygon(action.get_name())

    ##+ Generic oncanvas item actions
    
    def select_all_cb(self, action):
        """Callback: mark all oncanvas item as selected/deselected"""
        mode=self.modes.top
        if (action.get_name().startswith('De')
                and getattr(mode, 'deselect_all', False)):
            mode.deselect_all()
        elif getattr(mode, 'select_all', False):
            mode.select_all()
        else:
            logger.debug("select/deselect all: the action %r does not have such method.", action)

    def decide_edit_cb(self, action):
        """Callback: accept/discard currently undergo editing"""
        mode=self.modes.top
        if (action.get_name().startswith('Accept')
                and hasattr(mode, 'accept_edit')):
            mode.accept_edit()
        elif (action.get_name().startswith('Discard')
                and hasattr(mode, 'discard_edit')):
            mode.discard_edit()
        else:
            logger.debug("decide_edit_cb: the action %r does not have such method.", action)

    def delete_item_cb(self, action):
        """
        Callback: delete currently active oncanvas item.
        This is completely different from 
        item_erase_contents_cb()
        """
        mode=self.modes.top
        if hasattr(mode, 'delete_current_item'):
            mode.delete_item()


    ##+ Assist modifier

    def assist_mode_stabilizer_cb(self, action):
        if action.get_active():
            self.app.assistmanager.enable_assistant(action.get_name())
        else:
            self.app.assistmanager.enable_assistant(None)


    def assist_mode_normal_cb(self, action):
        pass

    ##+ Plugin related

    #HOW TO USE PLUGIN:
    #    WHERE TO PLACE:
    #        make a 'plugins' directory at app.state_dirs.app_data,
    #        or app.state_dirs.user_data (i.e. $XDG_DATA_HOME/mypaint)
    #        or app.state_dirs.user_config(i.e. $XDG_CONFIG_HOME/mypaint)
    #        and place a plugin(python file) into that directory.
    #
    #    WHAT SHOULD BE WRITTEN:
    #        We need a 'register' function to register plugin,
    #        and the plugin instance class, which is singleton
    #        and generated at register method.
    #        and register method should returns a tuple of
    #        (label text, icon pixbuf or None, plugin singleton instance)
    #
    #        For example,
    #
    #        class Helloplugin:
    #
    #            def activate_cb(self, app, model):
    #                app.message_dialog("Hello, world")
    #
    #        def register(app):
    #            return ("Hellp plugin", None, Helloplugin())
    #
    #
    #        the plugin class should have some method,
    #
    #         * def activate_cb(app, model)
    #         This method called when plugin menu item clicked.
    #
    #         When activate_cb returned True, the mypaint mode
    #         changed into oneshot-plugin mode,and accepts
    #         dragging for plugin.
    #         But the mode is activated only once.
    #         When dragging end, the mypaint mode returned 
    #         immidiately.
    #
    #         Usually,most type of plugin will use only this
    #         activate callback.so simply leave no value returned.
    #
    #         * def drag_start_cb(app, model, x, y, button)
    #         * def drag_update_cb(app, model, x, y, button)
    #         * def drag_stop_cb(app, model, x, y, button)
    #
    #         These method called when mouse dragged after
    #         the activate_cb callback returned True.
    #
    #         So plugins which use dragging would have
    #         simple activate_cb method (only return True)
    #         and actual plugin codes would executed at drag_stop_cb.


    def init_plugins(self, app):
        """ Initialize plugin from app instance information.
        For now, this method called from app._at_application_start()
        """
        self._plugin_menu = {}
        menu_plug = app.ui_manager.get_widget('/Menubar/PluginMenu')
        menu_plug_sub = None
        for base_path in (app.state_dirs.app_data,
                            app.state_dirs.user_data,
                            app.state_dirs.user_config):
            cur_path = os.path.join(base_path, 'plugins')
            if os.path.exists(cur_path):
                file_list = glob.glob(os.path.join(cur_path, "*.py"))
                if len(file_list) > 0:
                    sys.path.append(cur_path)
                    for fname in file_list:
                        modname = os.path.splitext(os.path.basename(fname))[0]
                        module = __import__(modname, globals(), locals(), [], -1)
                        try:
                            reg_method = getattr(module, "register")
                            info = reg_method(app)
                            if info:
                                label, icon, plugin = info
                                if menu_plug_sub == None:
                                    menu_plug.set_visible(True)
                                    menu_plug_sub = Gtk.Menu()
                                    menu_plug_sub.set_visible(True)
                                cm = Gtk.MenuItem()
                                cm.set_label(label)
                                cm.connect('activate', self.plugin_activate_cb)
                                cm.set_visible(True)
                                self._plugin_menu[cm] = plugin
                                menu_plug_sub.append(cm)
                            else:
                                logger.warning("plugin %s does not return plugin information correctly." % fname)
                        except AttributeError as e:
                            logger.info('file %s has no register function.(might be library,not plugin)' % fname)
                        except Exception as e:
                            logger.error('A exception raised while reading plugin %s' % fname)
                            print(str(e))
        if menu_plug_sub:
            menu_plug_sub.set_visible(True)
            menu_plug.set_submenu(menu_plug_sub)

    def plugin_activate_cb(self, widget):
        if widget in self._plugin_menu:
            ret = self._plugin_menu[widget].activate_cb(self.app, self.model)
            if ret == True:
                logger.warning('sorry, draggable plugin feature still under development.')

        else:
            logger.error('menu %s has no valid plugin instance. ' % widget.get_label())

=======
        """Callback: cull current inktool nodes (from keyboard)"""
        mode = self.modes.top
        if getattr(mode, 'cull_nodes', False):
            mode.cull_nodes()
>>>>>>> 7b0d42e2
<|MERGE_RESOLUTION|>--- conflicted
+++ resolved
@@ -25,12 +25,9 @@
 from warnings import warn
 import weakref
 import logging
-<<<<<<< HEAD
 logger = logging.getLogger(__name__)
 import glob
 import sys
-=======
->>>>>>> 7b0d42e2
 
 from gi.repository import Gtk
 from gi.repository import Gdk
@@ -2171,7 +2168,13 @@
         app.find_action("CommitExternalLayerEdit").set_sensitive(can_commit)
 
     ## Inking tool node manipulation
-<<<<<<< HEAD
+    def insert_current_node_cb(self, action):
+        """Insert a node before the currently selected node (keyboard)"""
+        # XXX still used?
+        mode = self.modes.top
+        if getattr(mode, 'insert_current_node', False):
+            mode.insert_current_node()
+
     def delete_current_node_cb(self, action):
         """Callback: delete currently selected node"""
         mode=self.modes.top
@@ -2181,29 +2184,11 @@
     def simplify_nodes_cb(self, action):
         """Callback: simplify current inktool stroke"""
         mode=self.modes.top
-=======
-
-    def insert_current_node_cb(self, action):
-        """Insert a node before the currently selected node (keyboard)"""
-        mode = self.modes.top
-        if getattr(mode, 'insert_current_node', False):
-            mode.insert_current_node()
-
-    def delete_current_node_cb(self, action):
-        """Delete the currently selected node (from keyboard)"""
-        mode = self.modes.top
-        if getattr(mode, 'delete_current_node', False):
-            mode.delete_current_node()
-
-    def simplify_nodes_cb(self, action):
-        """Simplify the current inktool stroke (from keyboard)"""
-        mode = self.modes.top
->>>>>>> 7b0d42e2
         if getattr(mode, 'simplify_nodes', False):
             mode.simplify_nodes()
 
     def cull_nodes_cb(self, action):
-<<<<<<< HEAD
+        #<<<<<<< HEAD
         """Callback: cull current inktool nodes"""
         mode=self.modes.top
         if getattr(mode, 'cull_nodes', False):
@@ -2447,9 +2432,3 @@
         else:
             logger.error('menu %s has no valid plugin instance. ' % widget.get_label())
 
-=======
-        """Callback: cull current inktool nodes (from keyboard)"""
-        mode = self.modes.top
-        if getattr(mode, 'cull_nodes', False):
-            mode.cull_nodes()
->>>>>>> 7b0d42e2

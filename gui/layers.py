# This file is part of MyPaint.
# Copyright (C) 2014 by Andrew Chadwick <a.t.chadwick@gmail.com>
#
# This program is free software; you can redistribute it and/or modify
# it under the terms of the GNU General Public License as published by
# the Free Software Foundation; either version 2 of the License, or
# (at your option) any later version.

"""Layer manipulation GUI helper code"""


## Imports
from __future__ import print_function

import lib.layer
import lib.xml
from lib.observable import event

from gi.repository import Gtk
from gi.repository import Gdk
from gi.repository import GObject
from gi.repository import GLib
from gi.repository import Pango
from gettext import gettext as _

import sys
import logging
logger = logging.getLogger(__name__)


## Module vars


# TRANSLATORS: Display name template for otherwise anonymous layers
UNNAMED_LAYER_DISPLAY_NAME_TEMPLATE = _(u"{default_name} at {path}")


## Class defs


class RootStackTreeModelWrapper (GObject.GObject, Gtk.TreeModel):
    """Tree model wrapper presenting a document model's layers stack

    Together with the layers panel (defined in `gui.layerswindow`),
    and `RootStackTreeView`, this forms part of the presentation logic
    for the layer stack.

    """

    ## Class vars

    INVALID_STAMP = 0
    MIN_VALID_STAMP = 1
    COLUMN_TYPES = (object,)
    LAYER_COLUMN = 0

    ## Setup

    def __init__(self, docmodel):
        """Initialize, presenting the root stack of a document model

        :param lib.document.Document docmodel: model to present
        """
        super(RootStackTreeModelWrapper, self).__init__()
        self._docmodel = docmodel
        root = docmodel.layer_stack
        self._root = root
        self._iter_stamp = 1
        self._iter_id2path = {}  # {pathid: pathtuple}
        self._iter_path2id = {}   # {pathtuple: pathid}
        root.layer_properties_changed += self._layer_props_changed_cb
        root.layer_inserted += self._layer_inserted_cb
        root.layer_deleted += self._layer_deleted_cb
        self._drag = None

    ## Python boilerplate

    def __repr__(self):
        nrows = len(list(self._root.deepiter()))
        return "<%s n=%d>" % (self.__class__.__name__, nrows)

    ## Event and update handling

    def _layer_props_changed_cb(self, root, layerpath, layer, changed):
        """Updates the display after a layer's properties change"""
        treepath = Gtk.TreePath(layerpath)
        it = self.get_iter(treepath)
        self.row_changed(treepath, it)

    def _layer_inserted_cb(self, root, path):
        """Updates the display after a layer is added"""
        self.invalidate_iters()
        it = self.get_iter(path)
        self.row_inserted(Gtk.TreePath(path), it)
        parent_path = path[:-1]
        if not parent_path:
            return
        parent = self._root.deepget(parent_path)
        if len(parent) == 1:
            parent_it = self.get_iter(parent_path)
            self.row_has_child_toggled(Gtk.TreePath(parent_path),
                                       parent_it)

    def _layer_deleted_cb(self, root, path):
        """Updates the display after a layer is removed"""
        self.invalidate_iters()
        self.row_deleted(Gtk.TreePath(path))
        parent_path = path[:-1]
        if not parent_path:
            return
        parent = self._root.deepget(parent_path)
        if len(parent) == 0:
            parent_it = self.get_iter(parent_path)
            self.row_has_child_toggled(Gtk.TreePath(parent_path),
                                       parent_it)

    def _row_dragged(self, src_path, dst_path):
        """Handles the user dragging a row to a new location"""
        self._docmodel.restack_layer(src_path, dst_path)

    ## Iterator management

    def invalidate_iters(self):
        """Invalidates all iters produced by this model"""
        # No need to zap the lookup tables: tree paths have a tightly
        # controlled vocabulary.
        if self._iter_stamp == sys.maxsize:
            self._iter_stamp = self.MIN_VALID_STAMP
        else:
            self._iter_stamp += 1

    def iter_is_valid(self, it):
        """True if an iterator produced by this model is valid"""
        return it.stamp == self._iter_stamp

    @classmethod
    def _invalidate_iter(cls, it):
        """Invalidates an interator"""
        it.stamp = cls.INVALID_STAMP
        it.user_data = None

    def _get_iter_path(self, it):
        """Gets an iterator's path: None if invalid"""
        if not self.iter_is_valid(it):
            return None
        else:
            path = self._iter_id2path.get(it.user_data)
            return tuple(path)

    def _set_iter_path(self, it, path):
        """Sets an iterator's path, invalidating it if path=None"""
        if path is None:
            self._invalidate_iter(it)
        else:
            it.stamp = self._iter_stamp
            pathid = self._iter_path2id.get(path)
            if pathid is None:
                path = tuple(path)
                pathid = id(path)
                self._iter_path2id[path] = pathid
                self._iter_id2path[pathid] = path
            it.user_data = pathid

    def _create_iter(self, path):
        """Creates an iterator for the given path

        The returned pair can be returned by the ``do_*()`` virtual
        function implementations. Use this method in preference to the
        regular `Gtk.TreeIter` constructor.
        """
        if not path:
            return (False, None)
        else:
            it = Gtk.TreeIter()
            self._set_iter_path(it, tuple(path))
            return (True, it)

    def _iter_bump(self, it, delta):
        """Move an iter at its current level"""
        path = self._get_iter_path(it)
        if path is not None:
            path = list(path)
            path[-1] += delta
            path = tuple(path)
        if self.get_layer(treepath=path) is None:
            self._invalidate_iter(it)
            return False
        else:
            self._set_iter_path(it, path)
            return True

    ## Data lookup

    def get_layer(self, treepath=None, it=None):
        """Look up a layer using paths or iterators"""
        if treepath is None:
            if it is not None:
                treepath = self._get_iter_path(it)
        if treepath is None:
            return None
        if isinstance(treepath, Gtk.TreePath):
            treepath = tuple(treepath.get_indices())
        return self._root.deepget(treepath)

    ## GtkTreeModel vfunc implementation

    def do_get_flags(self):
        """Fetches GtkTreeModel flags"""
        return 0

    def do_get_n_columns(self):
        """Count of GtkTreeModel colums"""
        return len(self.COLUMN_TYPES)

    def do_get_column_type(self, n):
        return self.COLUMN_TYPES[n]

    def do_get_iter(self, treepath):
        """New iterator pointing at a node identified by GtkTreePath"""
        if not self.get_layer(treepath=treepath):
            treepath = None
        return self._create_iter(treepath)

    def do_get_path(self, it):
        """New GtkTreePath for a treeiter"""
        path = self._get_iter_path(it)
        if path is None:
            return None
        else:
            return Gtk.TreePath(path)

    def do_get_value(self, it, column):
        """Value at a particular row-iterator and column index"""
        if column != 0:
            return None
        return self.get_layer(it=it)

    def do_iter_next(self, it):
        """Move an iterator to the node after it, returning success"""
        return self._iter_bump(it, 1)

    def do_iter_previous(self, it):
        """Move an iterator to the node before it, returning success"""
        return self._iter_bump(it, -1)

    def do_iter_children(self, parent):
        """Fetch an iterator pointing at the first child of a parent"""
        return self.do_iter_nth_child(parent, 0)

    def do_iter_has_child(self, it):
        """True if an iterator has children"""
        layer = self.get_layer(it=it)
        return isinstance(layer, lib.layer.LayerStack) and len(layer) > 0

    def do_iter_n_children(self, it):
        """Count of the children of a given iterator"""
        layer = self.get_layer(it=it)
        if not isinstance(layer, lib.layer.LayerStack):
            return 0
        else:
            return len(layer)

    def do_iter_nth_child(self, it, n):
        """Fetch a specific child iterator of a parent iter"""
        if it is None:
            path = (n,)
        else:
            path = self._get_iter_path(it)
            if path is not None:
                path = list(self._get_iter_path(it))
                path.append(n)
                path = tuple(path)
        if not self.get_layer(treepath=path):
            path = None
        return self._create_iter(path)

    def do_iter_parent(self, it):
        """Fetches the parent of a valid iterator"""
        if it is None:
            parent_path = None
        else:
            path = self._get_iter_path(it)
            if path is None:
                parent_path = None
            else:
                parent_path = list(path)
                parent_path.pop(-1)
                parent_path = tuple(parent_path)
            if parent_path == ():
                parent_path = None
        return self._create_iter(parent_path)


class RootStackTreeView (Gtk.TreeView):
    """GtkTreeView tailored for a doc's root layer stack"""

    DRAG_HOVER_EXPAND_TIME = 1.25   # seconds

    def __init__(self, docmodel):
        super(RootStackTreeView, self).__init__()
        self._docmodel = docmodel

        treemodel = RootStackTreeModelWrapper(docmodel)
        self.set_model(treemodel)

        target1 = Gtk.TargetEntry.new(
            target = "GTK_TREE_MODEL_ROW",
            flags = Gtk.TargetFlags.SAME_WIDGET,
            info = 1,
        )
        self.drag_source_set(
            start_button_mask = Gdk.ModifierType.BUTTON1_MASK,
            targets = [target1],
            actions = Gdk.DragAction.MOVE,
        )
        self.drag_dest_set(
            flags = Gtk.DestDefaults.MOTION | Gtk.DestDefaults.DROP,
            targets = [target1],
            actions = Gdk.DragAction.MOVE,
        )

        self.connect("button-press-event", self._button_press_cb)

        # Hover preview initializing
        self._hover_activated = False
        self._hover_preview_timer_id = None
        self.connect("motion-notify-event", self._motion_cb)
        self.connect("leave-notify-event", self._leave_cb)

        # Motion and modifier keys during drag
        self.connect("drag-begin", self._drag_begin_cb)
        self.connect("drag-motion", self._drag_motion_cb)
        self.connect("drag-leave", self._drag_leave_cb)
        self.connect("drag-drop", self._drag_drop_cb)
        self.connect("drag-end", self._drag_end_cb)

        # Track updates from the model
        self._processing_model_updates = False
        root = docmodel.layer_stack
        root.current_path_updated += self._current_path_updated_cb
        root.expand_layer += self._expand_layer_cb
        root.collapse_layer += self._collapse_layer_cb
        root.layer_content_changed += self._layer_content_changed_cb
        root.current_layer_solo_changed += lambda *a: self.queue_draw()
        root.query_selected_layers += self._query_selected_layer_cb

        # View behaviour and appearance
        self.set_headers_visible(False)
        selection = self.get_selection()
        selection.set_mode(Gtk.SelectionMode.MULTIPLE)
        self.set_size_request(100, 100)

        # Type column
        cell = Gtk.CellRendererPixbuf()
        col = Gtk.TreeViewColumn(_("Type"))
        col.pack_start(cell, False)
        datafunc = layer_type_pixbuf_datafunc
        col.set_cell_data_func(cell, datafunc)
        col.set_sizing(Gtk.TreeViewColumnSizing.FIXED)
        col.set_fixed_width(24)
        self._type_col = col

        # Name column
        cell = Gtk.CellRendererText()
        cell.set_property("ellipsize", Pango.EllipsizeMode.END)
        col = Gtk.TreeViewColumn(_("Name"))
        col.pack_start(cell, True)
        datafunc = layer_name_text_datafunc
        col.set_cell_data_func(cell, datafunc)
        col.set_expand(True)
        col.set_min_width(48)
        col.set_sizing(Gtk.TreeViewColumnSizing.AUTOSIZE)
        self._name_col = col

        # Visibility column
        cell = Gtk.CellRendererPixbuf()
        col = Gtk.TreeViewColumn(_("Visible"))
        col.pack_start(cell, False)
        datafunc = layer_visible_pixbuf_datafunc
        col.set_cell_data_func(cell, datafunc)
        col.set_sizing(Gtk.TreeViewColumnSizing.FIXED)
        col.set_fixed_width(24)
        self._visible_col = col

        # Locked column
        cell = Gtk.CellRendererPixbuf()
        col = Gtk.TreeViewColumn(_("Locked"))
        col.pack_start(cell, False)
        datafunc = layer_locked_pixbuf_datafunc
        col.set_cell_data_func(cell, datafunc)
        col.set_sizing(Gtk.TreeViewColumnSizing.FIXED)
        col.set_fixed_width(24)
        self._locked_col = col

        # Column order on screen
        self.append_column(self._visible_col)
        self.append_column(self._locked_col)
        self.append_column(self._name_col)
        self.append_column(self._type_col)

        # View appearance
        self.set_show_expanders(True)
        self.set_enable_tree_lines(True)
        self.set_expander_column(self._name_col)

        # Context menu workaround 
        self._context_menu_leave = False # to detect exitting context menu

    ## Low-level GDK event handlers

    def _button_press_cb(self, view, event):
        """Handle button presses (visibility, locked, naming)"""
        if self._processing_model_updates:
            return
        # Basic details about the click
        single_click = (event.type == Gdk.EventType.BUTTON_PRESS)
        double_click = (event.type == Gdk.EventType._2BUTTON_PRESS)
        is_menu = event.triggers_context_menu()

        # Determine which row & column was clicked
        x, y = int(event.x), int(event.y)
        bw_x, bw_y = view.convert_widget_to_bin_window_coords(x, y)
        click_info = view.get_path_at_pos(bw_x, bw_y)
        if click_info is None:
            return True
        treemodel = self.get_model()
        click_treepath, click_col, cell_x, cell_y = click_info
<<<<<<< HEAD

        # To ease referring with rootstack.current_path
        # make tuple version of click_treepath(Gtk.TreePath)
        click_treepath_tuple = tuple(click_treepath.get_indices())

        layer = treemodel.get_layer(treepath=click_treepath)
        docmodel = self._docmodel
        rootstack = docmodel.layer_stack
        selection = self.get_selection()
        selected = None
        current = selection.get_selected_rows()
        if current:
            selected = current[1]

        # If multiple selection undergo,
        # It might for drag-dropping.
        if (event.button == 1 and selected and len(selected) > 1 and 
                click_treepath in selected and click_col is self._name_col):
            if not double_click:
                if not event.state & (Gdk.ModifierType.CONTROL_MASK or
                        Gdk.ModifierType.SHIFT_MASK):
                    click_layerpath = tuple(click_treepath.get_indices())
                    if click_layerpath != rootstack.current_path:
                        docmodel.select_layer(path=click_layerpath)
                        self.current_layer_changed()
                    return True
            else:
                if event.state & Gdk.ModifierType.CONTROL_MASK:
                    self.cancel_multiple_selection()
                    return True
            
        # Eye/visibility column toggles kinds of visibility
        if (click_col is self._visible_col) and not is_menu and single_click:
            if event.state & Gdk.ModifierType.CONTROL_MASK:
                current_solo = rootstack.current_layer_solo
                rootstack.current_layer_solo = not current_solo
            elif rootstack.current_layer_solo:
                rootstack.current_layer_solo = False
            else:
                new_visible = not layer.visible
                docmodel.set_layer_visibility(new_visible, layer)
            return True
        # Multiple layer selection  
        elif event.state & Gdk.ModifierType.CONTROL_MASK:
            if click_treepath in selected:
                if rootstack.current_path != click_treepath_tuple:
                    selection.unselect_path(click_treepath)
                return True
            selection.select_path(click_treepath)
            return True
        elif event.state & Gdk.ModifierType.SHIFT_MASK:
            if selected:
                selection.select_range(selected[0],click_treepath)
            else:
                selection.select_path(click_treepath)
            return True
        # Layer lock column
        elif (click_col is self._locked_col) and not is_menu and single_click:
            new_locked = not layer.locked
            docmodel.set_layer_locked(new_locked, layer)
            return True
        # Double-clicking the name column is a request to rename
        elif (click_col is self._name_col) and not is_menu:
            if double_click:
                self.current_layer_rename_requested()
                return True
        # Click an un-selected layer row to select it
        if (selected == None or  not click_treepath in selected):
            click_layerpath = tuple(click_treepath.get_indices())
            if click_layerpath != rootstack.current_path:
                docmodel.select_layer(path=click_layerpath)
                self.current_layer_changed()
        # The type icon column acts as an extra expander.
        # Some themes' expander arrows are very small.
        if (click_col is self._type_col) and not is_menu:
            self.expand_to_path(click_treepath)
            return True
        # Context menu
        if is_menu and event.type == Gdk.EventType.BUTTON_PRESS:
=======
        click_layer = treemodel.get_layer(treepath=click_treepath)
        click_layerpath = tuple(click_treepath.get_indices())

        # Defer certain kinds of click to separate handlers. These
        # handlers can return True to stop processing and indicate that
        # the current layer should not be changed.
        col_handlers = [
            # (Column, single, double, handler)
            (self._visible_col, True, False, self._handle_visible_col_click),
            (self._locked_col, True, False, self._handle_lock_col_click),
            (self._name_col, False, True, self._handle_name_col_2click),
            (self._type_col, True, False, self._handle_type_col_click),
        ]
        if not is_menu:
            for col, when_single, when_double, handler in col_handlers:
                if when_single and not single_click:
                    continue
                if when_double and not double_click:
                    continue
                ca = view.get_cell_area(click_treepath, col)
                if not (ca.x <= bw_x < ca.x + ca.width):
                    continue
                if handler(event, click_layer, click_layerpath):
                    return True

        # Clicks that fall thru the above cause a layer change.
        if click_layerpath != self._docmodel.layer_stack.current_path:
            self._docmodel.select_layer(path=click_layerpath)
            self.current_layer_changed()

        # Context menu for the layer just (right) clicked.
        if is_menu and single_click:
>>>>>>> 6cc3d2b7
            self.current_layer_menu_requested(event)
            return True

        # Default behaviours: allow expanders & drag-and-drop to work
        return False

    def _handle_name_col_2click(self, event, layer, path):
        """Rename the current layer."""
        # At this point, a layer will have already been selected by
        # a single-click event.
        self.current_layer_rename_requested()
        return True

    def _handle_visible_col_click(self, event, layer, path):
        """Toggle visibility or Layer Solo (with Ctrl held)."""
        rootstack = self._docmodel.layer_stack
        if event.state & Gdk.ModifierType.CONTROL_MASK:
            current_solo = rootstack.current_layer_solo
            rootstack.current_layer_solo = not current_solo
        elif rootstack.current_layer_solo:
            rootstack.current_layer_solo = False
        else:
            new_visible = not layer.visible
            self._docmodel.set_layer_visibility(new_visible, layer)
        return True

    def _handle_lock_col_click(self, event, layer, path):
        """Toggle the clicked layer's visibility."""
        new_locked = not layer.locked
        self._docmodel.set_layer_locked(new_locked, layer)
        return True

    def _handle_type_col_click(self, event, layer, path):
        """Expand the clicked layer."""
        # The idea here is that the type icon column acts as an extra
        # expander. Some themes' expander arrows are very small.
        # Other possibilities: invoke a default type-specific action,
        # pop up a type-specific menu.
        treepath = Gtk.TreePath(path)
        self.expand_to_path(treepath)
        return False  # fallthru: allow the layer to be selected

    def _drag_begin_cb(self, view, context):
        self.drag_began()
        src_path = self._docmodel.layer_stack.get_current_path()
        self._drag_src_path = src_path
        self._drag_dest_path = None
        src_treepath = Gtk.TreePath(src_path)
        src_icon_surf = self.create_row_drag_icon(src_treepath)
        Gtk.drag_set_icon_surface(context, src_icon_surf)
        self._hover_expand_timer_id = None

    def _get_checked_dest_row_at_pos(self, x, y):
        """Like get_dest_row_at_pos(), but with structural checks"""
        # Some pre-flight checks
        src_path = self._drag_src_path
        if src_path is None:
            dest_treepath = None
            drop_pos = Gtk.TreeViewDropPosition.BEFORE
        root = self._docmodel.layer_stack
        assert len(root) > 0, "Unexpected row drag within an empty tree!"

        # Get GTK's purely position-based opinion, and decide what that
        # means within the real tree structure.
        dest_info = self.get_dest_row_at_pos(x, y)
        if dest_info is None:
            # GTK found no reference point. But it just hitboxes rows.
            # Therefore, for dropping, this indicates the big empty
            # space below all the layers.
            # Return the (nonexistent) path one below the end of the
            # root, and ask for an insert before that.
            dest_treepath = Gtk.TreePath([len(root)])
            drop_pos = Gtk.TreeViewDropPosition.BEFORE
        else:
            # GTK thinks it points at a reference point that actually
            # exists. Confirm that notion first...
            dest_treepath, drop_pos = dest_info
            dest_path = tuple(dest_treepath)
            dest_layer = root.deepget(dest_path)
            if dest_layer is None:
                dest_treepath = None
                drop_pos = Gtk.TreeViewDropPosition.BEFORE
            # Can't move a layer to its own position, or into itself,
            elif lib.layer.path_startswith(dest_path, src_path):
                dest_treepath = None
                drop_pos = Gtk.TreeViewDropPosition.BEFORE
            # or into any other layer that isn't a group.
            elif not isinstance(dest_layer, lib.layer.LayerStack):
                if drop_pos == Gtk.TreeViewDropPosition.INTO_OR_AFTER:
                    drop_pos = Gtk.TreeViewDropPosition.AFTER
                elif drop_pos == Gtk.TreeViewDropPosition.INTO_OR_BEFORE:
                    drop_pos = Gtk.TreeViewDropPosition.BEFORE

        if dest_treepath is not None:
            logger.debug(
                "Checked destination: %s %r",
                drop_pos.value_nick,
                tuple(dest_treepath),
            )
        return (dest_treepath, drop_pos)

    def _drag_motion_cb(self, view, context, x, y, t):
        dest_treepath, drop_pos = self._get_checked_dest_row_at_pos(x, y)
        self.set_drag_dest_row(dest_treepath, drop_pos)
        if dest_treepath is None:
            dest_path = None
            self._stop_hover_expand_timer()
        else:
            dest_path = tuple(dest_treepath)
        old_dest_path = self._drag_dest_path
        if old_dest_path != dest_path:
            self._drag_dest_path = dest_path
            if dest_path is not None:
                self._restart_hover_expand_timer(dest_path, x, y)
        return True

    def _restart_hover_expand_timer(self, path, x, y):
        self._stop_hover_expand_timer()
        root = self._docmodel.layer_stack
        layer = root.deepget(path)
        if not isinstance(layer, lib.layer.LayerStack):
            return
        if self.row_expanded(Gtk.TreePath(path)):
            return
        self._hover_expand_timer_id = GLib.timeout_add(
            int(self.DRAG_HOVER_EXPAND_TIME * 1000),
            self._hover_expand_timer_cb,
            path,
            x, y,
        )

    def _stop_hover_expand_timer(self):
        if self._hover_expand_timer_id is None:
            return
        GLib.source_remove(self._hover_expand_timer_id)
        self._hover_expand_timer_id = None

    def _hover_expand_timer_cb(self, path, x, y):
        self.expand_to_path(Gtk.TreePath(path))
        # The insertion marker may need updating after the expand
        dest_treepath, drop_pos = self._get_checked_dest_row_at_pos(x, y)
        self.set_drag_dest_row(dest_treepath, drop_pos)
        self._hover_expand_timer_id = None
        return False

    def _drag_leave_cb(self, view, context, t):
        """Reset the insertion point when the drag leaves"""
        logger.debug("drag-leave t=%d", t)
        self._stop_hover_expand_timer()
        self.set_drag_dest_row(None, Gtk.TreeViewDropPosition.BEFORE)

    def _get_insert_path_for_dest_row(self, dest_treepath, drop_pos):
        """Convert a GTK destination row to a tree insert point.

        This adjusts some path indices to be closer to what's intuitive
        at the end of the drag, based on what the user saw during it.
        The returned value must be checked before passing to the model
        to ensure it isn't the same as or within the dragged tree path.

        """
        root = self._docmodel.layer_stack
        if dest_treepath is None:
            n = len(root)
            return (n,)
        dest_path = tuple(dest_treepath)
        assert len(dest_path) > 0
        dest_layer = root.deepget(dest_path)
<<<<<<< HEAD
        GTVDP = Gtk.TreeViewDropPosition

        is_expanded_group = (
            isinstance(dest_layer, lib.layer.LayerStack) and
            self.row_expanded(dest_treepath)
        )

        if isinstance(dest_layer, lib.layer.LayerStack):
            # Interpret Gtk's "into or before" as "into AND at the
            # start". Similar for "into or after".
            if drop_pos in (GTVDP.INTO_OR_BEFORE,
                    GTVDP.BEFORE):
                n = 0
            elif drop_pos in (GTVDP.INTO_OR_AFTER,
                    GTVDP.AFTER):
=======
        gtvdp = Gtk.TreeViewDropPosition
        if isinstance(dest_layer, lib.layer.LayerStack):
            # Interpret Gtk's "into or before" as "into AND at the
            # start". Similar for "into or after".
            if drop_pos == gtvdp.INTO_OR_BEFORE:
                return tuple(list(dest_path) + [0])
            elif drop_pos == gtvdp.INTO_OR_AFTER:
>>>>>>> 6cc3d2b7
                n = len(dest_layer)

            if is_expanded_group and len(dest_layer) > 0:
                return tuple(list(dest_path) + [n])
<<<<<<< HEAD
            else:
                return tuple(dest_path)

        if drop_pos == GTVDP.BEFORE:
            return dest_path
        elif drop_pos == GTVDP.AFTER:
=======
        if drop_pos == gtvdp.BEFORE:
            return dest_path
        elif drop_pos == gtvdp.AFTER:
            is_expanded_group = (
                isinstance(dest_layer, lib.layer.LayerStack) and
                self.row_expanded(dest_treepath)
            )
>>>>>>> 6cc3d2b7
            if is_expanded_group:
                # This highlights like an insert before its first item
                return tuple(list(dest_path) + [0])
            else:
                dest_path = list(dest_path)
                dest_path[-1] += 1
                return tuple(dest_path)
        else:
            raise NotImplemented("Unhandled position %r", drop_pos)

    def _drag_drop_cb(self, view, context, x, y, t):
        self._stop_hover_expand_timer()
        dest_treepath, drop_pos = self._get_checked_dest_row_at_pos(x, y)
        if dest_treepath is not None:
            src_path = self._drag_src_path
            dest_insert_path = self._get_insert_path_for_dest_row(
                dest_treepath,
                drop_pos,
            )
            if not lib.layer.path_startswith(dest_insert_path, src_path):
                logger.debug(
                    "drag-drop: move %r to insert at %r",
                    src_path,
                    dest_insert_path,
                )
                current = self.get_selection().get_selected_rows()
                if len(current[1]) > 1:
                    self._docmodel.restack_multiple_layers(current[1], dest_insert_path)
                else:
                    self._docmodel.restack_layer(src_path, dest_insert_path)
            Gtk.drag_finish(context, True, False, t)
            return True
        return False

    def _drag_end_cb(self, view, context):
        logger.debug("drag-end")
        self._stop_hover_expand_timer()
        self._drag_src_path = None
        self._drag_dest_path = None
        self.drag_ended()

<<<<<<< HEAD
    def _query_selected_layer_cb(self, rootstack, selected_list):
        """ to query selected layers from rootstack(lib.document.layer_stack).
        """
        selection = self.get_selection()
        current = selection.get_selected_rows()
        if current:
            selected_list+=current[1]
        return False
=======
    ## Model compat

    def do_drag_data_delete(self, context):
        """Suppress the default GtkWidgetClass.drag_data_delete handler.

        Suppress warning(s?) about missing default handlers, since our
        model no longer implements GtkTreeDragSource.

        """
>>>>>>> 6cc3d2b7

    ## Model change tracking

    def _current_path_updated_cb(self, rootstack, layerpath):
        """Respond to the current layer changing in the doc-model"""
        self._processing_model_updates = True
        self._update_selection()
        self._processing_model_updates = False

    def _expand_layer_cb(self, rootstack, path):
        if not path:
            return
        treepath = Gtk.TreePath(path)
        self.expand_to_path(treepath)

    def _collapse_layer_cb(self, rootstack, path):
        if not path:
            return
        treepath = Gtk.TreePath(path)
        self.collapse_row(treepath)

    def _layer_content_changed_cb(self, rootstack, layer, *args):
        """Scroll to the current layer when it is modified."""
        if layer and layer is rootstack.current:
            self.scroll_to_current_layer()

    def _update_selection(self):
        assert self._processing_model_updates
        sel = self.get_selection()
        root = self._docmodel.layer_stack
        layerpath = root.current_path
        if not layerpath:
            sel.unselect_all()
            return
        gtkpath = Gtk.TreePath(layerpath) 
        old_layerpath = None
        model, selected_paths = sel.get_selected_rows()
        if len(selected_paths) > 0:
            old_treepath = selected_paths[0]
            if old_treepath:
                old_layerpath = tuple(old_treepath.get_indices())
        if layerpath == old_layerpath:
            return
        elif selected_paths and gtkpath in selected_paths:
            pass
        else:
            sel.unselect_all()

        if len(layerpath) > 1:
            self.expand_to_path(Gtk.TreePath(layerpath[:-1]))
        if len(layerpath) > 0:
            sel.select_path(gtkpath)
            self.scroll_to_current_layer()

    def scroll_to_current_layer(self, *_ignored):
        """Scroll to show the current layer"""
        sel = self.get_selection()
        tree_model, sel_row_paths = sel.get_selected_rows()
        if len(sel_row_paths) > 0:
            sel_row_path = sel_row_paths[0]
            if sel_row_path:
                self.scroll_to_cell(sel_row_path)

    ## Observable events (hook stuff here!)

    @event
    def current_layer_rename_requested(self):
        """Event: user double-clicked the name of the current layer"""

    @event
    def current_layer_changed(self):
        """Event: the current layer was just changed by clicking it"""

    @event
    def current_layer_menu_requested(self, gdkevent):
        """Event: user invoked the menu action over the current layer"""

    @event
    def drag_began(self):
        """Event: a drag has just started"""

    @event
    def drag_ended(self):
        """Event: a drag has just ended"""

    ## Hover preview related.
    @event
    def hover_over_layer(self, layer):
        """Event: mouse pointer just hovers over a layer, 
        with no dragging or pressing buttons."""

    @event
    def hover_leave(self):
        """Event: mouse pointer exitting the treeview, 
        after valid hover event activated."""

    def _stop_hover_preview_timer(self):
        if self._hover_preview_timer_id:
            GLib.source_remove(self._hover_preview_timer_id)
            self._hover_preview_timer_id = None


    def _leave_cb(self, widget, event):
        self._stop_hover_preview_timer()
        if self._hover_activated:
            self.hover_leave()
        self._hover_activated = False

    def _hover_preview_timer_cb(self, layer):
        self._hover_activated = True
        self.hover_over_layer(layer)
        self._hover_preview_timer_id = None

    def _motion_cb(self, widget, event):
        if event.state == 0:
            self._stop_hover_preview_timer()
            dest_info = self.get_dest_row_at_pos(event.x, event.y)
            if dest_info:
                root = self._docmodel.layer_stack
                assert len(root) > 0, "Unexpected row drag within an empty tree!"
                dest_treepath, junk = dest_info
                dest_path = tuple(dest_treepath)
                dest_layer = root.deepget(dest_path)
                self._hover_preview_timer_id = GLib.timeout_add(
                    int(self.DRAG_HOVER_EXPAND_TIME * 1000),
                    self._hover_preview_timer_cb,
                    dest_layer
                )

    ## utility methods

    def cancel_multiple_selection(self):
        """ Cancel(Clear) multiple selection,
        and select only currently active layer.
        """
        self._processing_model_updates = True
        root = self._docmodel.layer_stack
        oldcurrent = root.current
        sel = self.get_selection()
        sel.unselect_all()
        root.current_path = root.deepindex(oldcurrent)
        self._processing_model_updates = False


        



## Helpers for views

def layer_name_text_datafunc(column, cell, model, it, data):
    """Show the layer name, with italics for layer groups"""
    layer = model.get_layer(it=it)
    if layer is None or layer.name is None:
        if layer is None:
            # Can happen under some rare conditions, code has to be
            # robust. Pick something placeholdery, and hope it's
            # temporary.
            default_name = lib.layer.PlaceholderLayer.DEFAULT_NAME
        else:
            default_name = layer.DEFAULT_NAME
        path = model.get_path(it)
        markup = UNNAMED_LAYER_DISPLAY_NAME_TEMPLATE.format(
            default_name=default_name,
            path=str(path),
        )
    else:
        markup = lib.xml.escape(layer.name)
    if isinstance(layer, lib.layer.LayerStack):
        markup = u"<i>%s</i>" % (markup,)

    rootstack = model._root
    if rootstack.get_current_path_str() == model.get_string_from_iter(it):
        markup = u"<u><b>%s</b></u>" % (markup,)

    attrs = Pango.AttrList()
    parse_result = Pango.parse_markup(markup, -1, '\000')
    parse_ok, attrs, text, accel_char = parse_result
    assert parse_ok
    cell.set_property("attributes", attrs)
    cell.set_property("text", text)


def layer_visible_pixbuf_datafunc(column, cell, model, it, data):
    """Use an open/closed eye icon to show layer visibilities"""
    layer = model.get_layer(it=it)
    rootstack = model._root
    visible = True
    sensitive = True
    if layer:
        # Layer visibility is based on the layer's natural hidden/
        # visible flag, but the layer stack can override that.
        if rootstack.current_layer_solo:
            visible = layer is rootstack.current
            sensitive = False
        else:
            visible = layer.visible
            sensitive = layer.branch_visible

    icon_name = "mypaint-object-{}-symbolic".format(
        "visible" if visible else "hidden",
    )
    cell.set_property("icon-name", icon_name)
    cell.set_property("sensitive", sensitive)


def layer_locked_pixbuf_datafunc(column, cell, model, it, data):
    """Use a padlock icon to show layer immutability statuses"""
    layer = model.get_layer(it=it)
    locked = False
    sensitive = True
    if layer:
        locked = layer.locked
        sensitive = not layer.branch_locked

    icon_name = "mypaint-object-{}-symbolic".format(
        "locked" if locked else "unlocked",
    )
    cell.set_property("icon-name", icon_name)
    cell.set_property("sensitive", sensitive)


def layer_type_pixbuf_datafunc(column, cell, model, it, data):
    """Use the layer's icon to show its type"""
    layer = model.get_layer(it=it)
    icon_name = None
    if layer is not None:
        icon_name = layer.get_icon_name()
    cell.set_property("icon-name", icon_name)


## Testing


def _test():
    """Test the custom model in an ad-hoc GUI window"""
    from lib.document import Document
    from lib.layer import PaintingLayer, LayerStack
    doc_model = Document()
    root = doc_model.layer_stack
    root.clear()
    layer_info = [
        ((0,), LayerStack(name="Layer 0")),
        ((0, 0), PaintingLayer(name="Layer 0:0")),
        ((0, 1), PaintingLayer(name="Layer 0:1")),
        ((0, 2), LayerStack(name="Layer 0:2")),
        ((0, 2, 0), PaintingLayer(name="Layer 0:2:0")),
        ((0, 2, 1), PaintingLayer(name="Layer 0:2:1")),
        ((0, 3), PaintingLayer(name="Layer 0:3")),
        ((1,), LayerStack(name="Layer 1")),
        ((1, 0), PaintingLayer(name="Layer 1:0")),
        ((1, 1), PaintingLayer(name="Layer 1:1")),
        ((1, 2), LayerStack(name="Layer 1:2")),
        ((1, 2, 0), PaintingLayer(name="Layer 1:2:0")),
        ((1, 2, 1), PaintingLayer(name="Layer 1:2:1")),
        ((1, 2, 2), PaintingLayer(name="Layer 1:2:2")),
        ((1, 2, 3), PaintingLayer(name="Layer 1:2:3")),
        ((1, 3), PaintingLayer(name="Layer 1:3")),
        ((1, 4), PaintingLayer(name="Layer 1:4")),
        ((1, 5), PaintingLayer(name="Layer 1:5")),
        ((1, 6), PaintingLayer(name="Layer 1:6")),
        ((2,), PaintingLayer(name="Layer 2")),
        ((3,), PaintingLayer(name="Layer 3")),
        ((4,), PaintingLayer(name="Layer 4")),
        ((5,), PaintingLayer(name="Layer 5")),
        ((6,), LayerStack(name="Layer 6")),
        ((6, 0), PaintingLayer(name="Layer 6:0")),
        ((6, 1), PaintingLayer(name="Layer 6:1")),
        ((6, 2), PaintingLayer(name="Layer 6:2")),
        ((6, 3), PaintingLayer(name="Layer 6:3")),
        ((6, 4), PaintingLayer(name="Layer 6:4")),
        ((6, 5), PaintingLayer(name="Layer 6:5")),
        ((7,), PaintingLayer(name="Layer 7")),
<<<<<<< HEAD
        ((8,), LayerStack(name="Group 8")),
        ]
=======
    ]
>>>>>>> 6cc3d2b7
    for path, layer in layer_info:
        root.deepinsert(path, layer)
    root.set_current_path([4])

    icon_theme = Gtk.IconTheme.get_default()
    icon_theme.append_search_path("./desktop/icons")

    view = RootStackTreeView(doc_model)
    view_scroll = Gtk.ScrolledWindow()
    view_scroll.set_shadow_type(Gtk.ShadowType.ETCHED_IN)
    scroll_pol = Gtk.PolicyType.AUTOMATIC
    view_scroll.set_policy(scroll_pol, scroll_pol)
    view_scroll.add(view)
    view_scroll.set_size_request(-1, 100)
    view.get_selection().set_mode(Gtk.SelectionMode.MULTIPLE)

    # test for hovering
    def test_hover_cb(view, layer):
        print 'hover!'
        print layer
    def test_hover_leave_cb(view):
        print 'hover leave!'
    view.hover_over_layer += test_hover_cb
    view.hover_leave += test_hover_leave_cb

    win = Gtk.Window()
    win.set_title(unicode(__package__))
    win.connect("destroy", Gtk.main_quit)
    win.add(view_scroll)
    win.set_default_size(300, 500)

    win.show_all()
    Gtk.main()


if __name__ == '__main__':
    logging.basicConfig(level=logging.DEBUG)
    _test()<|MERGE_RESOLUTION|>--- conflicted
+++ resolved
@@ -425,87 +425,6 @@
             return True
         treemodel = self.get_model()
         click_treepath, click_col, cell_x, cell_y = click_info
-<<<<<<< HEAD
-
-        # To ease referring with rootstack.current_path
-        # make tuple version of click_treepath(Gtk.TreePath)
-        click_treepath_tuple = tuple(click_treepath.get_indices())
-
-        layer = treemodel.get_layer(treepath=click_treepath)
-        docmodel = self._docmodel
-        rootstack = docmodel.layer_stack
-        selection = self.get_selection()
-        selected = None
-        current = selection.get_selected_rows()
-        if current:
-            selected = current[1]
-
-        # If multiple selection undergo,
-        # It might for drag-dropping.
-        if (event.button == 1 and selected and len(selected) > 1 and 
-                click_treepath in selected and click_col is self._name_col):
-            if not double_click:
-                if not event.state & (Gdk.ModifierType.CONTROL_MASK or
-                        Gdk.ModifierType.SHIFT_MASK):
-                    click_layerpath = tuple(click_treepath.get_indices())
-                    if click_layerpath != rootstack.current_path:
-                        docmodel.select_layer(path=click_layerpath)
-                        self.current_layer_changed()
-                    return True
-            else:
-                if event.state & Gdk.ModifierType.CONTROL_MASK:
-                    self.cancel_multiple_selection()
-                    return True
-            
-        # Eye/visibility column toggles kinds of visibility
-        if (click_col is self._visible_col) and not is_menu and single_click:
-            if event.state & Gdk.ModifierType.CONTROL_MASK:
-                current_solo = rootstack.current_layer_solo
-                rootstack.current_layer_solo = not current_solo
-            elif rootstack.current_layer_solo:
-                rootstack.current_layer_solo = False
-            else:
-                new_visible = not layer.visible
-                docmodel.set_layer_visibility(new_visible, layer)
-            return True
-        # Multiple layer selection  
-        elif event.state & Gdk.ModifierType.CONTROL_MASK:
-            if click_treepath in selected:
-                if rootstack.current_path != click_treepath_tuple:
-                    selection.unselect_path(click_treepath)
-                return True
-            selection.select_path(click_treepath)
-            return True
-        elif event.state & Gdk.ModifierType.SHIFT_MASK:
-            if selected:
-                selection.select_range(selected[0],click_treepath)
-            else:
-                selection.select_path(click_treepath)
-            return True
-        # Layer lock column
-        elif (click_col is self._locked_col) and not is_menu and single_click:
-            new_locked = not layer.locked
-            docmodel.set_layer_locked(new_locked, layer)
-            return True
-        # Double-clicking the name column is a request to rename
-        elif (click_col is self._name_col) and not is_menu:
-            if double_click:
-                self.current_layer_rename_requested()
-                return True
-        # Click an un-selected layer row to select it
-        if (selected == None or  not click_treepath in selected):
-            click_layerpath = tuple(click_treepath.get_indices())
-            if click_layerpath != rootstack.current_path:
-                docmodel.select_layer(path=click_layerpath)
-                self.current_layer_changed()
-        # The type icon column acts as an extra expander.
-        # Some themes' expander arrows are very small.
-        if (click_col is self._type_col) and not is_menu:
-            self.expand_to_path(click_treepath)
-            return True
-        # Context menu
-        if is_menu and event.type == Gdk.EventType.BUTTON_PRESS:
-=======
         click_layer = treemodel.get_layer(treepath=click_treepath)
         click_layerpath = tuple(click_treepath.get_indices())
 
@@ -517,6 +436,7 @@
             (self._visible_col, True, False, self._handle_visible_col_click),
             (self._locked_col, True, False, self._handle_lock_col_click),
             (self._name_col, False, True, self._handle_name_col_2click),
+            (self._name_col, True, False, self._handle_name_col_1click),
             (self._type_col, True, False, self._handle_type_col_click),
         ]
         if not is_menu:
@@ -530,7 +450,7 @@
                     continue
                 if handler(event, click_layer, click_layerpath):
                     return True
-
+ 
         # Clicks that fall thru the above cause a layer change.
         if click_layerpath != self._docmodel.layer_stack.current_path:
             self._docmodel.select_layer(path=click_layerpath)
@@ -538,7 +458,6 @@
 
         # Context menu for the layer just (right) clicked.
         if is_menu and single_click:
->>>>>>> 6cc3d2b7
             self.current_layer_menu_requested(event)
             return True
 
@@ -549,8 +468,61 @@
         """Rename the current layer."""
         # At this point, a layer will have already been selected by
         # a single-click event.
-        self.current_layer_rename_requested()
+
+        if event.state & Gdk.ModifierType.CONTROL_MASK:
+            # For Multiple layer selection feature,
+            # this action should be cancel multiple selection,
+            # only this layer should be selected.
+            self.cancel_multiple_selection()
+        else:
+            self.current_layer_rename_requested()
         return True
+
+    def _handle_name_col_1click(self, event, layer, path):
+        """Rename the current layer."""
+        # At this point, a layer will have already been selected by
+        # a single-click event.
+        # But with holding control or shift key, some multiple
+        # selection related activity might done.
+
+        selection = self.get_selection()
+        current = selection.get_selected_rows()
+        if current:
+            selected = current[1]
+        else:
+            seleted = None
+        rootstack = self._docmodel.layer_stack
+
+        if ((event.state & (Gdk.ModifierType.CONTROL_MASK |
+                       Gdk.ModifierType.SHIFT_MASK)) != 0):
+            # It might be Multiple selection management.
+            tpath = Gtk.TreePath(path)
+            if event.state & Gdk.ModifierType.CONTROL_MASK:
+                if tpath in selected:
+                    if rootstack.current_path != path:
+                        selection.unselect_path(tpath)
+                    return True
+                selection.select_path(tpath)
+                return True
+            elif event.state & Gdk.ModifierType.SHIFT_MASK:
+                if selected:
+                    selection.select_range(selected[0], tpath)
+                else:
+                    selection.select_path(tpath)
+                return True
+
+        elif len(selected) > 1:
+            tpath = Gtk.TreePath(path)
+            if tpath in selected:
+                if path != rootstack.current_path:
+                    # It is change of 'active layer' inside selected layers
+                    # but not cancel selection.
+                    self._docmodel.select_layer(path=path)
+                    self.current_layer_changed()
+                return True # so Ignore this action for later processing
+
+        # Otherwise, handler does nothing, so return False
+        return False
 
     def _handle_visible_col_click(self, event, layer, path):
         """Toggle visibility or Layer Solo (with Ctrl held)."""
@@ -706,8 +678,7 @@
         dest_path = tuple(dest_treepath)
         assert len(dest_path) > 0
         dest_layer = root.deepget(dest_path)
-<<<<<<< HEAD
-        GTVDP = Gtk.TreeViewDropPosition
+        gtvdp = Gtk.TreeViewDropPosition
 
         is_expanded_group = (
             isinstance(dest_layer, lib.layer.LayerStack) and
@@ -717,40 +688,21 @@
         if isinstance(dest_layer, lib.layer.LayerStack):
             # Interpret Gtk's "into or before" as "into AND at the
             # start". Similar for "into or after".
-            if drop_pos in (GTVDP.INTO_OR_BEFORE,
-                    GTVDP.BEFORE):
+            if drop_pos in (gtvdp.INTO_OR_BEFORE,
+                    gtvdp.BEFORE):
                 n = 0
-            elif drop_pos in (GTVDP.INTO_OR_AFTER,
-                    GTVDP.AFTER):
-=======
-        gtvdp = Gtk.TreeViewDropPosition
-        if isinstance(dest_layer, lib.layer.LayerStack):
-            # Interpret Gtk's "into or before" as "into AND at the
-            # start". Similar for "into or after".
-            if drop_pos == gtvdp.INTO_OR_BEFORE:
-                return tuple(list(dest_path) + [0])
-            elif drop_pos == gtvdp.INTO_OR_AFTER:
->>>>>>> 6cc3d2b7
+            elif drop_pos in (gtvdp.INTO_OR_AFTER,
+                    gtvdp.AFTER):
                 n = len(dest_layer)
 
             if is_expanded_group and len(dest_layer) > 0:
                 return tuple(list(dest_path) + [n])
-<<<<<<< HEAD
             else:
                 return tuple(dest_path)
 
-        if drop_pos == GTVDP.BEFORE:
-            return dest_path
-        elif drop_pos == GTVDP.AFTER:
-=======
         if drop_pos == gtvdp.BEFORE:
             return dest_path
         elif drop_pos == gtvdp.AFTER:
-            is_expanded_group = (
-                isinstance(dest_layer, lib.layer.LayerStack) and
-                self.row_expanded(dest_treepath)
-            )
->>>>>>> 6cc3d2b7
             if is_expanded_group:
                 # This highlights like an insert before its first item
                 return tuple(list(dest_path) + [0])
@@ -792,7 +744,6 @@
         self._drag_dest_path = None
         self.drag_ended()
 
-<<<<<<< HEAD
     def _query_selected_layer_cb(self, rootstack, selected_list):
         """ to query selected layers from rootstack(lib.document.layer_stack).
         """
@@ -801,7 +752,7 @@
         if current:
             selected_list+=current[1]
         return False
-=======
+
     ## Model compat
 
     def do_drag_data_delete(self, context):
@@ -811,7 +762,6 @@
         model no longer implements GtkTreeDragSource.
 
         """
->>>>>>> 6cc3d2b7
 
     ## Model change tracking
 
@@ -1085,12 +1035,7 @@
         ((6, 4), PaintingLayer(name="Layer 6:4")),
         ((6, 5), PaintingLayer(name="Layer 6:5")),
         ((7,), PaintingLayer(name="Layer 7")),
-<<<<<<< HEAD
-        ((8,), LayerStack(name="Group 8")),
-        ]
-=======
     ]
->>>>>>> 6cc3d2b7
     for path, layer in layer_info:
         root.deepinsert(path, layer)
     root.set_current_path([4])
@@ -1109,10 +1054,10 @@
 
     # test for hovering
     def test_hover_cb(view, layer):
-        print 'hover!'
-        print layer
+        print('hover!')
+        print(layer)
     def test_hover_leave_cb(view):
-        print 'hover leave!'
+        print('hover leave!')
     view.hover_over_layer += test_hover_cb
     view.hover_leave += test_hover_leave_cb
 

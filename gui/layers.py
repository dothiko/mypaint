# This file is part of MyPaint.
# Copyright (C) 2014-2017 by the MyPaint Development Team.
#
# This program is free software; you can redistribute it and/or modify
# it under the terms of the GNU General Public License as published by
# the Free Software Foundation; either version 2 of the License, or
# (at your option) any later version.

"""Layer manipulation GUI helper code"""


## Imports

from __future__ import division, print_function

import lib.layer
from lib.xml import escape
from lib.observable import event
from lib import helpers
from lib.gettext import gettext as _
from lib.gettext import C_
from gui.layerprops import make_preview
import gui.drawutils

from gi.repository import Gtk
from gi.repository import Gdk
from gi.repository import GObject
from gi.repository import GLib
from gi.repository import Pango
from gi.repository import GdkPixbuf

import sys
import logging


## Module vars

logger = logging.getLogger(__name__)


## Class defs


class RootStackTreeModelWrapper (GObject.GObject, Gtk.TreeModel):
    """Tree model wrapper presenting a document model's layers stack

    Together with the layers panel (defined in `gui.layerswindow`),
    and `RootStackTreeView`, this forms part of the presentation logic
    for the layer stack.

    """

    ## Class vars

    INVALID_STAMP = 0
    MIN_VALID_STAMP = 1
    COLUMN_TYPES = (object,)
    LAYER_COLUMN = 0

    ## Setup

    def __init__(self, docmodel):
        """Initialize, presenting the root stack of a document model

        :param lib.document.Document docmodel: model to present
        """
        super(RootStackTreeModelWrapper, self).__init__()
        self._docmodel = docmodel
        root = docmodel.layer_stack
        self._root = root
        self._iter_stamp = 1
        self._iter_id2path = {}  # {pathid: pathtuple}
        self._iter_path2id = {}   # {pathtuple: pathid}
        root.layer_properties_changed += self._layer_props_changed_cb
        root.layer_inserted += self._layer_inserted_cb
        root.layer_deleted += self._layer_deleted_cb
        root.layer_thumbnail_updated += self._layer_thumbnail_updated_cb
        lvm = docmodel.layer_view_manager
        lvm.current_view_changed += self._lvm_current_view_changed_cb
        self._drag = None

    ## Python boilerplate

    def __repr__(self):
        nrows = len(list(self._root.deepiter()))
        return "<%s n=%d>" % (self.__class__.__name__, nrows)

    ## Event and update handling

    def _layer_props_changed_cb(self, root, layerpath, layer, changed):
        """Updates the display after a layer's properties change"""
        treepath = Gtk.TreePath(layerpath)
        it = self.get_iter(treepath)
        self._row_changed_all_descendents(treepath, it)

    def _layer_thumbnail_updated_cb(self, root, layerpath, layer):
        """Updates the display after a layer's thumbnail changes."""
        treepath = Gtk.TreePath(layerpath)
        it = self.get_iter(treepath)
        self.row_changed(treepath, it)

    def _layer_inserted_cb(self, root, path):
        """Updates the display after a layer is added"""
        self.invalidate_iters()
        it = self.get_iter(path)
        self.row_inserted(Gtk.TreePath(path), it)
        parent_path = path[:-1]
        if not parent_path:
            return
        parent = self._root.deepget(parent_path)
        if len(parent) == 1:
            parent_it = self.get_iter(parent_path)
            self.row_has_child_toggled(Gtk.TreePath(parent_path),
                                       parent_it)

    def _layer_deleted_cb(self, root, path):
        """Updates the display after a layer is removed"""
        self.invalidate_iters()
        self.row_deleted(Gtk.TreePath(path))
        parent_path = path[:-1]
        if not parent_path:
            return
        parent = self._root.deepget(parent_path)
        if len(parent) == 0:
            parent_it = self.get_iter(parent_path)
            self.row_has_child_toggled(Gtk.TreePath(parent_path),
                                       parent_it)

    def _row_dragged(self, src_path, dst_path):
        """Handles the user dragging a row to a new location"""
        self._docmodel.restack_layer(src_path, dst_path)

    def _row_changed_all_descendents(self, treepath, it):
        """Like GtkTreeModel.row_changed(), but all descendents too."""
        self.row_changed(treepath, it)
        if self.iter_n_children(it) <= 0:
            return
        ci = self.iter_nth_child(it, 0)
        while ci is not None:
            treepath = self.get_path(ci)
            self._row_changed_all_descendents(treepath, ci)
            ci = self.iter_next(ci)

    def _row_changed_all(self):
        """Like GtkTreeModel.row_changed(), but all rows."""
        it = self.get_iter_first()
        while it is not None:
            treepath = self.get_path(it)
            self._row_changed_all_descendents(treepath, it)
            it = self.iter_next(it)

    def _lvm_current_view_changed_cb(self, lvm):
        """Respond to changes of/on the currently active layer-view.

        For the sake of the related TreeView, announce a change to all
        rows to make sure any bulk changes to the sensitive state of the
        visibility column are visible instantly.

        This is slightly incorrect, since it means that the TreeModel
        needs to know what its TreeView does. Maybe the model
        implemented here should expose its data in proper columns, with
        effective-visibility, visibility-sensitive and so on.

        """
        self._row_changed_all()

    ## Iterator management

    def invalidate_iters(self):
        """Invalidates all iters produced by this model"""
        # No need to zap the lookup tables: tree paths have a tightly
        # controlled vocabulary.
        if self._iter_stamp == sys.maxsize:
            self._iter_stamp = self.MIN_VALID_STAMP
        else:
            self._iter_stamp += 1

    def iter_is_valid(self, it):
        """True if an iterator produced by this model is valid"""
        return it.stamp == self._iter_stamp

    @classmethod
    def _invalidate_iter(cls, it):
        """Invalidates an interator"""
        it.stamp = cls.INVALID_STAMP
        it.user_data = None

    def _get_iter_path(self, it):
        """Gets an iterator's path: None if invalid"""
        if not self.iter_is_valid(it):
            return None
        else:
            path = self._iter_id2path.get(it.user_data)
            return tuple(path)

    def _set_iter_path(self, it, path):
        """Sets an iterator's path, invalidating it if path=None"""
        if path is None:
            self._invalidate_iter(it)
        else:
            it.stamp = self._iter_stamp
            pathid = self._iter_path2id.get(path)
            if pathid is None:
                path = tuple(path)
                pathid = id(path)
                self._iter_path2id[path] = pathid
                self._iter_id2path[pathid] = path
            it.user_data = pathid

    def _create_iter(self, path):
        """Creates an iterator for the given path

        The returned pair can be returned by the ``do_*()`` virtual
        function implementations. Use this method in preference to the
        regular `Gtk.TreeIter` constructor.
        """
        if not path:
            return (False, None)
        else:
            it = Gtk.TreeIter()
            self._set_iter_path(it, tuple(path))
            return (True, it)

    def _iter_bump(self, it, delta):
        """Move an iter at its current level"""
        path = self._get_iter_path(it)
        if path is not None:
            path = list(path)
            path[-1] += delta
            path = tuple(path)
        if self.get_layer(treepath=path) is None:
            self._invalidate_iter(it)
            return False
        else:
            self._set_iter_path(it, path)
            return True

    ## Data lookup

    def get_layer(self, treepath=None, it=None):
        """Look up a layer using paths or iterators"""
        if treepath is None:
            if it is not None:
                treepath = self._get_iter_path(it)
        if treepath is None:
            return None
        if isinstance(treepath, Gtk.TreePath):
            treepath = tuple(treepath.get_indices())
        return self._root.deepget(treepath)

    ## GtkTreeModel vfunc implementation

    def do_get_flags(self):
        """Fetches GtkTreeModel flags"""
        return 0

    def do_get_n_columns(self):
        """Count of GtkTreeModel colums"""
        return len(self.COLUMN_TYPES)

    def do_get_column_type(self, n):
        return self.COLUMN_TYPES[n]

    def do_get_iter(self, treepath):
        """New iterator pointing at a node identified by GtkTreePath"""
        if not self.get_layer(treepath=treepath):
            treepath = None
        return self._create_iter(treepath)

    def do_get_path(self, it):
        """New GtkTreePath for a treeiter"""
        path = self._get_iter_path(it)
        if path is None:
            return None
        else:
            return Gtk.TreePath(path)

    def do_get_value(self, it, column):
        """Value at a particular row-iterator and column index"""
        if column != 0:
            return None
        return self.get_layer(it=it)

    def do_iter_next(self, it):
        """Move an iterator to the node after it, returning success"""
        return self._iter_bump(it, 1)

    def do_iter_previous(self, it):
        """Move an iterator to the node before it, returning success"""
        return self._iter_bump(it, -1)

    def do_iter_children(self, parent):
        """Fetch an iterator pointing at the first child of a parent"""
        return self.do_iter_nth_child(parent, 0)

    def do_iter_has_child(self, it):
        """True if an iterator has children"""
        layer = self.get_layer(it=it)
        return isinstance(layer, lib.layer.LayerStack) and len(layer) > 0

    def do_iter_n_children(self, it):
        """Count of the children of a given iterator"""
        layer = self.get_layer(it=it)
        if not isinstance(layer, lib.layer.LayerStack):
            return 0
        else:
            return len(layer)

    def do_iter_nth_child(self, it, n):
        """Fetch a specific child iterator of a parent iter"""
        if it is None:
            path = (n,)
        else:
            path = self._get_iter_path(it)
            if path is not None:
                path = list(self._get_iter_path(it))
                path.append(n)
                path = tuple(path)
        if not self.get_layer(treepath=path):
            path = None
        return self._create_iter(path)

    def do_iter_parent(self, it):
        """Fetches the parent of a valid iterator"""
        if it is None:
            parent_path = None
        else:
            path = self._get_iter_path(it)
            if path is None:
                parent_path = None
            else:
                parent_path = list(path)
                parent_path.pop(-1)
                parent_path = tuple(parent_path)
            if parent_path == ():
                parent_path = None
        return self._create_iter(parent_path)


class RootStackTreeView (Gtk.TreeView):
    """GtkTreeView tailored for a doc's root layer stack"""

    DRAG_HOVER_EXPAND_TIME = 1.25   # seconds

    def __init__(self, docmodel):
        super(RootStackTreeView, self).__init__()
        self._docmodel = docmodel

        treemodel = RootStackTreeModelWrapper(docmodel)
        self.set_model(treemodel)

        target1 = Gtk.TargetEntry.new(
            target = "GTK_TREE_MODEL_ROW",
            flags = Gtk.TargetFlags.SAME_WIDGET,
            info = 1,
        )
        self.drag_source_set(
            start_button_mask = Gdk.ModifierType.BUTTON1_MASK,
            targets = [target1],
            actions = Gdk.DragAction.MOVE,
        )
        self.drag_dest_set(
            flags = Gtk.DestDefaults.MOTION | Gtk.DestDefaults.DROP,
            targets = [target1],
            actions = Gdk.DragAction.MOVE,
        )

        self.connect("button-press-event", self._button_press_cb)

        # Hover preview initializing
        self._hover_activated = False
        self._hover_preview_timer_id = None
        self.connect("motion-notify-event", self._motion_cb)
        self.connect("leave-notify-event", self._leave_cb)

        # Motion and modifier keys during drag
        self.connect("drag-begin", self._drag_begin_cb)
        self.connect("drag-motion", self._drag_motion_cb)
        self.connect("drag-leave", self._drag_leave_cb)
        self.connect("drag-drop", self._drag_drop_cb)
        self.connect("drag-end", self._drag_end_cb)

        # Track updates from the model
        self._processing_model_updates = False
        root = docmodel.layer_stack
        root.current_path_updated += self._current_path_updated_cb
        root.expand_layer += self._expand_layer_cb
        root.collapse_layer += self._collapse_layer_cb
        root.layer_content_changed += self._layer_content_changed_cb
        root.current_layer_solo_changed += lambda *a: self.queue_draw()

        root.selected_layers_queried += self._selected_layer_queried_cb
        root.multiple_layers_selected += self._multiple_layers_selected_cb
        root.multiple_layers_selection_added += \
                self._multiple_layers_selection_added_cb
        root.multiple_layers_selection_removed += \
                self._multiple_layers_selection_removed_cb

        # View behaviour and appearance
        self.set_headers_visible(False)
        selection = self.get_selection()
<<<<<<< HEAD
        selection.set_mode(Gtk.SelectionMode.MULTIPLE)
        self.set_size_request(100, 100)
=======
        selection.set_mode(Gtk.SelectionMode.BROWSE)
        self.set_size_request(150, 200)
>>>>>>> 046ec8fb

        # Visiblity flag column
        col = Gtk.TreeViewColumn(_("Visible"))
        col.set_sizing(Gtk.TreeViewColumnSizing.FIXED)
        self._flags1_col = col

        # Visibility cell
        cell = Gtk.CellRendererPixbuf()
        col.pack_start(cell, False)
        datafunc = self._layer_visible_pixbuf_datafunc
        col.set_cell_data_func(cell, datafunc)

        # Name and preview column: will be indented
        col = Gtk.TreeViewColumn(_("Name"))
        col.set_sizing(Gtk.TreeViewColumnSizing.GROW_ONLY)
        self._name_col = col

        # Preview cell
        cell = Gtk.CellRendererPixbuf()
        col.pack_start(cell, False)
        datafunc = self._layer_preview_pixbuf_datafunc
        col.set_cell_data_func(cell, datafunc)
        self._preview_cell = cell

        # Name cell
        cell = Gtk.CellRendererText()
        cell.set_property("ellipsize", Pango.EllipsizeMode.END)
        col.pack_start(cell, True)
        datafunc = self._layer_name_text_datafunc
        col.set_cell_data_func(cell, datafunc)
        col.set_expand(True)
        col.set_min_width(48)

        # Other flags column
        col = Gtk.TreeViewColumn(_("Flags"))
        col.set_sizing(Gtk.TreeViewColumnSizing.GROW_ONLY)
        area = col.get_property("cell-area")
        area.set_orientation(Gtk.Orientation.VERTICAL)
        self._flags2_col = col

        # Locked cell
        cell = Gtk.CellRendererPixbuf()
        col.pack_end(cell, False)
        datafunc = self._layer_locked_pixbuf_datafunc
        col.set_cell_data_func(cell, datafunc)

        # Alpha Locked column
        cell = Gtk.CellRendererPixbuf()
        col = Gtk.TreeViewColumn(_("AlphaLocked"))
        col.pack_start(cell, False)
        datafunc = layer_alpha_locked_pixbuf_datafunc
        col.set_cell_data_func(cell, datafunc)
        col.set_sizing(Gtk.TreeViewColumnSizing.FIXED)
        col.set_fixed_width(24)
        self._alpha_locked_col = col

        # Column order on screen
<<<<<<< HEAD
        self.append_column(self._visible_col)
        self.append_column(self._locked_col)
        self.append_column(self._alpha_locked_col)
        self.append_column(self._name_col)
        self.append_column(self._type_col)
=======
        self._columns = [
            self._flags1_col,
            self._name_col,
            self._flags2_col,
        ]
        for col in self._columns:
            self.append_column(col)
>>>>>>> 046ec8fb

        # View appearance
        self.set_show_expanders(True)
        self.set_enable_tree_lines(True)
        self.set_expander_column(self._name_col)

<<<<<<< HEAD
        # Context menu workaround
        self._context_menu_leave = False # to detect exitting context menu
=======
        self.connect_after("show", self._post_show_cb)
>>>>>>> 046ec8fb

    ## Low-level GDK event handlers

    def _button_press_cb(self, view, event):
        """Handle button presses (visibility, locked, naming)"""

        # Basic details about the click
        single_click = (event.type == Gdk.EventType.BUTTON_PRESS)
        double_click = (event.type == Gdk.EventType._2BUTTON_PRESS)
        is_menu = event.triggers_context_menu()

        # Determine which row & column was clicked
        x, y = int(event.x), int(event.y)
        bw_x, bw_y = view.convert_widget_to_bin_window_coords(x, y)
        click_info = view.get_path_at_pos(bw_x, bw_y)
        if click_info is None:
            return True
        treemodel = self.get_model()
        click_treepath, click_col, cell_x, cell_y = click_info
        click_layer = treemodel.get_layer(treepath=click_treepath)
        click_layerpath = tuple(click_treepath.get_indices())

        # Defer certain kinds of click to separate handlers. These
        # handlers can return True to stop processing and indicate that
        # the current layer should not be changed.
        col_handlers = [
<<<<<<< HEAD
            # (Column, single, double, handler)
            (self._visible_col, True, False, self._handle_visible_col_click),
            (self._locked_col, True, False, self._handle_lock_col_click),
            (self._alpha_locked_col, True, False, self._handle_alpha_lock_col_click),
            (self._name_col, False, True, self._handle_name_col_2click),
            (self._name_col, True, False, self._handle_name_col_1click),
            (self._type_col, True, False, self._handle_type_col_click),
=======
            # (Column, CellRenderer, single, double, handler)
            (self._flags1_col, None, True, False,
             self._flags1_col_click_cb),
            (self._flags2_col, None, True, False,
             self._flags2_col_click_cb),
            (self._name_col, None, False, True,
             self._name_col_2click_cb),
            (self._name_col, self._preview_cell, True, False,
             self._preview_cell_click_cb),
>>>>>>> 046ec8fb
        ]
        if not is_menu:
            for col, cell, when_single, when_double, handler in col_handlers:
                if when_single and not single_click:
                    continue
                if when_double and not double_click:
                    continue
                # Correct column?
                if col is not click_col:
                    continue
                # Click inside the target column's entire area?
                ca = view.get_cell_area(click_treepath, col)
                if not (ca.x <= bw_x < (ca.x + ca.width)):
                    continue
                # Also, inside any target CellRenderer's area?
                if cell:
                    pos_info = col.cell_get_position(cell)
                    cell_xoffs, cell_w = pos_info
                    if None in (cell_xoffs, cell_w):
                        continue
                    cell_x = ca.x + cell_xoffs
                    if not (cell_x <= bw_x < (cell_x + cell_w)):
                        continue
                # Run the delegated handler if we got here.
                if handler(event, click_layer, click_layerpath, ca):
                    return True

        # Clicks that fall thru the above cause a layer change.
        if click_layerpath != self._docmodel.layer_stack.current_path:
            self._docmodel.select_layer(path=click_layerpath)
            self.current_layer_changed()

        # Context menu for the layer just (right) clicked.
        if is_menu and single_click:
            self.current_layer_menu_requested(event)
            return True

        # Default behaviours: allow expanders & drag-and-drop to work
        return False

    def _name_col_2click_cb(self, event, layer, path, area):
        """Rename the current layer."""
        # At this point, a layer will have already been selected by
        # a single-click event.

        if event.state & Gdk.ModifierType.CONTROL_MASK:
            # For Multiple layer selection feature,
            # this action should be cancel multiple selection,
            # only this layer should be selected.
            self.cancel_multiple_selection()
            self._docmodel.select_layer(path=path)
        else:
            self.current_layer_rename_requested()
        return True

<<<<<<< HEAD
    def _handle_name_col_1click(self, event, layer, path):
        """Rename the current layer."""
        # At this point, a layer will have already been selected by
        # a single-click event.
        # But with holding control or shift key, some multiple
        # selection related activity might done.

        selected = self.get_selected_layer_paths()
        rootstack = self._docmodel.layer_stack

        # At here, we do not directly change the treeview selection,
        # But use rootstack method to change layers selection
        # states.
        # That method would fire events at rootstack, and RootStackTreeView
        # callback would be called again. treeview update would be done
        # at callback.
        # It is rather roundabout, but we can reduce codes and bug with this.

        if ((event.state & (Gdk.ModifierType.CONTROL_MASK |
                       Gdk.ModifierType.SHIFT_MASK)) != 0):
            # It might be Multiple selection management.
            gtkpath = Gtk.TreePath(path)
            if event.state & Gdk.ModifierType.CONTROL_MASK:
                if gtkpath in selected:
                    if rootstack.current_path != path:
                        rootstack.remove_selected_layers(path)
                    return True
                rootstack.add_selected_layers(path)
                return True
            elif event.state & Gdk.ModifierType.SHIFT_MASK:
                if selected:
                    # XXX There is a problem.
                    # Gtk select_range algorithm might be changed
                    # in future.
                    # so, if we implement range selection by
                    # our hand, it might be 'strange, not follow
                    # gtk way' one. We might need keep updating
                    # this codes rather meaninglessly...
                    # Therefore, I use gtk method to select
                    # layers here.
                    # And call(fire) rootstack event here to
                    # refrect selection states.
                    # It looks not good for me,but not so bad...?

                    selection = self.get_selection()
                    selection.select_range(selected[0], gtkpath)
                    rootstack.multiple_layers_selection_updated()
                    self._processing_model_updates = False
                else:
                    rootstack.add_selected_layers(path)
                return True

        elif len(selected) > 1:
            # Without modifier, but there are selected layers.
            # i.e. new layer selected = old selection might be cleared.
            gtkpath = Gtk.TreePath(path)
            if gtkpath in selected:
                if path != rootstack.current_path:
                    # It is change of 'current(active) layer'
                    # inside selected layers.
                    # so, we do not clear existing selection.
                    self._docmodel.select_layer(path=path)
                    self.current_layer_changed()
                return True # so Ignore this action for later processing

        # Otherwise, this handler does nothing.
        # new layer would be selected as single active layer,
        # and existing layer selection would be cleared,
        # but it would be automatically done.
        # so return False
        return False

    def _handle_visible_col_click(self, event, layer, path):
=======
    def _flags1_col_click_cb(self, event, layer, path, area):
>>>>>>> 046ec8fb
        """Toggle visibility or Layer Solo (with Ctrl held)."""
        rootstack = self._docmodel.layer_stack
        lvm = self._docmodel.layer_view_manager

        # Always turn off solo mode, if it's on.
        if rootstack.current_layer_solo:
            rootstack.current_layer_solo = False

        # Use Ctrl+click to torn solo mode on.
        elif event.state & Gdk.ModifierType.CONTROL_MASK:
            rootstack.current_layer_solo = True

        # Normally, clicks set the layer visible state.
        # The view can be locked elsewhere, which stops this.
        elif not lvm.current_view_locked:
            new_visible = not layer.visible
<<<<<<< HEAD
            # param `path` is mypaint tuple path.
            # We need to check whether it exist in `selected`,
            selected = self.get_selected_layer_paths(in_mypaint_path=True)
            if (selected is not None 
                    and len(selected) >= 2
                    and path in selected):
                self._docmodel.set_selected_layers_visibility(
                    new_visible, 
                    selected
                )
            else:
                self._docmodel.set_layer_visibility(new_visible, layer)
=======
            self._docmodel.set_layer_visibility(new_visible, layer)

>>>>>>> 046ec8fb
        return True

    def _flags2_col_click_cb(self, event, layer, path, area):
        """Toggle the clicked layer's visibility."""
        new_locked = not layer.locked
        selected = self.get_selected_layer_paths(in_mypaint_path=True)
        if (selected is not None 
                and len(selected) >= 2
                and path in selected):
            self._docmodel.set_selected_layers_locked(
                new_locked, 
                selected
            )
        else:
            self._docmodel.set_layer_locked(new_locked, layer)
        return True

    def _handle_alpha_lock_col_click(self, event, layer, path):
        """Toggle the clicked layer's alpha pixel writable state."""
        if isinstance(layer, lib.layer.PaintingLayer):
            new_locked = not layer.alpha_locked
            # 'set_layer_alpha_locked' will invoke command.SetLayerAlphaLocked
            # but it changes only boolean flag of layer (with undoable style)
            # does not change app.blendmodifier state.
            self._docmodel.set_layer_alpha_locked(new_locked, layer)

            if layer == self._docmodel.layer_stack.current:
                # So We need to tell app.blendmofier that blend mode
                # must be changed right now.
                # But, the state of layer alphalock flag MIGHT NOT CHANGED YET
                # because command will be issued asychronously.
                # Methods which refer to very 'current' state of layer object
                # is not match for this processing.
                #
                # Therefore, notify clicked event to app instance
                # via event decorator directly.
                #
                # Currently, this event connected to
                # app.current_layer_alphalock_changed_cb
                # (it is connected at the constructor of lib.layerswindow.LayersTool)
                self.current_layer_alpha_lock_changed(layer, new_locked)

                # Otherwise, We can use get_app() function at command.SetLayerAlphaLocked,
                # and invoke application class callback from there.
                # With this way, we can fire the callback at right timing,
                # but using get_app() inside command.py is not good...?

        return True

    def _preview_cell_click_cb(self, event, layer, path, area):
        """Expand the clicked layer if the preview is clicked."""
        # The idea here is that the preview cell area acts as an extra
        # expander. Some themes' expander arrows are very small.
        treepath = Gtk.TreePath(path)
        self.expand_to_path(treepath)
        return False  # fallthru: allow the layer to be selected

    def _drag_begin_cb(self, view, context):
        self.drag_began()
        src_path = self._docmodel.layer_stack.get_current_path()
        self._drag_src_path = src_path
        self._drag_dest_path = None
        src_treepath = Gtk.TreePath(src_path)
        src_icon_surf = self.create_row_drag_icon(src_treepath)
        Gtk.drag_set_icon_surface(context, src_icon_surf)
        self._hover_expand_timer_id = None

    def _get_checked_dest_row_at_pos(self, x, y):
        """Like get_dest_row_at_pos(), but with structural checks"""
        # Some pre-flight checks
        src_path = self._drag_src_path
        if src_path is None:
            dest_treepath = None
            drop_pos = Gtk.TreeViewDropPosition.BEFORE
        root = self._docmodel.layer_stack
        assert len(root) > 0, "Unexpected row drag within an empty tree!"

        # Get GTK's purely position-based opinion, and decide what that
        # means within the real tree structure.
        dest_info = self.get_dest_row_at_pos(x, y)
        if dest_info is None:
            # GTK found no reference point. But it just hitboxes rows.
            # Therefore, for dropping, this indicates the big empty
            # space below all the layers.
            # Return the (nonexistent) path one below the end of the
            # root, and ask for an insert before that.
            dest_treepath = Gtk.TreePath([len(root)])
            drop_pos = Gtk.TreeViewDropPosition.BEFORE
        else:
            # GTK thinks it points at a reference point that actually
            # exists. Confirm that notion first...
            dest_treepath, drop_pos = dest_info
            dest_path = tuple(dest_treepath)
            dest_layer = root.deepget(dest_path)
            if dest_layer is None:
                dest_treepath = None
                drop_pos = Gtk.TreeViewDropPosition.BEFORE
            # Can't move a layer to its own position, or into itself,
            elif lib.layer.path_startswith(dest_path, src_path):
                dest_treepath = None
                drop_pos = Gtk.TreeViewDropPosition.BEFORE
            # or into any other layer that isn't a group.
            elif not isinstance(dest_layer, lib.layer.LayerStack):
                if drop_pos == Gtk.TreeViewDropPosition.INTO_OR_AFTER:
                    drop_pos = Gtk.TreeViewDropPosition.AFTER
                elif drop_pos == Gtk.TreeViewDropPosition.INTO_OR_BEFORE:
                    drop_pos = Gtk.TreeViewDropPosition.BEFORE

        if dest_treepath is not None:
            logger.debug(
                "Checked destination: %s %r",
                drop_pos.value_nick,
                tuple(dest_treepath),
            )
        return (dest_treepath, drop_pos)

    def _drag_motion_cb(self, view, context, x, y, t):
        dest_treepath, drop_pos = self._get_checked_dest_row_at_pos(x, y)
        self.set_drag_dest_row(dest_treepath, drop_pos)
        if dest_treepath is None:
            dest_path = None
            self._stop_hover_expand_timer()
        else:
            dest_path = tuple(dest_treepath)
        old_dest_path = self._drag_dest_path
        if old_dest_path != dest_path:
            self._drag_dest_path = dest_path
            if dest_path is not None:
                self._restart_hover_expand_timer(dest_path, x, y)
        return True

    def _restart_hover_expand_timer(self, path, x, y):
        self._stop_hover_expand_timer()
        root = self._docmodel.layer_stack
        layer = root.deepget(path)
        if not isinstance(layer, lib.layer.LayerStack):
            return
        if self.row_expanded(Gtk.TreePath(path)):
            return
        self._hover_expand_timer_id = GLib.timeout_add(
            int(self.DRAG_HOVER_EXPAND_TIME * 1000),
            self._hover_expand_timer_cb,
            path,
            x, y,
        )

    def _stop_hover_expand_timer(self):
        if self._hover_expand_timer_id is None:
            return
        GLib.source_remove(self._hover_expand_timer_id)
        self._hover_expand_timer_id = None

    def _hover_expand_timer_cb(self, path, x, y):
        self.expand_to_path(Gtk.TreePath(path))
        # The insertion marker may need updating after the expand
        dest_treepath, drop_pos = self._get_checked_dest_row_at_pos(x, y)
        self.set_drag_dest_row(dest_treepath, drop_pos)
        self._hover_expand_timer_id = None
        return False

    def _drag_leave_cb(self, view, context, t):
        """Reset the insertion point when the drag leaves"""
        logger.debug("drag-leave t=%d", t)
        self._stop_hover_expand_timer()
        self.set_drag_dest_row(None, Gtk.TreeViewDropPosition.BEFORE)

    def _get_insert_path_for_dest_row(self, dest_treepath, drop_pos):
        """Convert a GTK destination row to a tree insert point.

        This adjusts some path indices to be closer to what's intuitive
        at the end of the drag, based on what the user saw during it.
        The returned value must be checked before passing to the model
        to ensure it isn't the same as or within the dragged tree path.

        """
        root = self._docmodel.layer_stack
        if dest_treepath is None:
            n = len(root)
            return (n,)
        dest_path = tuple(dest_treepath)
        assert len(dest_path) > 0
        dest_layer = root.deepget(dest_path)
        gtvdp = Gtk.TreeViewDropPosition

        is_expanded_group = (
            isinstance(dest_layer, lib.layer.LayerStack) and
            self.row_expanded(dest_treepath)
        )

        if isinstance(dest_layer, lib.layer.LayerStack):
            # Interpret Gtk's "into or before" as "into AND at the
            # start". Similar for "into or after".
            if drop_pos in (gtvdp.INTO_OR_BEFORE,
                    gtvdp.BEFORE):
                n = 0
            elif drop_pos in (gtvdp.INTO_OR_AFTER,
                    gtvdp.AFTER):
                n = len(dest_layer)

            if is_expanded_group and len(dest_layer) > 0:
                return tuple(list(dest_path) + [n])
            else:
                return tuple(dest_path)

        if drop_pos == gtvdp.BEFORE:
            return dest_path
        elif drop_pos == gtvdp.AFTER:
            if is_expanded_group:
                # This highlights like an insert before its first item
                return tuple(list(dest_path) + [0])
            else:
                dest_path = list(dest_path)
                dest_path[-1] += 1
                return tuple(dest_path)
        else:
            raise NotImplemented("Unhandled position %r", drop_pos)

    def _drag_drop_cb(self, view, context, x, y, t):
        self._stop_hover_expand_timer()
        dest_treepath, drop_pos = self._get_checked_dest_row_at_pos(x, y)
        if dest_treepath is not None:
            src_path = self._drag_src_path
            dest_insert_path = self._get_insert_path_for_dest_row(
                dest_treepath,
                drop_pos,
            )
            if not lib.layer.path_startswith(dest_insert_path, src_path):
                logger.debug(
                    "drag-drop: move %r to insert at %r",
                    src_path,
                    dest_insert_path,
                )
                current = self.get_selection().get_selected_rows()
                if len(current[1]) > 1:
                    self._docmodel.restack_multiple_layers(current[1], dest_insert_path)
                else:
                    self._docmodel.restack_layer(src_path, dest_insert_path)
            Gtk.drag_finish(context, True, False, t)
            return True
        return False

    def _drag_end_cb(self, view, context):
        logger.debug("drag-end")
        self._stop_hover_expand_timer()
        self._drag_src_path = None
        self._drag_dest_path = None
        self.drag_ended()

    ## Model compat

    def do_drag_data_delete(self, context):
        """Suppress the default GtkWidgetClass.drag_data_delete handler.

        Suppress warning(s?) about missing default handlers, since our
        model no longer implements GtkTreeDragSource.

        """

    ## Model change tracking

    def _current_path_updated_cb(self, rootstack, layerpath):
        """Respond to the current layer changing in the doc-model"""
        self._update_selection()

    def _expand_layer_cb(self, rootstack, path):
        if not path:
            return
        treepath = Gtk.TreePath(path)
        self.expand_to_path(treepath)

    def _collapse_layer_cb(self, rootstack, path):
        if not path:
            return
        treepath = Gtk.TreePath(path)
        self.collapse_row(treepath)

    def _layer_content_changed_cb(self, rootstack, layer, *args):
        """Scroll to the current layer when it is modified."""
        if layer and layer is rootstack.current:
            self.scroll_to_current_layer()

    def _update_selection(self):
        sel = self.get_selection()
        root = self._docmodel.layer_stack
        layerpath = root.current_path
        if not layerpath:
            sel.unselect_all()
            return
        gtkpath = Gtk.TreePath(layerpath)

        # Multiple layer selection support,
        # For checking `current layer` is valid or not.
        old_layerpath = None
        model, selected_paths = sel.get_selected_rows()
        if len(selected_paths) > 0:
            old_treepath = selected_paths[0]
            if old_treepath:
                old_layerpath = tuple(old_treepath.get_indices())
        else:
            selected_paths = None # To ease check path list later

        if layerpath == old_layerpath:
            # There is no need to update. exitting.
            return
        elif selected_paths is not None and gtkpath in selected_paths:
            # If `current layer` is included to selected layers...
            # In this case, we need to leave selected layers unchanged
            # but must change `current layer`
            # so, continue processing.
            pass
        else:
            # current layer is new, but not multiple layer selected.
            # then, unselect all to initialize.
            sel.unselect_all()

        if len(layerpath) > 1:
            self.expand_to_path(Gtk.TreePath(layerpath[:-1]))
        if len(layerpath) > 0:
            sel.select_path(gtkpath)
            self.scroll_to_current_layer()

    def scroll_to_current_layer(self, *_ignored):
        """Scroll to show the current layer"""
        sel = self.get_selection()
        tree_model, sel_row_paths = sel.get_selected_rows()
        if len(sel_row_paths) > 0:
            sel_row_path = sel_row_paths[0]
            if sel_row_path:
                self.scroll_to_cell(sel_row_path)

    ## Observable events (hook stuff here!)

    @event
    def current_layer_rename_requested(self):
        """Event: user double-clicked the name of the current layer"""

    @event
    def current_layer_changed(self):
        """Event: the current layer was just changed by clicking it"""

    @event
    def current_layer_menu_requested(self, gdkevent):
        """Event: user invoked the menu action over the current layer"""

    @event
    def drag_began(self):
        """Event: a drag has just started"""

    @event
    def drag_ended(self):
        """Event: a drag has just ended"""

<<<<<<< HEAD
    ## Hover preview related.
    @event
    def hover_over_layer(self, layer):
        """Event: mouse pointer just hovers over a layer,
        with no dragging or pressing buttons."""

    @event
    def hover_leave(self):
        """Event: mouse pointer exitting the treeview,
        after valid hover event activated."""

    def _stop_hover_preview_timer(self):
        if self._hover_preview_timer_id:
            GLib.source_remove(self._hover_preview_timer_id)
            self._hover_preview_timer_id = None


    def _leave_cb(self, widget, event):
        self._stop_hover_preview_timer()
        if self._hover_activated:
            self.hover_leave()
        self._hover_activated = False

    def _hover_preview_timer_cb(self, layer):
        self._hover_activated = True
        self.hover_over_layer(layer)
        self._hover_preview_timer_id = None

    def _motion_cb(self, widget, event):
        if event.state == 0:
            self._stop_hover_preview_timer()
            dest_info = self.get_dest_row_at_pos(event.x, event.y)
            if dest_info:
                root = self._docmodel.layer_stack
                assert len(root) > 0, "Unexpected row drag within an empty tree!"
                dest_treepath, junk = dest_info
                dest_path = tuple(dest_treepath)
                dest_layer = root.deepget(dest_path)
                self._hover_preview_timer_id = GLib.timeout_add(
                    int(self.DRAG_HOVER_EXPAND_TIME * 1000),
                    self._hover_preview_timer_cb,
                    dest_layer
                )

    def _selected_layer_queried_cb(self, rootstack, selected_list):
        """To query selected layers from rootstack(lib.document.layer_stack).
        """
       #selection = self.get_selection()
       #current = selection.get_selected_rows()
       #if current:
       #    selected_list+=current[1]
        selected_list += self.get_selected_layer_paths(in_mypaint_path=True)
        return False

    def _multiple_layers_selected_cb(self, rootstack, selected_list):
        """To select layers from rootstack(lib.document.layer_stack).

        :param selected_list: a list of path tuple.
        """
        if self._processing_model_updates:
            return False

        selection = self.get_selection()
        self._processing_model_updates = True
        if (selected_list is None or len(selected_list) == 0):
            selection.unselect_all()
        elif selected_list == "all":
            selection.select_all()
        else:
            for cp in selected_list:
                if not isinstance(cp, Gtk.TreePath):
                    cp = Gtk.TreePath(cp)
                selection.select_path(cp)
        self._processing_model_updates = False

    def _multiple_layers_selection_added_cb(self, rootstack, path):
        selection = self.get_selection()
        if not isinstance(path, Gtk.TreePath):
            path = Gtk.TreePath(path)
        selection.select_path(path)

    def _multiple_layers_selection_removed_cb(self, rootstack, path):
        selection = self.get_selection()
        if not isinstance(path, Gtk.TreePath):
            path = Gtk.TreePath(path)
        selection.unselect_path(path)

    ## Layer Alpha-lock related
    @event
    def current_layer_alpha_lock_changed(self, layer, locked):
        """ Event: current layers alpha lock state changed
        by clicking column.

        :param layer: changed layer, This might Not be current(active) layer.
        :param locked: boolean, new state of alpha-lock
        """

    ## utility methods

    def cancel_multiple_selection(self):
        """ Cancel(Clear) multiple selection,
        and select only currently active layer.
        """
        root = self._docmodel.layer_stack
        root.set_selected_layers(None, None)

    def get_selected_layer_paths(self, in_mypaint_path=False):
        """Get selected layer paths.
        returned paths are usually Gtk.TreePath instance.

        This method is to ease getting selected
        layer paths.
        Also, ensure returning None when no any
        layer selected.

        :param in_mypaint_path: convert paths into mypaint tuple path. 
        """
        selection = self.get_selection()
        current = selection.get_selected_rows()
        if current:
            junk, selected = current
            if in_mypaint_path:
                selected = self._convert_mypaint_path(selected)
            return selected
        else:
            return None

    def _convert_mypaint_path(self, gtkpath_list):
        """Convert from list of Gtk.TreePath to mypaint tuple path.
        """
        retlst = []
        for gp in gtkpath_list:
            retlst.append(tuple(gp.get_indices()))
        return retlst

=======
    ## View datafuncs

    def _layer_visible_pixbuf_datafunc(self, column, cell, model, it, data):
        """Use an open/closed eye icon to show layer visibilities"""
        layer = model.get_layer(it=it)
        rootstack = model._root
        visible = True
        sensitive = not self._docmodel.layer_view_manager.current_view_locked
        if layer:
            # Layer visibility is based on the layer's natural hidden/
            # visible flag, but the layer stack can override that.
            if rootstack.current_layer_solo:
                visible = layer is rootstack.current
                sensitive = False
            else:
                visible = layer.visible
                sensitive = sensitive and layer.branch_visible

        icon_name = "mypaint-object-{}-symbolic".format(
            "visible" if visible else "hidden",
        )
        cell.set_property("icon-name", icon_name)
        cell.set_property("sensitive", sensitive)

    @staticmethod
    def _datafunc_get_pixbuf_height(initial, column, multiple=8, maximum=256):
        """Nearest multiple-of-n height for a pixbuf data cell."""
        ox, oy, w, h = column.cell_get_size(None)
        s = initial
        if h is not None:
            s = helpers.clamp((int(h // 8) * 8), s, maximum)
        return s

    def _layer_preview_pixbuf_datafunc(self, column, cell, model, it, data):
        """Render layer preview icons and type info."""

        # Get the layer's thumbnail
        layer = model.get_layer(it=it)
        thumb = layer.thumbnail

        # Scale it to a reasonable size for use as the preview.
        s = self._datafunc_get_pixbuf_height(32, column)
        preview = make_preview(thumb, s)
        cell.set_property("pixbuf", preview)

        # Add a watermark icon for non-painting layers.
        # Not completely sure this is a good idea...
        try:
            cache = self.__icon_cache
        except AttributeError:
            cache = {}
            self.__icon_cache = cache
        icon_name = layer.get_icon_name()
        icon_size = 16
        icon_size += 2   # allow fopr the outline
        icon = cache.get(icon_name, None)
        if not icon:
            icon = gui.drawutils.load_symbolic_icon(
                icon_name, icon_size,
                fg=(1, 1, 1, 1),
                outline=(0, 0, 0, 1),
            )
            cache[icon_name] = icon

        # Composite the watermark over the preview
        x = (preview.get_width() - icon_size) // 2
        y = (preview.get_height() - icon_size) // 2
        icon.composite(
            dest=preview,
            dest_x=x,
            dest_y=y,
            dest_width=icon_size,
            dest_height=icon_size,
            offset_x=x,
            offset_y=y,
            scale_x=1,
            scale_y=1,
            interp_type=GdkPixbuf.InterpType.NEAREST,
            overall_alpha=255/6,
        )
>>>>>>> 046ec8fb

    @staticmethod
    def _layer_description_markup(layer):
        """GMarkup text description of a layer, used in the list."""
        name_markup = None
        description = None

        if layer is None:
            name_markup = escape(lib.layer.PlaceholderLayer.DEFAULT_NAME)
            description = C_(
                "Layers: description: no layer (\"never happens\" condition!)",
                u"?layer",
            )
        elif layer.name is None:
            name_markup = escape(layer.DEFAULT_NAME)
        else:
            name_markup = escape(layer.name)

        if layer is not None:
            desc_parts = []
            if isinstance(layer, lib.layer.LayerStack):
                name_markup = "<i>{}</i>".format(name_markup)

            # Mode (if it's interesting)
            if layer.mode in lib.modes.MODE_STRINGS:
                if layer.mode != lib.modes.DEFAULT_MODE:
                    s, d = lib.modes.MODE_STRINGS[layer.mode]
                    desc_parts.append(s)
            else:
                desc_parts.append(C_(
                    "Layers: description parts: unknown mode (fallback str!)",
                    u"?mode",
                ))

            # Visibility and opacity (if interesting)
            if not layer.visible:
                desc_parts.append(C_(
                    "Layers: description parts: layer hidden",
                    u"Hidden",
                ))
            elif layer.opacity < 1.0:
                desc_parts.append(C_(
                    "Layers: decription parts: opacity percentage",
                    u"%d%% opaque" % (round(layer.opacity * 100),)
                ))

            # Locked flag (locked is interesting)
            if layer.locked:
                desc_parts.append(C_(
                    "Layers dockable: description parts: layer locked flag",
                    u"Locked",
                ))

            # Description of the layer's type.
            # Currently always used, for visual rhythm reasons, but it goes
            # on the end since it's perhaps the least interesting info.
            if layer.TYPE_DESCRIPTION is not None:
                desc_parts.append(layer.TYPE_DESCRIPTION)
            else:
                desc_parts.append(C_(
                    "Layers: description parts: unknown type (fallback str!)",
                    u"?type",
                ))

            # Stitch it all together
            if desc_parts:
                description = C_(
                    "Layers dockable: description parts joiner text",
                    u", ",
                ).join(desc_parts)
            else:
                description = None

        if description is None:
            markup_template = C_(
                "Layers dockable: markup for a layer with no description",
                u"{layer_name}",
            )
        else:
            markup_template = C_(
                "Layers dockable: markup for a layer with a description",
                '<span size="smaller">{layer_name}\n'
                '<span size="smaller" alpha="50%">{layer_description}</span>'
                '</span>'
            )

        markup = markup_template.format(
            layer_name=name_markup,
            layer_description=escape(description),
        )
<<<<<<< HEAD
    else:
        markup = lib.xml.escape(layer.name)
    if isinstance(layer, lib.layer.LayerStack):
        markup = u"<i>%s</i>" % (markup,)

    rootstack = model._root
    if rootstack.get_current_path_str() == model.get_string_from_iter(it):
        markup = u"<u><b>%s</b></u>" % (markup,)

    attrs = Pango.AttrList()
    parse_result = Pango.parse_markup(markup, -1, '\000')
    parse_ok, attrs, text, accel_char = parse_result
    assert parse_ok
    cell.set_property("attributes", attrs)
    cell.set_property("text", text)


def layer_visible_pixbuf_datafunc(column, cell, model, it, data):
    """Use an open/closed eye icon to show layer visibilities"""
    layer = model.get_layer(it=it)
    rootstack = model._root
    visible = True
    sensitive = True
    if layer:
        # Layer visibility is based on the layer's natural hidden/
        # visible flag, but the layer stack can override that.
        if rootstack.current_layer_solo:
            visible = layer is rootstack.current
            sensitive = False
        else:
            visible = layer.visible
            sensitive = layer.branch_visible

    icon_name = "mypaint-object-{}-symbolic".format(
        "visible" if visible else "hidden",
    )
    cell.set_property("icon-name", icon_name)
    cell.set_property("sensitive", sensitive)


def layer_locked_pixbuf_datafunc(column, cell, model, it, data):
    """Use a padlock icon to show layer immutability statuses"""
    layer = model.get_layer(it=it)
    locked = False
    sensitive = True
    if layer:
        locked = layer.locked
        sensitive = not layer.branch_locked

    icon_name = "mypaint-object-{}-symbolic".format(
        "locked" if locked else "unlocked",
    )
    cell.set_property("icon-name", icon_name)
    cell.set_property("sensitive", sensitive)

def layer_alpha_locked_pixbuf_datafunc(column, cell, model, it, data):
    """Use a alpha icon to show layer immutability statuses"""
    layer = model.get_layer(it=it)
    locked = False
    enabled = False
    if layer:
        locked = layer.alpha_locked
        enabled = isinstance(layer, lib.layer.PaintingLayer)

    if not enabled:
        icon_name = "mypaint-object-alpha-disabled-symbolic"
    else:
        icon_name = "mypaint-object-alpha-{}-symbolic".format(
            "locked" if locked else "unlocked",
        )
    cell.set_property("icon-name", icon_name)
    cell.set_property("sensitive", enabled)

def layer_type_pixbuf_datafunc(column, cell, model, it, data):
    """Use the layer's icon to show its type"""
    layer = model.get_layer(it=it)
    icon_name = None
    if layer is not None:
        icon_name = layer.get_icon_name()
    cell.set_property("icon-name", icon_name)
=======
        return markup

    def _layer_name_text_datafunc(self, column, cell, model, it, data):
        """Show the layer name, with italics for layer groups"""
        layer = model.get_layer(it=it)
        markup = self._layer_description_markup(layer)

        attrs = Pango.AttrList()
        parse_result = Pango.parse_markup(markup, -1, '\000')
        parse_ok, attrs, text, accel_char = parse_result
        assert parse_ok
        cell.set_property("attributes", attrs)
        cell.set_property("text", text)

    @staticmethod
    def _get_layer_locked_icon_state(layer):
        icon_name = None
        sensitive = True
        if layer:
            locked = layer.locked
            sensitive = not layer.branch_locked
        if locked:
            icon_name = "mypaint-object-locked-symbolic"
        else:
            icon_name = "mypaint-object-unlocked-symbolic"
        return (icon_name, sensitive)

    def _layer_locked_pixbuf_datafunc(self, column, cell, model, it, data):
        """Use a padlock icon to show layer immutability statuses"""
        layer = model.get_layer(it=it)
        icon_name, sensitive = self._get_layer_locked_icon_state(layer)
        icon_visible = (icon_name is not None)
        cell.set_property("icon-name", icon_name)
        cell.set_visible(icon_visible)
        cell.set_property("sensitive", sensitive)

    ## Weird but necessary hacks

    def _post_show_cb(self, widget):
        # Ensure the tree selection matches the root stack's current layer.
        self._update_selection()

        # Match the flag column widths to the name column's height.
        # This only makes sense after the 1st text layout, sadly.
        GLib.idle_add(self._sizeify_flag_columns)

        return False

    def _sizeify_flag_columns(self):
        """Sneakily scale the fixed size of the flag icons to match texts.

        This can only be called after the list has rendered once, because
        GTK doesn't know how tall the treeview's rows will be till then.
        Therefore it's called in an idle callback after the first show.

        """
        # Get the maximum height for all columns.
        s = 0
        for col in self._columns:
            ox, oy, w, h = col.cell_get_size(None)
            if h > s:
                s = h
        if not s:
            return

        # Set that as the fixed size of the flag icon columns,
        # within reason, and force a re-layout.
        h = helpers.clamp(s, 24, 48)
        w = helpers.clamp(s, 24, 48)
        for col in [self._flags1_col, self._flags2_col]:
            for cell in col.get_cells():
                cell.set_fixed_size(w, h)
            col.set_min_width(w)
        for col in self._columns:
            col.queue_resize()
>>>>>>> 046ec8fb


## Testing


def _test():
    """Test the custom model in an ad-hoc GUI window"""
    from lib.document import Document
    from lib.layer import PaintingLayer, LayerStack
    doc_model = Document()
    root = doc_model.layer_stack
    root.clear()
    layer_info = [
        ((0,), LayerStack(name="Layer 0")),
        ((0, 0), PaintingLayer(name="Layer 0:0")),
        ((0, 1), PaintingLayer(name="Layer 0:1")),
        ((0, 2), LayerStack(name="Layer 0:2")),
        ((0, 2, 0), PaintingLayer(name="Layer 0:2:0")),
        ((0, 2, 1), PaintingLayer(name="Layer 0:2:1")),
        ((0, 3), PaintingLayer(name="Layer 0:3")),
        ((1,), LayerStack(name="Layer 1")),
        ((1, 0), PaintingLayer(name="Layer 1:0")),
        ((1, 1), PaintingLayer(name="Layer 1:1")),
        ((1, 2), LayerStack(name="Layer 1:2")),
        ((1, 2, 0), PaintingLayer(name="Layer 1:2:0")),
        ((1, 2, 1), PaintingLayer(name="Layer 1:2:1")),
        ((1, 2, 2), PaintingLayer(name="Layer 1:2:2")),
        ((1, 2, 3), PaintingLayer(name="Layer 1:2:3")),
        ((1, 3), PaintingLayer(name="Layer 1:3")),
        ((1, 4), PaintingLayer(name="Layer 1:4")),
        ((1, 5), PaintingLayer(name="Layer 1:5")),
        ((1, 6), PaintingLayer(name="Layer 1:6")),
        ((2,), PaintingLayer(name="Layer 2")),
        ((3,), PaintingLayer(name="Layer 3")),
        ((4,), PaintingLayer(name="Layer 4")),
        ((5,), PaintingLayer(name="Layer 5")),
        ((6,), LayerStack(name="Layer 6")),
        ((6, 0), PaintingLayer(name="Layer 6:0")),
        ((6, 1), PaintingLayer(name="Layer 6:1")),
        ((6, 2), PaintingLayer(name="Layer 6:2")),
        ((6, 3), PaintingLayer(name="Layer 6:3")),
        ((6, 4), PaintingLayer(name="Layer 6:4")),
        ((6, 5), PaintingLayer(name="Layer 6:5")),
        ((7,), PaintingLayer(name="Layer 7")),
    ]
    for path, layer in layer_info:
        root.deepinsert(path, layer)
    root.set_current_path([4])

    icon_theme = Gtk.IconTheme.get_default()
    icon_theme.append_search_path("./desktop/icons")

    view = RootStackTreeView(doc_model)
    view_scroll = Gtk.ScrolledWindow()
    view_scroll.set_shadow_type(Gtk.ShadowType.ETCHED_IN)
    scroll_pol = Gtk.PolicyType.AUTOMATIC
    view_scroll.set_policy(scroll_pol, scroll_pol)
    view_scroll.add(view)
    view_scroll.set_size_request(-1, 100)
    view.get_selection().set_mode(Gtk.SelectionMode.MULTIPLE)

    # test for hovering
    def test_hover_cb(view, layer):
        print('hover!')
        print(layer)
    def test_hover_leave_cb(view):
        print('hover leave!')
    view.hover_over_layer += test_hover_cb
    view.hover_leave += test_hover_leave_cb

    win = Gtk.Window()
    win.set_title(unicode(__package__))
    win.connect("destroy", Gtk.main_quit)
    win.add(view_scroll)
    win.set_default_size(300, 500)

    win.show_all()
    Gtk.main()


if __name__ == '__main__':
    logging.basicConfig(level=logging.DEBUG)
    _test()<|MERGE_RESOLUTION|>--- conflicted
+++ resolved
@@ -399,13 +399,13 @@
         # View behaviour and appearance
         self.set_headers_visible(False)
         selection = self.get_selection()
-<<<<<<< HEAD
+        # XXX For multiple selection
         selection.set_mode(Gtk.SelectionMode.MULTIPLE)
-        self.set_size_request(100, 100)
-=======
-        selection.set_mode(Gtk.SelectionMode.BROWSE)
+        # XXX For multiple selection end.
+        
+        # XXX Original upstream/master code at 2018.01.14
+       #selection.set_mode(Gtk.SelectionMode.BROWSE)
         self.set_size_request(150, 200)
->>>>>>> 046ec8fb
 
         # Visiblity flag column
         col = Gtk.TreeViewColumn(_("Visible"))
@@ -452,24 +452,18 @@
         datafunc = self._layer_locked_pixbuf_datafunc
         col.set_cell_data_func(cell, datafunc)
 
-        # Alpha Locked column
-        cell = Gtk.CellRendererPixbuf()
-        col = Gtk.TreeViewColumn(_("AlphaLocked"))
-        col.pack_start(cell, False)
-        datafunc = layer_alpha_locked_pixbuf_datafunc
-        col.set_cell_data_func(cell, datafunc)
-        col.set_sizing(Gtk.TreeViewColumnSizing.FIXED)
-        col.set_fixed_width(24)
-        self._alpha_locked_col = col
+        # XXX Alpha Locked column (deprecated)
+       #cell = Gtk.CellRendererPixbuf()
+       #col = Gtk.TreeViewColumn(_("AlphaLocked"))
+       #col.pack_start(cell, False)
+       #datafunc = layer_alpha_locked_pixbuf_datafunc
+       #col.set_cell_data_func(cell, datafunc)
+       #col.set_sizing(Gtk.TreeViewColumnSizing.FIXED)
+       #col.set_fixed_width(24)
+       #self._alpha_locked_col = col
+        # XXX Alpha Locked column end.
 
         # Column order on screen
-<<<<<<< HEAD
-        self.append_column(self._visible_col)
-        self.append_column(self._locked_col)
-        self.append_column(self._alpha_locked_col)
-        self.append_column(self._name_col)
-        self.append_column(self._type_col)
-=======
         self._columns = [
             self._flags1_col,
             self._name_col,
@@ -477,19 +471,17 @@
         ]
         for col in self._columns:
             self.append_column(col)
->>>>>>> 046ec8fb
 
         # View appearance
         self.set_show_expanders(True)
         self.set_enable_tree_lines(True)
         self.set_expander_column(self._name_col)
 
-<<<<<<< HEAD
-        # Context menu workaround
+        # XXX Context menu workaround 
         self._context_menu_leave = False # to detect exitting context menu
-=======
+        # XXX Context menu workaround end.
+
         self.connect_after("show", self._post_show_cb)
->>>>>>> 046ec8fb
 
     ## Low-level GDK event handlers
 
@@ -516,15 +508,6 @@
         # handlers can return True to stop processing and indicate that
         # the current layer should not be changed.
         col_handlers = [
-<<<<<<< HEAD
-            # (Column, single, double, handler)
-            (self._visible_col, True, False, self._handle_visible_col_click),
-            (self._locked_col, True, False, self._handle_lock_col_click),
-            (self._alpha_locked_col, True, False, self._handle_alpha_lock_col_click),
-            (self._name_col, False, True, self._handle_name_col_2click),
-            (self._name_col, True, False, self._handle_name_col_1click),
-            (self._type_col, True, False, self._handle_type_col_click),
-=======
             # (Column, CellRenderer, single, double, handler)
             (self._flags1_col, None, True, False,
              self._flags1_col_click_cb),
@@ -534,7 +517,6 @@
              self._name_col_2click_cb),
             (self._name_col, self._preview_cell, True, False,
              self._preview_cell_click_cb),
->>>>>>> 046ec8fb
         ]
         if not is_menu:
             for col, cell, when_single, when_double, handler in col_handlers:
@@ -590,7 +572,7 @@
             self.current_layer_rename_requested()
         return True
 
-<<<<<<< HEAD
+    # XXX for multiple selection.
     def _handle_name_col_1click(self, event, layer, path):
         """Rename the current layer."""
         # At this point, a layer will have already been selected by
@@ -662,11 +644,9 @@
         # but it would be automatically done.
         # so return False
         return False
-
-    def _handle_visible_col_click(self, event, layer, path):
-=======
+        # XXX for multiple selection end.
+
     def _flags1_col_click_cb(self, event, layer, path, area):
->>>>>>> 046ec8fb
         """Toggle visibility or Layer Solo (with Ctrl held)."""
         rootstack = self._docmodel.layer_stack
         lvm = self._docmodel.layer_view_manager
@@ -683,7 +663,7 @@
         # The view can be locked elsewhere, which stops this.
         elif not lvm.current_view_locked:
             new_visible = not layer.visible
-<<<<<<< HEAD
+            # XXX For multiple selection
             # param `path` is mypaint tuple path.
             # We need to check whether it exist in `selected`,
             selected = self.get_selected_layer_paths(in_mypaint_path=True)
@@ -696,10 +676,11 @@
                 )
             else:
                 self._docmodel.set_layer_visibility(new_visible, layer)
-=======
-            self._docmodel.set_layer_visibility(new_visible, layer)
-
->>>>>>> 046ec8fb
+            # XXX For multiple selection end.
+
+           # Original code from upstream/master.
+           #self._docmodel.set_layer_visibility(new_visible, layer)
+
         return True
 
     def _flags2_col_click_cb(self, event, layer, path, area):
@@ -1052,8 +1033,7 @@
     def drag_ended(self):
         """Event: a drag has just ended"""
 
-<<<<<<< HEAD
-    ## Hover preview related.
+    # XXX Hover preview related.
     @event
     def hover_over_layer(self, layer):
         """Event: mouse pointer just hovers over a layer,
@@ -1096,7 +1076,9 @@
                     self._hover_preview_timer_cb,
                     dest_layer
                 )
-
+    # XXX Hover preview related end.
+
+    # XXX Multiple layer selection
     def _selected_layer_queried_cb(self, rootstack, selected_list):
         """To query selected layers from rootstack(lib.document.layer_stack).
         """
@@ -1139,8 +1121,9 @@
         if not isinstance(path, Gtk.TreePath):
             path = Gtk.TreePath(path)
         selection.unselect_path(path)
-
-    ## Layer Alpha-lock related
+    # XXX Multiple layer selection end.
+
+    # XXX Layer Alpha-lock related(deprecated)
     @event
     def current_layer_alpha_lock_changed(self, layer, locked):
         """ Event: current layers alpha lock state changed
@@ -1150,7 +1133,7 @@
         :param locked: boolean, new state of alpha-lock
         """
 
-    ## utility methods
+    # XXX utility methods for multiple selection.
 
     def cancel_multiple_selection(self):
         """ Cancel(Clear) multiple selection,
@@ -1188,7 +1171,8 @@
             retlst.append(tuple(gp.get_indices()))
         return retlst
 
-=======
+    # XXX utility methods for multiple selection end.
+
     ## View datafuncs
 
     def _layer_visible_pixbuf_datafunc(self, column, cell, model, it, data):
@@ -1269,7 +1253,6 @@
             interp_type=GdkPixbuf.InterpType.NEAREST,
             overall_alpha=255/6,
         )
->>>>>>> 046ec8fb
 
     @staticmethod
     def _layer_description_markup(layer):
@@ -1360,88 +1343,6 @@
             layer_name=name_markup,
             layer_description=escape(description),
         )
-<<<<<<< HEAD
-    else:
-        markup = lib.xml.escape(layer.name)
-    if isinstance(layer, lib.layer.LayerStack):
-        markup = u"<i>%s</i>" % (markup,)
-
-    rootstack = model._root
-    if rootstack.get_current_path_str() == model.get_string_from_iter(it):
-        markup = u"<u><b>%s</b></u>" % (markup,)
-
-    attrs = Pango.AttrList()
-    parse_result = Pango.parse_markup(markup, -1, '\000')
-    parse_ok, attrs, text, accel_char = parse_result
-    assert parse_ok
-    cell.set_property("attributes", attrs)
-    cell.set_property("text", text)
-
-
-def layer_visible_pixbuf_datafunc(column, cell, model, it, data):
-    """Use an open/closed eye icon to show layer visibilities"""
-    layer = model.get_layer(it=it)
-    rootstack = model._root
-    visible = True
-    sensitive = True
-    if layer:
-        # Layer visibility is based on the layer's natural hidden/
-        # visible flag, but the layer stack can override that.
-        if rootstack.current_layer_solo:
-            visible = layer is rootstack.current
-            sensitive = False
-        else:
-            visible = layer.visible
-            sensitive = layer.branch_visible
-
-    icon_name = "mypaint-object-{}-symbolic".format(
-        "visible" if visible else "hidden",
-    )
-    cell.set_property("icon-name", icon_name)
-    cell.set_property("sensitive", sensitive)
-
-
-def layer_locked_pixbuf_datafunc(column, cell, model, it, data):
-    """Use a padlock icon to show layer immutability statuses"""
-    layer = model.get_layer(it=it)
-    locked = False
-    sensitive = True
-    if layer:
-        locked = layer.locked
-        sensitive = not layer.branch_locked
-
-    icon_name = "mypaint-object-{}-symbolic".format(
-        "locked" if locked else "unlocked",
-    )
-    cell.set_property("icon-name", icon_name)
-    cell.set_property("sensitive", sensitive)
-
-def layer_alpha_locked_pixbuf_datafunc(column, cell, model, it, data):
-    """Use a alpha icon to show layer immutability statuses"""
-    layer = model.get_layer(it=it)
-    locked = False
-    enabled = False
-    if layer:
-        locked = layer.alpha_locked
-        enabled = isinstance(layer, lib.layer.PaintingLayer)
-
-    if not enabled:
-        icon_name = "mypaint-object-alpha-disabled-symbolic"
-    else:
-        icon_name = "mypaint-object-alpha-{}-symbolic".format(
-            "locked" if locked else "unlocked",
-        )
-    cell.set_property("icon-name", icon_name)
-    cell.set_property("sensitive", enabled)
-
-def layer_type_pixbuf_datafunc(column, cell, model, it, data):
-    """Use the layer's icon to show its type"""
-    layer = model.get_layer(it=it)
-    icon_name = None
-    if layer is not None:
-        icon_name = layer.get_icon_name()
-    cell.set_property("icon-name", icon_name)
-=======
         return markup
 
     def _layer_name_text_datafunc(self, column, cell, model, it, data):
@@ -1517,7 +1418,6 @@
             col.set_min_width(w)
         for col in self._columns:
             col.queue_resize()
->>>>>>> 046ec8fb
 
 
 ## Testing

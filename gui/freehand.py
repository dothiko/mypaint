--- conflicted
+++ resolved
@@ -669,6 +669,7 @@
         return self._stabilize_src_pos[(self._stabilized_index + idx) % self._stabilize_max]
     
         
+
     ## Motion queue processing
 
     def _motion_queue_idle_cb(self, tdw):
@@ -750,14 +751,10 @@
 
     ## Device change callback
 
-<<<<<<< HEAD
-    def device_changed_cb(self,tdw):
-=======
     def device_changed_cb(self, tdw, device):
         # The brush is already changed according to device
         # at Monitor.device_used() of device.py.
         # So simply reset it here.
->>>>>>> 6c628da9
         tdw.doc.brush.reset()
 
 

# This file is part of MyPaint.
# Copyright (C) 2008-2013 by Martin Renold <martinxyz@gmx.ch>
# Copyright (C) 2013-2016 by the MyPaint Development Team.
#
# This program is free software; you can redistribute it and/or modify
# it under the terms of the GNU General Public License as published by
# the Free Software Foundation; either version 2 of the License, or

"""Freehand drawing modes"""

## Imports

import math
from numpy import array
from numpy import isfinite
from lib.helpers import clamp
import logging
from collections import deque
logger = logging.getLogger(__name__)

from gettext import gettext as _
<<<<<<< HEAD
import gtk
from gtk import gdk
from gtk import keysyms
from libmypaint import brushsettings
=======

from gi.repository import Gtk
from gi.repository import Gdk
>>>>>>> c24475f9
from gi.repository import GLib

from libmypaint import brushsettings

import gui.mode
from drawutils import spline_4p

from lib import mypaintlib


## Module settings

# Which workarounds to allow for motion event compression
EVCOMPRESSION_WORKAROUND_ALLOW_DISABLE_VIA_API = True
EVCOMPRESSION_WORKAROUND_ALLOW_EVHACK_FILTER = True

# Consts for the style of workaround in use
EVCOMPRESSION_WORKAROUND_DISABLE_VIA_API = 1
EVCOMPRESSION_WORKAROUND_EVHACK_FILTER = 2
EVCOMPRESSION_WORKAROUND_NONE = 999


## Class defs

class FreehandMode (gui.mode.BrushworkModeMixin,
                    gui.mode.ScrollableModeMixin,
                    gui.mode.InteractionMode):
    """Freehand drawing mode

    To improve application responsiveness, this mode uses an internal
    queue for capturing input data. The raw motion data from the stylus
    is queued; an idle routine then tidies up this data and feeds it
    onward. The presence of an input capture queue means that long
    queued strokes can be terminated by entering a new mode, or by
    pressing Escape.

    This is the default mode in MyPaint.

    """

    ## Class constants & instance defaults

    ACTION_NAME = 'FreehandMode'
    permitted_switch_actions = set()   # Any action is permitted

    _OPTIONS_WIDGET = None

    IS_LIVE_UPDATEABLE = True

    # Motion queue processing (raw data capture)

    # This controls processing of an internal queue of event data such
    # as the x and y coords, pressure and tilt prior to the strokes
    # rendering.

    MOTION_QUEUE_PRIORITY = GLib.PRIORITY_DEFAULT_IDLE

    # The Right Thing To Do generally is to spend as little time as
    # possible directly handling each event received. Disconnecting
    # stroke rendering from event processing buys the user the ability
    # to quit out of a slowly/laggily rendering stroke if desired.

    # Due to later versions of GTK3 (3.8+) discarding successive motion
    # events received in the same frame (so-called "motion
    # compression"), we employ a GDK event filter (on platforms using
    # Xi2) to capture coordinates faster than GDK deigns to pass them on
    # to us. Reason: we want the fidelity that GDK refuses to give us
    # currently for a fancy Wacom device delivering motion events at
    # ~200Hz: frame clock speeds are only 50 or 60 Hz.

    # https://gna.org/bugs/?21003
    # https://gna.org/bugs/?20822
    # https://bugzilla.gnome.org/show_bug.cgi?id=702392

    # It's hard to capture and translate tilt and pressure info in a
    # manner that's compatible with GDK without using GDK's own private
    # internals.  Implementing our own valuator translations would be
    # likely to break, so for these pices of info we interpolate the
    # values received on the clock tick-synchronized motion events GDK
    # gives us, but position them at the x and y that Xi2 gave us.
    # Pressure and tilt fidelities matter less than positional accuracy.


    ## Initialization

    def __init__(self, ignore_modifiers=True, **args):
        # Ignore the additional arg that flip actions feed us
        super(FreehandMode, self).__init__(**args)
        self._cursor_hidden_tdws = set()
        self._cursor_hidden = None


    ## Metadata

    pointer_behavior = gui.mode.Behavior.PAINT_FREEHAND
    scroll_behavior = gui.mode.Behavior.CHANGE_VIEW

    @classmethod
    def get_name(cls):
        return _(u"Freehand Drawing")

    def get_usage(self):
        return _(u"Paint free-form brush strokes")

    ## Per-TDW drawing state

    class _DrawingState (object):
        """Per-canvas drawing state

        Various kinds of queue for raw data capture or interpolation of
        pressure and tilt.
        """

        def __init__(self):
            object.__init__(self)

            # Ugly workarounds
            self.event_compression_workaround = None
            self.event_compression_was_enabled = None
            self.evhack_data = None   # or (tdw, mode), identity matters!
            self.evhack_positions = []

            self.last_event_had_pressure = False

            # Raw data which was delivered with an identical timestamp
            # to the previous one.  Happens on Windows due to differing
            # clock granularities (at least, under GTK2).
            self._zero_dtime_motions = []

            # Motion Queue

            # Combined, cleaned-up motion data queued ready for
            # interpolation of missing pressures and tilts, then
            # subsequent rendering. Using a queue makes rendering
            # independent of data gathering.
            self.motion_queue = deque()
            self.motion_processing_cbid = None
            self._last_queued_event_time = 0

            # Queued Event Handling

            # Pressure and tilt interpolation for evhack events, which
            # don't have pressure or tilt date.
            self.interp = PressureAndTiltInterpolator()

            # Time of the last-processed event
            self.last_handled_event_time = 0

            # Debugging: number of events procesed each second,
            # average times.
            self.avgtime = None

            # Button pressed while drawing
            # Not every device sends button presses, but evdev ones
            # do, and this is used as a workaround for an evdev bug:
            # https://github.com/mypaint/mypaint/issues/29
            self.button_down = None
            self.last_good_raw_pressure = 0.0
            self.last_good_raw_xtilt = 0.0
            self.last_good_raw_ytilt = 0.0


        def queue_motion(self, event_data):
            """Append one raw motion event to the motion queue

            :param event_data: Extracted data from an event.
            :type event_data: tuple

            Events are tuples of the form ``(time, x, y, pressure,
            xtilt, ytilt)``. Times are in milliseconds, and are
            expressed as ints. ``x`` and ``y`` are ordinary Python
            floats, and refer to model coordinates. The pressure and
            tilt values have the meaning assigned to them by GDK; if
            ```pressure`` is None, pressure and tilt values will be
            interpolated from surrounding defined values.

            Zero-dtime events are detected and cleaned up here.
            """
            time, x, y, pressure, xtilt, ytilt = event_data
            if time < self._last_queued_event_time:
                logger.warning('Time is running backwards! Corrected.')
                time = self._last_queued_event_time

            if time == self._last_queued_event_time:
                # On Windows, GTK timestamps have a resolution around
                # 15ms, but tablet events arrive every 8ms.
                # https://gna.org/bugs/index.php?16569
                zdata = (x, y, pressure, xtilt, ytilt)
                self._zero_dtime_motions.append(zdata)
            else:
                # Queue any previous events that had identical
                # timestamps, linearly interpolating their times.
                if self._zero_dtime_motions:
                    dtime = time - self._last_queued_event_time
                    if dtime > 100:
                        # Really old events; don't associate them with
                        # the new one.
                        zt = time - 100.0
                        interval = 100.0
                    else:
                        zt = self._last_queued_event_time
                        interval = float(dtime)
                    step = interval / (len(self._zero_dtime_motions) + 1)
                    for zx, zy, zp, zxt, zyt in self._zero_dtime_motions:
                        zt += step
                        zevent_data = (zt, zx, zy, zp, zxt, zyt)
                        self.motion_queue.append(zevent_data)
                    # Reset the backlog buffer
                    self._zero_dtime_motions = []
                # Queue this event too
                self.motion_queue.append(event_data)
                # Update the timestamp used above
                self._last_queued_event_time = time

        def next_processing_events(self):
            """Fetches zero or more events to process from the queue"""
            if len(self.motion_queue) > 0:
                event = self.motion_queue.popleft()
                for ievent in self.interp.feed(*event):
                    yield ievent

    def _reset_drawing_state(self):
        """Resets all per-TDW drawing state"""
        self._remove_event_compression_workarounds()
        self._drawing_state = {}

    def _get_drawing_state(self, tdw):
        drawstate = self._drawing_state.get(tdw, None)
        if drawstate is None:
            drawstate = self._DrawingState()
            self._drawing_state[tdw] = drawstate
        return drawstate

    ## Mode stack & current mode

    def enter(self, doc, **kwds):
        """Enter freehand mode"""
        super(FreehandMode, self).enter(doc, **kwds)
        self._event_compression_supported = None
        self._drawing_state = {}
        self._reset_drawing_state()
        self._debug = (logger.getEffectiveLevel() == logging.DEBUG)
               
    def leave(self, **kwds):
        """Leave freehand mode"""
        self._reset_drawing_state()
        self._reinstate_drawing_cursor(tdw=None)
        super(FreehandMode, self).leave(**kwds)

    

    ## Special cursor state while there's pressure

    def _hide_drawing_cursor(self, tdw):
        """Hide the cursor while painting, if configured to.

        :param tdw: Canvas widget to hide the cursor on.
        :type tdw: gui.tileddrawwindow.TiledDrawWindow

        """
        if tdw in self._cursor_hidden_tdws:
            return
        if not tdw.app:
            return
        if not tdw.app.preferences.get("ui.hide_cursor_while_painting"):
            return

        if self._cursor_hidden is None:
            window = tdw.get_window()
            cursor = Gdk.Cursor.new_for_display(
                window.get_display(), Gdk.CursorType.BLANK_CURSOR)
            self._cursor_hidden = cursor

        tdw.set_override_cursor(self._cursor_hidden)
        self._cursor_hidden_tdws.add(tdw)

    def _reinstate_drawing_cursor(self, tdw=None):
        """Un-hide any hidden cursors.

        :param tdw: Canvas widget to reset. None means all affected.
        :type tdw: gui.tileddrawwindow.TiledDrawWindow

        """
        if tdw is None:
            for tdw in self._cursor_hidden_tdws:
                tdw.set_override_cursor(None)
            self._cursor_hidden_tdws.clear()
        elif tdw in self._cursor_hidden_tdws:
            tdw.set_override_cursor(None)
            self._cursor_hidden_tdws.remove(tdw)

    ## Work around motion compression in recent GDKs

    def _add_event_compression_workaround(self, tdw):
        """Adds a workaround for the motion event compression bug"""
        drawstate = self._get_drawing_state(tdw)
        win = tdw.get_window()
        msg_prefix = "Add motion event compression workaround: "
        if (EVCOMPRESSION_WORKAROUND_ALLOW_DISABLE_VIA_API
                and self._event_compression_supported):
            workaround_used = EVCOMPRESSION_WORKAROUND_DISABLE_VIA_API
            was_enabled = win.get_event_compression()
            logger.debug(
                msg_prefix
                + "using set_event_compression(False) (%r) (was %r)",
                tdw, was_enabled,
            )
            drawstate.event_compression_was_enabled = was_enabled
            win.set_event_compression(False)
        elif EVCOMPRESSION_WORKAROUND_ALLOW_EVHACK_FILTER:
            workaround_used = EVCOMPRESSION_WORKAROUND_EVHACK_FILTER
            assert drawstate.evhack_data is None
            data = (tdw, self)
            logger.warning(msg_prefix + "using evhack filter %r", data)
            mypaintlib.evhack_gdk_window_add_filter(win, data)
            drawstate.evhack_data = data
            drawstate.evhack_positions = []
        else:
            workaround_used = EVCOMPRESSION_WORKAROUND_NONE
            logger.warning(msg_prefix + "not using any workaround")
        drawstate.event_compression_workaround = workaround_used

    def _remove_event_compression_workarounds(self):
        """Removes all workarounds for the motion event compression bug"""
        msg_prefix = "Remove motion event compression workaround: "
        for tdw, drawstate in self._drawing_state.iteritems():
            win = tdw.get_window()
            workaround_used = drawstate.event_compression_workaround
            if workaround_used == EVCOMPRESSION_WORKAROUND_DISABLE_VIA_API:
                mcomp = drawstate.event_compression_was_enabled
                assert mcomp is not None
                logger.debug(
                    msg_prefix + "restoring event_compression to %r (%r)",
                    mcomp, tdw,
                )
                win.set_event_compression(mcomp)
            elif workaround_used == EVCOMPRESSION_WORKAROUND_EVHACK_FILTER:
                drawstate = self._get_drawing_state(tdw)
                data = drawstate.evhack_data
                assert data is not None
                logger.warning(msg_prefix + "removing evhack filter %r", data)
                mypaintlib.evhack_gdk_window_remove_filter(win, data)
                drawstate.evhack_data = None
                drawstate.evhack_positions = []
            else:
                logger.warning(msg_prefix + "no workaround to disable")
            drawstate.event_compression_workaround = None

    def queue_evhack_position(self, tdw, x, y, t):
        """Queues noncompressed motion data (called by eventhack.hpp)"""
        if tdw.is_sensitive:
            drawstate = self._get_drawing_state(tdw)
            drawstate.evhack_positions.append((x, y, t))

    ## Input handlers

    def button_press_cb(self, tdw, event):
        result = False
        current_layer = tdw.doc.layer_stack.current


        if (current_layer.get_paintable() and event.button == 1
                and event.type == Gdk.EventType.BUTTON_PRESS):
            # Single button press
            # Stroke started, notify observers
            self.doc.input_stroke_started(event)
            # Mouse button pressed (while painting without pressure
            # information)
            drawstate = self._get_drawing_state(tdw)
            if not drawstate.last_event_had_pressure:
                # For the mouse we don't get a motion event for
                # "pressure" changes, so we simulate it. (Note: we can't
                # use the event's button state because it carries the
                # old state.)
                self.motion_notify_cb(tdw, event, fakepressure=0.5)

            drawstate.button_down = event.button
            drawstate.last_good_raw_pressure = 0.0
            drawstate.last_good_raw_xtilt = 0.0
            drawstate.last_good_raw_ytilt = 0.0

            # Hide the cursor if configured to
            self._hide_drawing_cursor(tdw)

            assistant = tdw.app.get_assistant()
            if assistant:
                assistant.reset()


            result = True
        return (super(FreehandMode, self).button_press_cb(tdw, event)
                or result)

    def button_release_cb(self, tdw, event):
        result = False
        current_layer = tdw.doc.layer_stack.current
        if current_layer.get_paintable() and event.button == 1:
            # See comment above in button_press_cb.
            drawstate = self._get_drawing_state(tdw)
            if not drawstate.last_event_had_pressure:
                self.motion_notify_cb(tdw, event, fakepressure=0.0)
            # Notify observers after processing the event
            self.doc.input_stroke_ended(event)

            drawstate.button_down = None
            drawstate.last_good_raw_pressure = 0.0
            drawstate.last_good_raw_xtilt = 0.0
            drawstate.last_good_raw_ytilt = 0.0

            # Reinstate the normal cursor if it was hidden
            self._reinstate_drawing_cursor(tdw)

            result = True

        return (super(FreehandMode, self).button_release_cb(tdw, event)
                or result)

    def motion_notify_cb(self, tdw, event, fakepressure=None):
        """Motion event handler: queues raw input and returns

        :param tdw: The TiledDrawWidget receiving the event
        :param event: the MotionNotify event being handled
        :param fakepressure: fake pressure to use if no real pressure

        Fake pressure is passed with faked motion events, e.g.
        button-press and button-release handlers for mouse events.

        GTK 3.8 and above does motion compression, forcing our use of
        event filter hackery to obtain the high-resolution event
        positions required for making brushstrokes. This handler is
        still called for the events the GDK compression code lets
        through, and it is the only source of pressure and tilt info
        available when motion compression is active.
        """

        def queue_motion(time, x, y, pressure, xtilt, ytilt):
            x, y = tdw.display_to_model(x, y)
            event_data = (time, x, y, pressure, xtilt, ytilt)
            drawstate.queue_motion(event_data)

        # Do nothing if painting is inactivated
        current_layer = tdw.doc._layers.current
        if not (tdw.is_sensitive and current_layer.get_paintable()):
            return False



        # Disable or work around GDK's motion event compression
        if self._event_compression_supported is None:
            win = tdw.get_window()
            mc_supported = hasattr(win, "set_event_compression")
            self._event_compression_supported = mc_supported
        drawstate = self._get_drawing_state(tdw)
        if drawstate.event_compression_workaround is None:
            self._add_event_compression_workaround(tdw)


        # Extract the raw readings for this event
        x = event.x
        y = event.y


        time = event.time
        pressure = event.get_axis(Gdk.AxisUse.PRESSURE)
        xtilt = event.get_axis(Gdk.AxisUse.XTILT)
        ytilt = event.get_axis(Gdk.AxisUse.YTILT)
        state = event.state

        assistant = tdw.app.get_assistant()

        # Workaround for buggy evdev behaviour.
        # Events sometimes get a zero raw pressure reading when the
        # pressure reading has not changed. This results in broken
        # lines. As a workaround, forbid zero pressures if there is a
        # button pressed down, and substitute the last-known good value.
        # Detail: https://github.com/mypaint/mypaint/issues/29
        if drawstate.button_down is not None:
            if pressure == 0.0:
                pressure = drawstate.last_good_raw_pressure
            elif pressure is not None and isfinite(pressure):
                drawstate.last_good_raw_pressure = pressure

        # Ensure each non-evhack event has a defined pressure
        if pressure is not None:
            # Using the reported pressure. Apply some sanity checks
            if not isfinite(pressure):
                # infinity/nan: use button state (instead of clamping in
                # brush.hpp) https://gna.org/bugs/?14709
                pressure = None
            else:
                pressure = clamp(pressure, 0.0, 1.0)
            drawstate.last_event_had_pressure = True

        # Fake the pressure if we have none, or if infinity was reported
        if pressure is None:
            if fakepressure is not None:
                pressure = clamp(fakepressure, 0.0, 1.0)
            else:
                pressure = (
                    (state & Gdk.ModifierType.BUTTON1_MASK) and 0.5 or 0.0)
            drawstate.last_event_had_pressure = False

        # Check whether tilt is present.  For some tablets without
        # tilt support GTK reports a tilt axis with value nan, instead
        # of None.  https://gna.org/bugs/?17084
        if xtilt is None or ytilt is None or not isfinite(xtilt+ytilt):
            xtilt = 0.0
            ytilt = 0.0

        # Switching from a non-tilt device to a device which reports
        # tilt can cause GDK to return out-of-range tilt values, on X11.
        xtilt = clamp(xtilt, -1.0, 1.0)
        ytilt = clamp(ytilt, -1.0, 1.0)

        # Evdev workaround. X and Y tilts suffer from the same
        # problem as pressure for fancier devices.
        if drawstate.button_down is not None:
            if xtilt == 0.0:
                xtilt = drawstate.last_good_raw_xtilt
            else:
                drawstate.last_good_raw_xtilt = xtilt
            if ytilt == 0.0:
                ytilt = drawstate.last_good_raw_ytilt
            else:
                drawstate.last_good_raw_ytilt = ytilt

        # Tilt inputs are assumed to be relative to the viewport,
        # but the canvas may be rotated or mirrored, or both.
        # Compensate before passing them to the brush engine.
        # https://gna.org/bugs/?19988
        if tdw.mirrored:
            xtilt *= -1.0
        if tdw.rotation != 0:
            tilt_angle = math.atan2(ytilt, xtilt) - tdw.rotation
            tilt_magnitude = math.sqrt((xtilt**2) + (ytilt**2))
            xtilt = tilt_magnitude * math.cos(tilt_angle)
            ytilt = tilt_magnitude * math.sin(tilt_angle)

        # HACK: color picking, do not paint
        # TEST: Does this ever happen now?
        if (state & Gdk.ModifierType.CONTROL_MASK or
                state & Gdk.ModifierType.MOD1_MASK):
            # Don't simply return; this is a workaround for unwanted
            # lines in https://gna.org/bugs/?16169
            pressure = 0.0

        # Apply pressure mapping if we're running as part of a full
        # MyPaint application (and if there's one defined).
        if tdw.app is not None and tdw.app.pressure_mapping:
            pressure = tdw.app.pressure_mapping(pressure)

        # Apply any configured while-drawing cursor
        if pressure > 0:
            self._hide_drawing_cursor(tdw)
        else:
            self._reinstate_drawing_cursor(tdw)


        # HACK: straight line mode?
        # TEST: Does this ever happen?
        if state & Gdk.ModifierType.SHIFT_MASK:
            pressure = 0.0

        # If the eventhack filter caught more than one event, push them
        # onto the motion event queue. Pressures and tilts will be
        # interpolated from surrounding motion-notify events.
        if len(drawstate.evhack_positions) > 1:
            # Remove the last item: it should be the one corresponding
            # to the current motion-notify-event.
            hx0, hy0, ht0 = drawstate.evhack_positions.pop(-1)
            # Check that we can use the eventhack data uncorrected
            if (hx0, hy0, ht0) == (x, y, time):
                for hx, hy, ht in drawstate.evhack_positions:
                    if assistant:
                        assistant.fetch(hx, hy, pressure, time)
                        if self.doc.stabilizer_mode:
                            info = assistant.get_current(drawstate.button_down, time)
                            if not info:
                                continue
                        else:
                            info=((hx, hy, pressure), )
                    else:
                        info=((hx, hy, pressure), )

                    for hx, hy, hp in info:
                        queue_motion(ht, hx, hy, hp, None,None)
            else:
                logger.warning(
                    "Final evhack event (%0.2f, %0.2f, %d) doesn't match its "
                    "corresponding motion-notify-event (%0.2f, %0.2f, %d). "
                    "This can be ignored if it's just a one-off occurrence.",
                    hx0, hy0, ht0, x, y, time)

        # Reset the eventhack queue
        if len(drawstate.evhack_positions) > 0:
            drawstate.evhack_positions = []

        # Assitant event position fetch and/or queue motion
        if assistant:
            assistant.fetch(x, y, pressure, time)
            if self.doc.stabilizer_mode:
                info = assistant.get_current(drawstate.button_down, time)
                if info:
                    for x, y, pressure in info:
                        queue_motion(time, x, y, pressure, xtilt, ytilt)
                else:
                    return False
            else:
                queue_motion(time, x, y, pressure, xtilt, ytilt)

        else:
            queue_motion(time, x, y, pressure, xtilt, ytilt)

        # Start the motion event processor, if it isn't already running
        if not drawstate.motion_processing_cbid:
            cbid = GLib.idle_add(
                self._motion_queue_idle_cb,
                tdw,
                priority = self.MOTION_QUEUE_PRIORITY,
            )
            drawstate.motion_processing_cbid = cbid

        # Is there any reasons baseclass callback isn't called in
        # original code...?
        # Anyway,we need to detect device change in this version,so call this.
        return super(FreehandMode, self).motion_notify_cb(tdw, event)


    ## Motion queue processing

    def _motion_queue_idle_cb(self, tdw):
        """Idle callback; processes each queued event"""
        drawstate = self._get_drawing_state(tdw)
        # Stop if asked to stop
        if drawstate.motion_processing_cbid is None:
            drawstate.motion_queue = deque()
            return False
        # Forward one or more motion events to the canvas
        for event in drawstate.next_processing_events():
            self._process_queued_event(tdw, event)
        # Stop if the queue is now empty
        if len(drawstate.motion_queue) == 0:
            drawstate.motion_processing_cbid = None
            return False
        # Otherwise, continue being invoked
        return True

    def _process_queued_event(self, tdw, event_data):
        """Process one motion event from the motion queue"""
        drawstate = self._get_drawing_state(tdw)
        time, x, y, pressure, xtilt, ytilt = event_data
        model = tdw.doc


        # Calculate time delta for the brush engine
        last_event_time = drawstate.last_handled_event_time
        drawstate.last_handled_event_time = time
        if not last_event_time:
            return
        dtime = (time - last_event_time)/1000.0
        if self._debug:
            cavg = drawstate.avgtime
            if cavg is not None:
                tavg, nevents = cavg
                nevents += 1
                tavg += (dtime - tavg)/nevents
            else:
                tavg = dtime
                nevents = 1
            if nevents*tavg > 1.0 and nevents > 20:
                logger.debug("Processing at %d events/s (t_avg=%0.3fs)",
                             nevents, tavg)
                drawstate.avgtime = None
            else:
                drawstate.avgtime = (tavg, nevents)

        # Refuse drawing if the layer is locked or hidden
        current_layer = model._layers.current
        if current_layer.locked or not current_layer.visible:
            return

        # Feed data to the brush engine.  Pressure and tilt cleanup
        # needs to be done here to catch all forwarded data after the
        # earlier interpolations. The interpolation method used for
        # filling in missing axis data is known to generate
        # OverflowErrors for legitimate but pathological input streams.
        # https://github.com/mypaint/mypaint/issues/344

        pressure = clamp(pressure, 0.0, 1.0)
        xtilt = clamp(xtilt, -1.0, 1.0)
        ytilt = clamp(ytilt, -1.0, 1.0)
        self.stroke_to(model, dtime, x, y, pressure, xtilt, ytilt)

        # Update the TDW's idea of where we last painted
        # FIXME: this should live in the model, not the view
        if pressure:
            tdw.set_last_painting_pos((x, y))

    ## Mode options

    def get_options_widget(self):
        """Get the (class singleton) options widget"""
        cls = self.__class__
        if cls._OPTIONS_WIDGET is None:
            widget = FreehandOptionsWidget()
            cls._OPTIONS_WIDGET = widget
        return cls._OPTIONS_WIDGET



class FreehandOptionsWidget (gui.mode.PaintingModeOptionsWidgetBase):
    """Configuration widget for freehand mode"""

    def init_specialized_widgets(self, row):
        cname = "slow_tracking"
        label = Gtk.Label()
        #TRANSLATORS: Short alias for "Slow position tracking". This is
        #TRANSLATORS: used on the options panel.
        label.set_text(_("Smooth:"))
        label.set_alignment(1.0, 0.5)
        label.set_hexpand(False)
        self.adjustable_settings.add(cname)
        adj = self.app.brush_adjustment[cname]
        scale = Gtk.Scale.new(Gtk.Orientation.HORIZONTAL, adj)
        scale.set_draw_value(False)
        scale.set_hexpand(True)
        self.attach(label, 0, row, 1, 1)
        self.attach(scale, 1, row, 1, 1)
        row += 1
        return row


class PressureAndTiltInterpolator (object):
    """Interpolates event sequences, filling in null pressure/tilt data

    The interpolator operates almost as a filter. Feed the interpolator
    an extra zero-pressure event at button-release time to generate a
    nice tailoff for mouse users. The interpolator is sensitive to
    transitions between nonzero and zero effective pressure in both
    directions. These transitions clear out just enough history to avoid
    hook-off and lead-in artefacts.
    """

    def __init__(self):
        """Instantiate with a clear internal state"""
        object.__init__(self)
        # Events with all axis data present, forming control points
        self._pt0_prev = None
        self._pt0 = None
        self._pt1 = None
        self._pt1_next = None
        # Null-axis event sequences
        self._np = []
        self._np_next = []

    def _clear(self):
        """Reset to the initial clean state"""
        self._pt0_prev = None
        self._pt0 = None
        self._pt1 = None
        self._pt1_next = None
        self._np = []
        self._np_next = []

    def _step(self):
        """Step the interpolation parameters forward"""
        self._pt0_prev = self._pt0
        self._pt0 = self._pt1
        self._pt1 = self._pt1_next
        self._pt1_next = None
        self._np = self._np_next
        self._np_next = []

    def _interpolate_p0_p1(self):
        """Interpolate between p0 and p1, but do not step or clear"""
        pt0p, pt0 = self._pt0_prev, self._pt0
        pt1, pt1n = self._pt1, self._pt1_next
        can_interp = (pt0 is not None and pt1 is not None and
                      len(self._np) > 0)
        if can_interp:
            if pt0p is None:
                pt0p = pt0
            if pt1n is None:
                pt1n = pt1
            t0 = pt0[0]
            t1 = pt1[0]
            dt = t1 - t0
            can_interp = dt > 0
        if can_interp:
            for np in self._np:
                t, x, y = np[0:3]
                p, xt, yt = spline_4p(
                    float(t - t0) / dt,
                    array(pt0p[3:]), array(pt0[3:]),
                    array(pt1[3:]), array(pt1n[3:])
                )
                yield (t, x, y, p, xt, yt)
        if pt1 is not None:
            yield pt1

    def _interpolate_and_step(self):
        """Internal: interpolate & step forward or clear"""
        for ievent in self._interpolate_p0_p1():
            yield ievent
        if ((self._pt1_next[3] > 0.0) and
                (self._pt1 is not None) and
                (self._pt1[3] <= 0.0)):
            # Transitions from zero to nonzero pressure
            # Clear history to avoid artefacts
            self._pt0_prev = None   # ignore the current pt0
            self._pt0 = self._pt1
            self._pt1 = self._pt1_next
            self._pt1_next = None
            self._np = []           # drop the buffer we've built up too
            self._np_next = []
        elif ((self._pt1_next[3] <= 0.0) and
              (self._pt1 is not None) and (self._pt1[3] > 0.0)):
            # Transitions from nonzero to zero pressure
            # Tail off neatly by doubling the zero-pressure event
            self._step()
            self._pt1_next = self._pt1
            for ievent in self._interpolate_p0_p1():
                yield ievent
            # Then clear history
            self._clear()
        else:
            # Normal forward of control points and event buffers
            self._step()

    def feed(self, time, x, y, pressure, xtilt, ytilt):
        """Feed in an event, yielding zero or more interpolated events

        :param time: event timestamp, integer number of milliseconds
        :param x: Horizontal coordinate of the event, in model space
        :type x: float
        :param y: Vertical coordinate of the event, in model space
        :type y: float
        :param pressure: Effective pen pressure, [0.0, 1.0]
        :param xtilt: Pen tilt in the model X direction, [-1.0, 1.0]
        :param ytilt: Pen tilt in the model's Y direction, [-1.0, 1.0]
        :returns: Iterator of event tuples

        Event tuples have the form (TIME, X, Y, PRESSURE, XTILT, YTILT).
        """
        if None in (pressure, xtilt, ytilt):
            self._np_next.append((time, x, y, pressure, xtilt, ytilt))
        else:
            self._pt1_next = (time, x, y, pressure, xtilt, ytilt)
            for t, x, y, p, xt, yt in self._interpolate_and_step():
                yield (t, x, y, p, xt, yt)


## Module tests

if __name__ == '__main__':
    interp = PressureAndTiltInterpolator()
    events = [
        (3, 0.3, 0.3, None, None, None),
        (7, 0.7, 0.7, None, None, None),
        (10, 1.0, 1.0, 0.33, 0.0, 0.5),
        (13, 1.3, 1.3, None, None, None),
        (15, 1.5, 1.5, None, None, None),
        (17, 1.7, 1.7, None, None, None),
        (20, 2.0, 2.0, 0.45, 0.1, 0.4),
        (23, 2.3, 2.3, None, None, None),
        (27, 2.7, 2.7, None, None, None),
        (30, 3.0, 3.0, 0.50, 0.2, 0.3),
        (33, 3.3, 3.3, None, None, None),
        (37, 3.7, 3.7, None, None, None),
        (40, 4.0, 4.0, 0.40, 0.3, 0.2),
        (44, 4.4, 4.4, None, None, None),
        (47, 4.7, 4.7, None, None, None),
        (50, 5.0, 5.0, 0.30, 0.5, 0.1),
        (53, 5.3, 5.3, None, None, None),
        (57, 5.7, 5.7, None, None, None),
        (60, 6.0, 6.0, 0.11, 0.4, 0.0),
        (63, 6.3, 6.3, None, None, None),
        (67, 6.7, 6.7, None, None, None),
        (70, 7.0, 7.0, 0.00, 0.2, 0.0),
        (73, 7.0, 7.0, None, None, None),
        (78, 50.0, 50.0, None, None, None),
        (83, 110.0, 110.0, None, None, None),
        (88, 120.0, 120.0, None, None, None),
        (93, 130.0, 130.0, None, None, None),
        (98, 140.0, 140.0, None, None, None),
        (103, 150.0, 150.0, None, None, None),
        (108, 160.0, 160.0, None, None, None),
        (110, 170.0, 170.0, 0.11, 0.1, 0.0),
        (120, 171.0, 171.0, 0.33, 0.0, 0.0),
        (130, 172.0, 172.0, 0.00, 0.0, 0.0)
    ]
    # Emit CSV for ad-hoc plotting
    print "time,x,y,pressure,xtilt,ytilt"
    for event in events:
        for data in interp.feed(*event):
            print ",".join([str(c) for c in data])<|MERGE_RESOLUTION|>--- conflicted
+++ resolved
@@ -19,16 +19,8 @@
 logger = logging.getLogger(__name__)
 
 from gettext import gettext as _
-<<<<<<< HEAD
-import gtk
-from gtk import gdk
-from gtk import keysyms
-from libmypaint import brushsettings
-=======
-
 from gi.repository import Gtk
 from gi.repository import Gdk
->>>>>>> c24475f9
 from gi.repository import GLib
 
 from libmypaint import brushsettings

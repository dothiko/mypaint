# This file is part of MyPaint.
# Copyright (C) 2008-2013 by Martin Renold <martinxyz@gmx.ch>
# Copyright (C) 2013-2016 by the MyPaint Development Team.
#
# This program is free software; you can redistribute it and/or modify
# it under the terms of the GNU General Public License as published by
# the Free Software Foundation; either version 2 of the License, or

"""Freehand drawing modes"""

## Imports
from __future__ import division, print_function

import math
from lib.helpers import clamp
import logging
from collections import deque
<<<<<<< HEAD
logger = logging.getLogger(__name__)
import weakref
=======
>>>>>>> c0d38aad

from gettext import gettext as _
from gi.repository import Gtk
from gi.repository import Gdk
from gi.repository import GLib

import numpy as np

import gui.mode
from drawutils import spline_4p

<<<<<<< HEAD
from lib import mypaintlib
import lib.helpers


## Module settings

# Which workarounds to allow for motion event compression
EVCOMPRESSION_WORKAROUND_ALLOW_DISABLE_VIA_API = True
EVCOMPRESSION_WORKAROUND_ALLOW_EVHACK_FILTER = True

# Consts for the style of workaround in use
EVCOMPRESSION_WORKAROUND_DISABLE_VIA_API = 1
EVCOMPRESSION_WORKAROUND_EVHACK_FILTER = 2
EVCOMPRESSION_WORKAROUND_NONE = 999
=======
logger = logging.getLogger(__name__)
>>>>>>> c0d38aad


## Class defs

class FreehandMode (gui.mode.BrushworkModeMixin,
                    gui.mode.ScrollableModeMixin,
                    gui.mode.InteractionMode,
                    gui.mode.OverlayMixin):
    """Freehand drawing mode

    To improve application responsiveness, this mode uses an internal
    queue for capturing input data. The raw motion data from the stylus
    is queued; an idle routine then tidies up this data and feeds it
    onward. The presence of an input capture queue means that long
    queued strokes can be terminated by entering a new mode, or by
    pressing Escape.

    This is the default mode in MyPaint.

    """

    ## Class constants & instance defaults

    ACTION_NAME = 'FreehandMode'
    permitted_switch_actions = set()   # Any action is permitted

    _OPTIONS_WIDGET = None

    IS_LIVE_UPDATEABLE = True

    
    _X_TILT_OFFSET = 0.0    # XXX Class global tilt offsets, to
    _Y_TILT_OFFSET = 0.0    # enable change tilt parameters for
                            # non-tilt-sensible pen stylus.

    # Motion queue processing (raw data capture)

    # This controls processing of an internal queue of event data such
    # as the x and y coords, pressure and tilt prior to the strokes
    # rendering.

    MOTION_QUEUE_PRIORITY = GLib.PRIORITY_DEFAULT_IDLE

    # The Right Thing To Do generally is to spend as little time as
    # possible directly handling each event received. Disconnecting
    # stroke rendering from event processing buys the user the ability
    # to quit out of a slowly/laggily rendering stroke if desired.

<<<<<<< HEAD
    # Due to later versions of GTK3 (3.8+) discarding successive motion
    # events received in the same frame (so-called "motion
    # compression"), we employ a GDK event filter (on platforms using
    # Xi2) to capture coordinates faster than GDK deigns to pass them on
    # to us. Reason: we want the fidelity that GDK refuses to give us
    # currently for a fancy Wacom device delivering motion events at
    # ~200Hz: frame clock speeds are only 50 or 60 Hz.

    # https://gna.org/bugs/?21003
    # https://gna.org/bugs/?20822
    # https://bugzilla.gnome.org/show_bug.cgi?id=702392

    # It's hard to capture and translate tilt and pressure info in a
    # manner that's compatible with GDK without using GDK's own private
    # internals.  Implementing our own valuator translations would be
    # likely to break, so for these pices of info we interpolate the
    # values received on the clock tick-synchronized motion events GDK
    # gives us, but position them at the x and y that Xi2 gave us.
    # Pressure and tilt fidelities matter less than positional accuracy.


=======
>>>>>>> c0d38aad
    ## Initialization

    def __init__(self, ignore_modifiers=True, **args):
        # Ignore the additional arg that flip actions feed us
        super(FreehandMode, self).__init__(**args)
        self._cursor_hidden_tdws = set()
        self._cursor_hidden = None

    ## Metadata

    pointer_behavior = gui.mode.Behavior.PAINT_FREEHAND
    scroll_behavior = gui.mode.Behavior.CHANGE_VIEW

    @classmethod
    def get_name(cls):
        return _(u"Freehand Drawing")

    def get_usage(self):
        return _(u"Paint free-form brush strokes")

    ## Per-TDW drawing state

    class _DrawingState (object):
        """Per-canvas drawing state

        Various kinds of queue for raw data capture or interpolation of
        pressure and tilt.
        """

        def __init__(self):
            object.__init__(self)

            self.last_event_had_pressure = False

            # Raw data which was delivered with an identical timestamp
            # to the previous one.  Happens on Windows due to differing
            # clock granularities (at least, under GTK2).
            self._zero_dtime_motions = []

            # Motion Queue

            # Combined, cleaned-up motion data queued ready for
            # interpolation of missing pressures and tilts, then
            # subsequent rendering. Using a queue makes rendering
            # independent of data gathering.
            self.motion_queue = deque()
            self.motion_processing_cbid = None
            self._last_queued_event_time = 0

            # Queued Event Handling

            # Pressure and tilt interpolation for events which
            # don't have pressure or tilt data.
            self.interp = PressureAndTiltInterpolator()

            # Time of the last-processed event
            self.last_handled_event_time = 0

            # Debugging: number of events procesed each second,
            # average times.
            self.avgtime = None

            # Button pressed while drawing
            # Not every device sends button presses, but evdev ones
            # do, and this is used as a workaround for an evdev bug:
            # https://github.com/mypaint/mypaint/issues/29
            self.button_down = None
            self.last_good_raw_pressure = 0.0
            self.last_good_raw_xtilt = 0.0
            self.last_good_raw_ytilt = 0.0


        def queue_motion(self, event_data):
            """Append one raw motion event to the motion queue

            :param event_data: Extracted data from an event.
            :type event_data: tuple

            Events are tuples of the form ``(time, x, y, pressure,
            xtilt, ytilt)``. Times are in milliseconds, and are
            expressed as ints. ``x`` and ``y`` are ordinary Python
            floats, and refer to model coordinates. The pressure and
            tilt values have the meaning assigned to them by GDK; if
            ```pressure`` is None, pressure and tilt values will be
            interpolated from surrounding defined values.

            Zero-dtime events are detected and cleaned up here.
            """
            time, x, y, pressure, xtilt, ytilt = event_data
            if time < self._last_queued_event_time:
                logger.warning('Time is running backwards! Corrected.')
                time = self._last_queued_event_time

            if time == self._last_queued_event_time:
                # On Windows, GTK timestamps have a resolution around
                # 15ms, but tablet events arrive every 8ms.
                # https://gna.org/bugs/index.php?16569
                zdata = (x, y, pressure, xtilt, ytilt)
                self._zero_dtime_motions.append(zdata)
            else:
                # Queue any previous events that had identical
                # timestamps, linearly interpolating their times.
                if self._zero_dtime_motions:
                    dtime = time - self._last_queued_event_time
                    if dtime > 100:
                        # Really old events; don't associate them with
                        # the new one.
                        zt = time - 100.0
                        interval = 100.0
                    else:
                        zt = self._last_queued_event_time
                        interval = dtime
                    step = interval / (len(self._zero_dtime_motions) + 1)
                    for zx, zy, zp, zxt, zyt in self._zero_dtime_motions:
                        zt += step
                        zevent_data = (zt, zx, zy, zp, zxt, zyt)
                        self.motion_queue.append(zevent_data)
                    # Reset the backlog buffer
                    self._zero_dtime_motions = []
                # Queue this event too
                self.motion_queue.append(event_data)
                # Update the timestamp used above
                self._last_queued_event_time = time

        def next_processing_events(self):
            """Fetches zero or more events to process from the queue"""
            if len(self.motion_queue) > 0:
                event = self.motion_queue.popleft()
                for ievent in self.interp.feed(*event):
                    yield ievent

    def _reset_drawing_state(self):
        """Resets all per-TDW drawing state"""
        self._drawing_state = {}

    def _get_drawing_state(self, tdw):
        drawstate = self._drawing_state.get(tdw, None)
        if drawstate is None:
            drawstate = self._DrawingState()
            self._drawing_state[tdw] = drawstate
        return drawstate

    ## Mode stack & current mode

    def enter(self, doc, **kwds):
        """Enter freehand mode"""
        super(FreehandMode, self).enter(doc, **kwds)
        self._drawing_state = {}
        self._reset_drawing_state()
        self._debug = (logger.getEffectiveLevel() == logging.DEBUG)
        self._discard_overlays()
               
    def leave(self, **kwds):
        """Leave freehand mode"""
        self._reset_drawing_state()
        self._reinstate_drawing_cursor(tdw=None)
        super(FreehandMode, self).leave(**kwds)
        self._discard_overlays()

    ## Special cursor state while there's pressure

    def _hide_drawing_cursor(self, tdw):
        """Hide the cursor while painting, if configured to.

        :param tdw: Canvas widget to hide the cursor on.
        :type tdw: gui.tileddrawwindow.TiledDrawWindow

        """
        if tdw in self._cursor_hidden_tdws:
            return
        if not tdw.app:
            return
        if not tdw.app.preferences.get("ui.hide_cursor_while_painting"):
            return

        if self._cursor_hidden is None:
            window = tdw.get_window()
            cursor = Gdk.Cursor.new_for_display(
                window.get_display(), Gdk.CursorType.BLANK_CURSOR)
            self._cursor_hidden = cursor

        tdw.set_override_cursor(self._cursor_hidden)
        self._cursor_hidden_tdws.add(tdw)

    def _reinstate_drawing_cursor(self, tdw=None):
        """Un-hide any hidden cursors.

        :param tdw: Canvas widget to reset. None means all affected.
        :type tdw: gui.tileddrawwindow.TiledDrawWindow

        """
        if tdw is None:
            for tdw in self._cursor_hidden_tdws:
                tdw.set_override_cursor(None)
            self._cursor_hidden_tdws.clear()
        elif tdw in self._cursor_hidden_tdws:
            tdw.set_override_cursor(None)
            self._cursor_hidden_tdws.remove(tdw)

<<<<<<< HEAD
   #def queue_draw_area(self, x, y, w, h):
   #    """Set Queue redrawing area.
   #
   #    Mostly called from outside of this class,
   #    to notify need to update screen.
   #    """
   #    for tdw in self._overlays:
   #        tdw.queue_draw_area(x, y, w, h)

    ## Work around motion compression in recent GDKs

    def _add_event_compression_workaround(self, tdw):
        """Adds a workaround for the motion event compression bug"""
        drawstate = self._get_drawing_state(tdw)
        win = tdw.get_window()
        msg_prefix = "Add motion event compression workaround: "
        if (EVCOMPRESSION_WORKAROUND_ALLOW_DISABLE_VIA_API
                and self._event_compression_supported):
            workaround_used = EVCOMPRESSION_WORKAROUND_DISABLE_VIA_API
            was_enabled = win.get_event_compression()
            logger.debug(
                msg_prefix
                + "using set_event_compression(False) (%r) (was %r)",
                tdw, was_enabled,
            )
            drawstate.event_compression_was_enabled = was_enabled
            win.set_event_compression(False)
        elif EVCOMPRESSION_WORKAROUND_ALLOW_EVHACK_FILTER:
            workaround_used = EVCOMPRESSION_WORKAROUND_EVHACK_FILTER
            assert drawstate.evhack_data is None
            data = (tdw, self)
          #!logger.warning(msg_prefix + "using evhack filter %r", data)
            mypaintlib.evhack_gdk_window_add_filter(win, data)
            drawstate.evhack_data = data
            drawstate.evhack_positions = []
        else:
            workaround_used = EVCOMPRESSION_WORKAROUND_NONE
          #!logger.warning(msg_prefix + "not using any workaround")
        drawstate.event_compression_workaround = workaround_used

    def _remove_event_compression_workarounds(self):
        """Removes all workarounds for the motion event compression bug"""
        msg_prefix = "Remove motion event compression workaround: "
        for tdw, drawstate in self._drawing_state.iteritems():
            win = tdw.get_window()
            workaround_used = drawstate.event_compression_workaround
            if workaround_used == EVCOMPRESSION_WORKAROUND_DISABLE_VIA_API:
                mcomp = drawstate.event_compression_was_enabled
                assert mcomp is not None
                logger.debug(
                    msg_prefix + "restoring event_compression to %r (%r)",
                    mcomp, tdw,
                )
                win.set_event_compression(mcomp)
            elif workaround_used == EVCOMPRESSION_WORKAROUND_EVHACK_FILTER:
                drawstate = self._get_drawing_state(tdw)
                data = drawstate.evhack_data
                assert data is not None
              #!logger.warning(msg_prefix + "removing evhack filter %r", data)
                mypaintlib.evhack_gdk_window_remove_filter(win, data)
                drawstate.evhack_data = None
                drawstate.evhack_positions = []
            else:
              #!logger.warning(msg_prefix + "no workaround to disable")
                pass
            drawstate.event_compression_workaround = None

    def queue_evhack_position(self, tdw, x, y, t):
        """Queues noncompressed motion data (called by eventhack.hpp)"""
        if tdw.is_sensitive:
            drawstate = self._get_drawing_state(tdw)
            drawstate.evhack_positions.append((x, y, t))

=======
>>>>>>> c0d38aad
    ## Input handlers

    def button_press_cb(self, tdw, event):
        result = False
        current_layer = tdw.doc.layer_stack.current

        if (current_layer.get_paintable() and event.button == 1
                and event.type == Gdk.EventType.BUTTON_PRESS):
            # Single button press
            # Stroke started, notify observers
            self.doc.input_stroke_started(event)
            # Mouse button pressed (while painting without pressure
            # information)
            drawstate = self._get_drawing_state(tdw)
            if not drawstate.last_event_had_pressure:
                # For the mouse we don't get a motion event for
                # "pressure" changes, so we simulate it. (Note: we can't
                # use the event's button state because it carries the
                # old state.)
                self.motion_notify_cb(tdw, event, fakepressure=0.5)

            drawstate.button_down = event.button
            drawstate.last_good_raw_pressure = 0.0
            drawstate.last_good_raw_xtilt = 0.0
            drawstate.last_good_raw_ytilt = 0.0

            # Hide the cursor if configured to
            self._hide_drawing_cursor(tdw)

            assistant = tdw.app.assistmanager.current
            if assistant:
               #assistant.fetch(tdw, event.x, event.y, 
               #        event.get_axis(Gdk.AxisUse.PRESSURE),
               #        event.time, drawstate.button_down)
                assistant.button_press_cb(tdw, event) 

            result = True
        return (super(FreehandMode, self).button_press_cb(tdw, event)
                or result)

    def button_release_cb(self, tdw, event):
        result = False
        current_layer = tdw.doc.layer_stack.current
        if current_layer.get_paintable() and event.button == 1:
            # See comment above in button_press_cb.
            drawstate = self._get_drawing_state(tdw)
            if not drawstate.last_event_had_pressure:
                self.motion_notify_cb(tdw, event, fakepressure=0.0)

            assistant = tdw.app.assistmanager.current
            if assistant:
                assistant.button_release_cb(tdw, event)

            # Notify observers after processing the event
            self.doc.input_stroke_ended(event)

            drawstate.button_down = None
            drawstate.last_good_raw_pressure = 0.0
            drawstate.last_good_raw_xtilt = 0.0
            drawstate.last_good_raw_ytilt = 0.0

            # Reinstate the normal cursor if it was hidden
            self._reinstate_drawing_cursor(tdw)

            result = True


        return (super(FreehandMode, self).button_release_cb(tdw, event)
                or result)

    def motion_notify_cb(self, tdw, event, fakepressure=None):
        """Motion event handler: queues raw input and returns

        :param tdw: The TiledDrawWidget receiving the event
        :param event: the MotionNotify event being handled
        :param fakepressure: fake pressure to use if no real pressure

        Fake pressure is passed with faked motion events, e.g.
        button-press and button-release handlers for mouse events.

        """

        def queue_motion(time, x, y, pressure, xtilt, ytilt):
            x, y = tdw.display_to_model(x, y)
            xtilt = lib.helpers.clamp(xtilt + FreehandMode._X_TILT_OFFSET,
                    -1.0, 1.0)
            ytilt = lib.helpers.clamp(ytilt + FreehandMode._Y_TILT_OFFSET,
                    -1.0, 1.0)
            drawstate.queue_motion((time, x, y, pressure, xtilt, ytilt))

        # Do nothing if painting is inactivated
        current_layer = tdw.doc._layers.current
        if not (tdw.is_sensitive and current_layer.get_paintable()):
            return False

<<<<<<< HEAD
        self._ensure_overlay_for_tdw(tdw)


        # Disable or work around GDK's motion event compression
        if self._event_compression_supported is None:
            win = tdw.get_window()
            mc_supported = hasattr(win, "set_event_compression")
            self._event_compression_supported = mc_supported
        drawstate = self._get_drawing_state(tdw)
        if drawstate.event_compression_workaround is None:
            self._add_event_compression_workaround(tdw)

=======
        # If the device has changed and the last pressure value from the
        # previous device is not equal to 0.0, this can leave a visible
        # stroke on the layer even if the 'new' device is not pressed on
        # the tablet and has a pressure axis == 0.0.  Reseting the brush
        # when the device changes fixes this issue, but there may be a
        # much more elegant solution that only resets the brush on this
        # edge-case.
        same_device = True
        if tdw.app is not None:
            device = event.get_source_device()
            same_device = tdw.app.device_monitor.device_used(device)
            if not same_device:
                tdw.doc.brush.reset()
>>>>>>> c0d38aad

        # Extract the raw readings for this event
        x = event.x
        y = event.y


        time = event.time
        pressure = event.get_axis(Gdk.AxisUse.PRESSURE)
        xtilt = event.get_axis(Gdk.AxisUse.XTILT)
        ytilt = event.get_axis(Gdk.AxisUse.YTILT)
        state = event.state

        # XXX added codes for assitants.
        assistant = tdw.app.assistmanager.current
        if assistant:
           #if drawstate.button_down != None:
           #    # To erase old overlay drawings of assistant.
           #    if assistant.motion_notify_cb(tdw, event):
           #        return super(FreehandMode, self).motion_notify_cb(tdw, event)
               #assistant.queue_draw_area(tdw)
            if assistant.motion_notify_cb(tdw, event):
                return super(FreehandMode, self).motion_notify_cb(tdw, event)

        # Workaround for buggy evdev behaviour.
        # Events sometimes get a zero raw pressure reading when the
        # pressure reading has not changed. This results in broken
        # lines. As a workaround, forbid zero pressures if there is a
        # button pressed down, and substitute the last-known good value.
        # Detail: https://github.com/mypaint/mypaint/issues/29
        drawstate = self._get_drawing_state(tdw)
        if drawstate.button_down is not None:
            if pressure == 0.0:
                pressure = drawstate.last_good_raw_pressure
            elif pressure is not None and np.isfinite(pressure):
                drawstate.last_good_raw_pressure = pressure

        # Ensure each event has a defined pressure
        if pressure is not None:
            # Using the reported pressure. Apply some sanity checks
            if not np.isfinite(pressure):
                # infinity/nan: use button state (instead of clamping in
                # brush.hpp) https://gna.org/bugs/?14709
                pressure = None
            else:
                pressure = clamp(pressure, 0.0, 1.0)
            drawstate.last_event_had_pressure = True

        # Fake the pressure if we have none, or if infinity was reported
        if pressure is None:
            if fakepressure is not None:
                pressure = clamp(fakepressure, 0.0, 1.0)
            else:
                pressure = (
                    (state & Gdk.ModifierType.BUTTON1_MASK) and 0.5 or 0.0)
            drawstate.last_event_had_pressure = False

        # Check whether tilt is present.  For some tablets without
        # tilt support GTK reports a tilt axis with value nan, instead
        # of None.  https://gna.org/bugs/?17084
        if xtilt is None or ytilt is None or not np.isfinite(xtilt + ytilt):
            xtilt = 0.0
            ytilt = 0.0

        # Switching from a non-tilt device to a device which reports
        # tilt can cause GDK to return out-of-range tilt values, on X11.
        xtilt = clamp(xtilt, -1.0, 1.0)
        ytilt = clamp(ytilt, -1.0, 1.0)

        # Evdev workaround. X and Y tilts suffer from the same
        # problem as pressure for fancier devices.
        if drawstate.button_down is not None:
            if xtilt == 0.0:
                xtilt = drawstate.last_good_raw_xtilt
            else:
                drawstate.last_good_raw_xtilt = xtilt
            if ytilt == 0.0:
                ytilt = drawstate.last_good_raw_ytilt
            else:
                drawstate.last_good_raw_ytilt = ytilt

        # Tilt inputs are assumed to be relative to the viewport,
        # but the canvas may be rotated or mirrored, or both.
        # Compensate before passing them to the brush engine.
        # https://gna.org/bugs/?19988
        if tdw.mirrored:
            xtilt *= -1.0
        if tdw.rotation != 0:
            tilt_angle = math.atan2(ytilt, xtilt) - tdw.rotation
            tilt_magnitude = math.sqrt((xtilt**2) + (ytilt**2))
            xtilt = tilt_magnitude * math.cos(tilt_angle)
            ytilt = tilt_magnitude * math.sin(tilt_angle)

        # HACK: color picking, do not paint
        # TEST: Does this ever happen now?
        if (state & Gdk.ModifierType.CONTROL_MASK or
                state & Gdk.ModifierType.MOD1_MASK):
            # Don't simply return; this is a workaround for unwanted
            # lines in https://gna.org/bugs/?16169
            pressure = 0.0

        # Apply pressure mapping if we're running as part of a full
        # MyPaint application (and if there's one defined).
        if tdw.app is not None and tdw.app.pressure_mapping:
            pressure = tdw.app.pressure_mapping(pressure)

        # Apply any configured while-drawing cursor
        if pressure > 0:
            self._hide_drawing_cursor(tdw)
        else:
            self._reinstate_drawing_cursor(tdw)


        # HACK: straight line mode?
        # TEST: Does this ever happen?
        if state & Gdk.ModifierType.SHIFT_MASK:
            pressure = 0.0

<<<<<<< HEAD
        # If the eventhack filter caught more than one event, push them
        # onto the motion event queue. Pressures and tilts will be
        # interpolated from surrounding motion-notify events.
        if len(drawstate.evhack_positions) > 1:
            # Remove the last item: it should be the one corresponding
            # to the current motion-notify-event.
            hx0, hy0, ht0 = drawstate.evhack_positions.pop(-1)
            # Check that we can use the eventhack data uncorrected
            if (hx0, hy0, ht0) == (x, y, time):
                for hx, hy, ht in drawstate.evhack_positions:
                    # XXX added codes for assitants.
                    if assistant:
                        assistant.fetch(hx, hy, pressure, time)
                        for hx, hy, hp in assistant.enum_samples(tdw):
                            queue_motion(ht, hx, hy, hp, None, None)
                        continue
                    queue_motion(ht, hx, hy, pressure, None, None)

            else:
                logger.warning(
                    "Final evhack event (%0.2f, %0.2f, %d) doesn't match its "
                    "corresponding motion-notify-event (%0.2f, %0.2f, %d). "
                    "This can be ignored if it's just a one-off occurrence.",
                    hx0, hy0, ht0, x, y, time)

        # Reset the eventhack queue
        if len(drawstate.evhack_positions) > 0:
            drawstate.evhack_positions = []

        # XXX added codes for assitants.
        if assistant:
            # Assitant event position fetch and queue motion
           #button_down = drawstate.button_down
           #if fakepressure is not None:
           #    button_down = None

            assistant.fetch(x, y, pressure, time)
            for x, y, p in assistant.enum_samples(tdw):
                queue_motion(time, x, y, p, xtilt, ytilt)

            # New positioned assistant overlay should be drawn here.
           #if button_down is not None:
            if fakepressure is None:
                assistant.queue_draw_area(tdw)
        else:
            # Ordinary event queuing
            queue_motion(time, x, y, pressure, xtilt, ytilt)

=======
        # Queue this event
        x, y = tdw.display_to_model(x, y)
        event_data = (time, x, y, pressure, xtilt, ytilt)
        drawstate.queue_motion(event_data)
>>>>>>> c0d38aad
        # Start the motion event processor, if it isn't already running
        if not drawstate.motion_processing_cbid:
            cbid = GLib.idle_add(
                self._motion_queue_idle_cb,
                tdw,
                priority = self.MOTION_QUEUE_PRIORITY,
            )
            drawstate.motion_processing_cbid = cbid

        # XXX In original code, motion_notify_cb() end without 
        # calling superclass one.
        # Is there any reasons to do so...?
        # Anyway,we need to detect device change in this version.
        # so call this.
        return super(FreehandMode, self).motion_notify_cb(tdw, event)


    ## Motion queue processing

    def _motion_queue_idle_cb(self, tdw):
        """Idle callback; processes each queued event"""
        drawstate = self._get_drawing_state(tdw)
        # Stop if asked to stop
        if drawstate.motion_processing_cbid is None:
            drawstate.motion_queue = deque()
            return False
        # Forward one or more motion events to the canvas
        for event in drawstate.next_processing_events():
            self._process_queued_event(tdw, event)
        # Stop if the queue is now empty
        if len(drawstate.motion_queue) == 0:
            drawstate.motion_processing_cbid = None
            return False
        # Otherwise, continue being invoked
        return True

    def _process_queued_event(self, tdw, event_data):
        """Process one motion event from the motion queue"""
        drawstate = self._get_drawing_state(tdw)
        time, x, y, pressure, xtilt, ytilt = event_data
        model = tdw.doc


        # Calculate time delta for the brush engine
        last_event_time = drawstate.last_handled_event_time
        drawstate.last_handled_event_time = time
        if not last_event_time:
            return
        dtime = (time - last_event_time) / 1000.0
        if self._debug:
            cavg = drawstate.avgtime
            if cavg is not None:
                tavg, nevents = cavg
                nevents += 1
                tavg += (dtime - tavg) / nevents
            else:
                tavg = dtime
                nevents = 1
            if ((nevents * tavg) > 1.0) and nevents > 20:
                logger.debug("Processing at %d events/s (t_avg=%0.3fs)",
                             nevents, tavg)
                drawstate.avgtime = None
            else:
                drawstate.avgtime = (tavg, nevents)

        current_layer = model._layers.current
        if not current_layer.get_paintable():
            return

        # Feed data to the brush engine.  Pressure and tilt cleanup
        # needs to be done here to catch all forwarded data after the
        # earlier interpolations. The interpolation method used for
        # filling in missing axis data is known to generate
        # OverflowErrors for legitimate but pathological input streams.
        # https://github.com/mypaint/mypaint/issues/344

        pressure = clamp(pressure, 0.0, 1.0)
        xtilt = clamp(xtilt, -1.0, 1.0)
        ytilt = clamp(ytilt, -1.0, 1.0)
        self.stroke_to(model, dtime, x, y, pressure, xtilt, ytilt)

        # Update the TDW's idea of where we last painted
        # FIXME: this should live in the model, not the view
        if pressure:
            tdw.set_last_painting_pos((x, y))

    ## Mode options

    def get_options_widget(self):
        """Get the (class singleton) options widget"""
        cls = self.__class__
        if cls._OPTIONS_WIDGET is None:
            widget = FreehandOptionsWidget()
            cls._OPTIONS_WIDGET = widget
        return cls._OPTIONS_WIDGET

    ## Overlay related

    def _generate_overlay(self, tdw):
        return _Overlay_Freehand(self, tdw)


class FreehandOptionsWidget (gui.mode.PaintingModeOptionsWidgetBase):
    """Configuration widget for freehand mode"""

    def init_specialized_widgets(self, row):
<<<<<<< HEAD

        def create_scale_widget(cname, label_text, adj):
            label = Gtk.Label()
            label.set_text(label_text)
            label.set_alignment(1.0, 0.5)
            label.set_hexpand(False)
            if cname:
                self.adjustable_settings.add(cname)
                adj = self.app.brush_adjustment[cname]
            else:
                pass
            scale = Gtk.Scale.new(Gtk.Orientation.HORIZONTAL, adj)
            scale.set_draw_value(False)
            scale.set_hexpand(True)
            self.attach(label, 0, row, 1, 1)
            self.attach(scale, 1, row, 1, 1)

       #cname = "slow_tracking"
       #label = Gtk.Label()
       ##TRANSLATORS: Short alias for "Slow position tracking". This is
       ##TRANSLATORS: used on the options panel.
       #label.set_text(_("Smooth:"))
       #label.set_alignment(1.0, 0.5)
       #label.set_hexpand(False)
       #self.adjustable_settings.add(cname)
       #adj = self.app.brush_adjustment[cname]
       #scale = Gtk.Scale.new(Gtk.Orientation.HORIZONTAL, adj)
       #scale.set_draw_value(False)
       #scale.set_hexpand(True)
       #self.attach(label, 0, row, 1, 1)
       #self.attach(scale, 1, row, 1, 1)
       #row += 1
        create_scale_widget("slow_tracking", _("Smooth:"), None)
        row += 1

        adj = Gtk.Adjustment(value=0.0,lower=-1.0,upper=1.0,step_incr=0.01)
        adj.connect("value-changed", self.x_tilt_offset_adj_changed_cb)
        create_scale_widget(None, _("X Tilt Offset:"), adj)
        row += 1

        adj = Gtk.Adjustment(value=0.0,lower=-1.0,upper=1.0,step_incr=0.01)
        adj.connect("value-changed", self.y_tilt_offset_adj_changed_cb)
        create_scale_widget(None, _("Y Tilt Offset:"), adj)
        row += 1

        # Add VBox for Assistant area
        box = self.app.assistmanager.init_options_presenter_box()
        self.attach(box, 0, row, 2, 1)
=======
        cname = "slow_tracking"
        label = Gtk.Label()
        # TRANSLATORS: Short alias for "Slow position tracking". This is
        # TRANSLATORS: used on the options panel.
        label.set_text(_("Smooth:"))
        label.set_alignment(1.0, 0.5)
        label.set_hexpand(False)
        self.adjustable_settings.add(cname)
        adj = self.app.brush_adjustment[cname]
        scale = Gtk.Scale.new(Gtk.Orientation.HORIZONTAL, adj)
        scale.set_draw_value(False)
        scale.set_hexpand(True)
        self.attach(label, 0, row, 1, 1)
        self.attach(scale, 1, row, 1, 1)
>>>>>>> c0d38aad
        row += 1

        return row

    def x_tilt_offset_adj_changed_cb(self, adj):
        FreehandMode._X_TILT_OFFSET = adj.get_value()

    def y_tilt_offset_adj_changed_cb(self, adj):
        FreehandMode._Y_TILT_OFFSET = adj.get_value()

class PressureAndTiltInterpolator (object):
    """Interpolates event sequences, filling in null pressure/tilt data

    The interpolator operates almost as a filter. Feed the interpolator
    an extra zero-pressure event at button-release time to generate a
    nice tailoff for mouse users. The interpolator is sensitive to
    transitions between nonzero and zero effective pressure in both
    directions. These transitions clear out just enough history to avoid
    hook-off and lead-in artefacts.

    >>> interp = PressureAndTiltInterpolator()
    >>> raw_data = interp._TEST_DATA
    >>> any([t for t in raw_data if None in t[3:]])
    True
    >>> cooked_data = []
    >>> for raw_event in raw_data:
    ...    for cooked_event in interp.feed(*raw_event):
    ...        cooked_data.append(cooked_event)
    >>> any([t for t in cooked_data if None in t[3:]])
    False
    >>> len(cooked_data) <= len(raw_data)
    True
    >>> all([(t in cooked_data) for t in raw_data
    ...      if None not in t[3:]])
    True
    >>> any([t for t in cooked_data if 70 < t[0] < 110])
    False
    >>> len([t for t in cooked_data if t[0] in (70, 110)]) == 2
    True

    """

    # Test data:

    _TEST_DATA = [
        (3, 0.3, 0.3, None, None, None),  # These 2 events will be dropped
        (7, 0.7, 0.7, None, None, None),  # (no prior state with pressure).
        (10, 1.0, 1.0, 0.33, 0.0, 0.5),
        (13, 1.3, 1.3, None, None, None),
        (15, 1.5, 1.5, None, None, None),  # Gaps like this one will have
        (17, 1.7, 1.7, None, None, None),  # those None entries filled in.
        (20, 2.0, 2.0, 0.45, 0.1, 0.4),
        (23, 2.3, 2.3, None, None, None),
        (27, 2.7, 2.7, None, None, None),
        (30, 3.0, 3.0, 0.50, 0.2, 0.3),
        (33, 3.3, 3.3, None, None, None),
        (37, 3.7, 3.7, None, None, None),
        (40, 4.0, 4.0, 0.40, 0.3, 0.2),
        (44, 4.4, 4.4, None, None, None),
        (47, 4.7, 4.7, None, None, None),
        (50, 5.0, 5.0, 0.30, 0.5, 0.1),
        (53, 5.3, 5.3, None, None, None),
        (57, 5.7, 5.7, None, None, None),
        (60, 6.0, 6.0, 0.11, 0.4, 0.0),
        (63, 6.3, 6.3, None, None, None),
        (67, 6.7, 6.7, None, None, None),
        (70, 7.0, 7.0, 0.00, 0.2, 0.0),  # Down to zero pressure, followed by
        (73, 7.0, 7.0, None, None, None),  # a null-pressure sequence
        (78, 50.0, 50.0, None, None, None),
        (83, 110.0, 110.0, None, None, None),
        (88, 120.0, 120.0, None, None, None),   # That means that this gap
        (93, 130.0, 130.0, None, None, None),   # will be skipped over till an
        (98, 140.0, 140.0, None, None, None),   # event with a defined pressure
        (103, 150.0, 150.0, None, None, None),  # comes along.
        (108, 160.0, 160.0, None, None, None),
        (110, 170.0, 170.0, 0.11, 0.1, 0.0),  # Normally, values won't be
        (120, 171.0, 171.0, 0.33, 0.0, 0.0),  # altered or have extra events
        (130, 172.0, 172.0, 0.00, 0.0, 0.0)   # inserted between them.
    ]

    # Construction:

    def __init__(self):
        """Instantiate with a clear internal state"""
        object.__init__(self)
        # Events with all axis data present, forming control points
        self._pt0_prev = None
        self._pt0 = None
        self._pt1 = None
        self._pt1_next = None
        # Null-axis event sequences
        self._np = []
        self._np_next = []

    # Internals:

    def _clear(self):
        """Reset to the initial clean state"""
        self._pt0_prev = None
        self._pt0 = None
        self._pt1 = None
        self._pt1_next = None
        self._np = []
        self._np_next = []

    def _step(self):
        """Step the interpolation parameters forward"""
        self._pt0_prev = self._pt0
        self._pt0 = self._pt1
        self._pt1 = self._pt1_next
        self._pt1_next = None
        self._np = self._np_next
        self._np_next = []

    def _interpolate_p0_p1(self):
        """Interpolate between p0 and p1, but do not step or clear"""
        pt0p, pt0 = self._pt0_prev, self._pt0
        pt1, pt1n = self._pt1, self._pt1_next
        can_interp = (pt0 is not None and pt1 is not None and
                      len(self._np) > 0)
        if can_interp:
            if pt0p is None:
                pt0p = pt0
            if pt1n is None:
                pt1n = pt1
            t0 = pt0[0]
            t1 = pt1[0]
            dt = t1 - t0
            can_interp = dt > 0
        if can_interp:
            for event in self._np:
                t, x, y = event[0:3]
                p, xt, yt = spline_4p(
                    (t - t0) / dt,
                    np.array(pt0p[3:]), np.array(pt0[3:]),
                    np.array(pt1[3:]), np.array(pt1n[3:])
                )
                yield (t, x, y, p, xt, yt)
        if pt1 is not None:
            yield pt1

    def _interpolate_and_step(self):
        """Internal: interpolate & step forward or clear"""
        for ievent in self._interpolate_p0_p1():
            yield ievent
        if ((self._pt1_next[3] > 0.0) and
                (self._pt1 is not None) and
                (self._pt1[3] <= 0.0)):
            # Transitions from zero to nonzero pressure
            # Clear history to avoid artefacts
            self._pt0_prev = None   # ignore the current pt0
            self._pt0 = self._pt1
            self._pt1 = self._pt1_next
            self._pt1_next = None
            self._np = []           # drop the buffer we've built up too
            self._np_next = []
        elif ((self._pt1_next[3] <= 0.0) and
              (self._pt1 is not None) and (self._pt1[3] > 0.0)):
            # Transitions from nonzero to zero pressure
            # Tail off neatly by doubling the zero-pressure event
            self._step()
            self._pt1_next = self._pt1
            for ievent in self._interpolate_p0_p1():
                yield ievent
            # Then clear history
            self._clear()
        else:
            # Normal forward of control points and event buffers
            self._step()

    # Public methods:

    def feed(self, time, x, y, pressure, xtilt, ytilt):
        """Feed in an event, yielding zero or more interpolated events

        :param time: event timestamp, integer number of milliseconds
        :param x: Horizontal coordinate of the event, in model space
        :type x: float
        :param y: Vertical coordinate of the event, in model space
        :type y: float
        :param pressure: Effective pen pressure, [0.0, 1.0]
        :param xtilt: Pen tilt in the model X direction, [-1.0, 1.0]
        :param ytilt: Pen tilt in the model's Y direction, [-1.0, 1.0]
        :returns: Iterator of event tuples

        Event tuples have the form (TIME, X, Y, PRESSURE, XTILT, YTILT).
        """
        if None in (pressure, xtilt, ytilt):
            self._np_next.append((time, x, y, pressure, xtilt, ytilt))
        else:
            self._pt1_next = (time, x, y, pressure, xtilt, ytilt)
            for t, x, y, p, xt, yt in self._interpolate_and_step():
                yield (t, x, y, p, xt, yt)


class _Overlay_Freehand (gui.overlays.Overlay):
    """Overlay for freehand mode """

    def __init__(self, freehandmode, tdw):
        super(_Overlay_Freehand, self).__init__()
        self._freehandmode = weakref.proxy(freehandmode)
        self._tdw = weakref.proxy(tdw)

    def paint(self, cr):
        """Draw brush size to the screen"""
        assistant = self._tdw.app.assistmanager.current
        if assistant:
            assistant.draw_overlay(cr, self._tdw)

## Module tests

def _test():
    import doctest
    doctest.testmod()
    interp = PressureAndTiltInterpolator()
    # Emit CSV for ad-hoc plotting
    print("time,x,y,pressure,xtilt,ytilt")
    for event in interp._TEST_DATA:
        for data in interp.feed(*event):
            print(",".join([str(c) for c in data]))


if __name__ == '__main__':
    _test()<|MERGE_RESOLUTION|>--- conflicted
+++ resolved
@@ -15,11 +15,8 @@
 from lib.helpers import clamp
 import logging
 from collections import deque
-<<<<<<< HEAD
 logger = logging.getLogger(__name__)
 import weakref
-=======
->>>>>>> c0d38aad
 
 from gettext import gettext as _
 from gi.repository import Gtk
@@ -31,7 +28,6 @@
 import gui.mode
 from drawutils import spline_4p
 
-<<<<<<< HEAD
 from lib import mypaintlib
 import lib.helpers
 
@@ -46,9 +42,7 @@
 EVCOMPRESSION_WORKAROUND_DISABLE_VIA_API = 1
 EVCOMPRESSION_WORKAROUND_EVHACK_FILTER = 2
 EVCOMPRESSION_WORKAROUND_NONE = 999
-=======
 logger = logging.getLogger(__name__)
->>>>>>> c0d38aad
 
 
 ## Class defs
@@ -97,7 +91,6 @@
     # stroke rendering from event processing buys the user the ability
     # to quit out of a slowly/laggily rendering stroke if desired.
 
-<<<<<<< HEAD
     # Due to later versions of GTK3 (3.8+) discarding successive motion
     # events received in the same frame (so-called "motion
     # compression"), we employ a GDK event filter (on platforms using
@@ -118,9 +111,6 @@
     # gives us, but position them at the x and y that Xi2 gave us.
     # Pressure and tilt fidelities matter less than positional accuracy.
 
-
-=======
->>>>>>> c0d38aad
     ## Initialization
 
     def __init__(self, ignore_modifiers=True, **args):
@@ -320,82 +310,6 @@
             tdw.set_override_cursor(None)
             self._cursor_hidden_tdws.remove(tdw)
 
-<<<<<<< HEAD
-   #def queue_draw_area(self, x, y, w, h):
-   #    """Set Queue redrawing area.
-   #
-   #    Mostly called from outside of this class,
-   #    to notify need to update screen.
-   #    """
-   #    for tdw in self._overlays:
-   #        tdw.queue_draw_area(x, y, w, h)
-
-    ## Work around motion compression in recent GDKs
-
-    def _add_event_compression_workaround(self, tdw):
-        """Adds a workaround for the motion event compression bug"""
-        drawstate = self._get_drawing_state(tdw)
-        win = tdw.get_window()
-        msg_prefix = "Add motion event compression workaround: "
-        if (EVCOMPRESSION_WORKAROUND_ALLOW_DISABLE_VIA_API
-                and self._event_compression_supported):
-            workaround_used = EVCOMPRESSION_WORKAROUND_DISABLE_VIA_API
-            was_enabled = win.get_event_compression()
-            logger.debug(
-                msg_prefix
-                + "using set_event_compression(False) (%r) (was %r)",
-                tdw, was_enabled,
-            )
-            drawstate.event_compression_was_enabled = was_enabled
-            win.set_event_compression(False)
-        elif EVCOMPRESSION_WORKAROUND_ALLOW_EVHACK_FILTER:
-            workaround_used = EVCOMPRESSION_WORKAROUND_EVHACK_FILTER
-            assert drawstate.evhack_data is None
-            data = (tdw, self)
-          #!logger.warning(msg_prefix + "using evhack filter %r", data)
-            mypaintlib.evhack_gdk_window_add_filter(win, data)
-            drawstate.evhack_data = data
-            drawstate.evhack_positions = []
-        else:
-            workaround_used = EVCOMPRESSION_WORKAROUND_NONE
-          #!logger.warning(msg_prefix + "not using any workaround")
-        drawstate.event_compression_workaround = workaround_used
-
-    def _remove_event_compression_workarounds(self):
-        """Removes all workarounds for the motion event compression bug"""
-        msg_prefix = "Remove motion event compression workaround: "
-        for tdw, drawstate in self._drawing_state.iteritems():
-            win = tdw.get_window()
-            workaround_used = drawstate.event_compression_workaround
-            if workaround_used == EVCOMPRESSION_WORKAROUND_DISABLE_VIA_API:
-                mcomp = drawstate.event_compression_was_enabled
-                assert mcomp is not None
-                logger.debug(
-                    msg_prefix + "restoring event_compression to %r (%r)",
-                    mcomp, tdw,
-                )
-                win.set_event_compression(mcomp)
-            elif workaround_used == EVCOMPRESSION_WORKAROUND_EVHACK_FILTER:
-                drawstate = self._get_drawing_state(tdw)
-                data = drawstate.evhack_data
-                assert data is not None
-              #!logger.warning(msg_prefix + "removing evhack filter %r", data)
-                mypaintlib.evhack_gdk_window_remove_filter(win, data)
-                drawstate.evhack_data = None
-                drawstate.evhack_positions = []
-            else:
-              #!logger.warning(msg_prefix + "no workaround to disable")
-                pass
-            drawstate.event_compression_workaround = None
-
-    def queue_evhack_position(self, tdw, x, y, t):
-        """Queues noncompressed motion data (called by eventhack.hpp)"""
-        if tdw.is_sensitive:
-            drawstate = self._get_drawing_state(tdw)
-            drawstate.evhack_positions.append((x, y, t))
-
-=======
->>>>>>> c0d38aad
     ## Input handlers
 
     def button_press_cb(self, tdw, event):
@@ -491,20 +405,17 @@
         if not (tdw.is_sensitive and current_layer.get_paintable()):
             return False
 
-<<<<<<< HEAD
-        self._ensure_overlay_for_tdw(tdw)
-
-
-        # Disable or work around GDK's motion event compression
-        if self._event_compression_supported is None:
-            win = tdw.get_window()
-            mc_supported = hasattr(win, "set_event_compression")
-            self._event_compression_supported = mc_supported
-        drawstate = self._get_drawing_state(tdw)
-        if drawstate.event_compression_workaround is None:
-            self._add_event_compression_workaround(tdw)
-
-=======
+#
+#
+#        # Disable or work around GDK's motion event compression
+#        if self._event_compression_supported is None:
+#            win = tdw.get_window()
+#            mc_supported = hasattr(win, "set_event_compression")
+#            self._event_compression_supported = mc_supported
+#        drawstate = self._get_drawing_state(tdw)
+#        if drawstate.event_compression_workaround is None:
+#            self._add_event_compression_workaround(tdw)
+#
         # If the device has changed and the last pressure value from the
         # previous device is not equal to 0.0, this can leave a visible
         # stroke on the layer even if the 'new' device is not pressed on
@@ -518,7 +429,6 @@
             same_device = tdw.app.device_monitor.device_used(device)
             if not same_device:
                 tdw.doc.brush.reset()
->>>>>>> c0d38aad
 
         # Extract the raw readings for this event
         x = event.x
@@ -534,6 +444,8 @@
         # XXX added codes for assitants.
         assistant = tdw.app.assistmanager.current
         if assistant:
+            self._ensure_overlay_for_tdw(tdw)
+
            #if drawstate.button_down != None:
            #    # To erase old overlay drawings of assistant.
            #    if assistant.motion_notify_cb(tdw, event):
@@ -636,46 +548,16 @@
         if state & Gdk.ModifierType.SHIFT_MASK:
             pressure = 0.0
 
-<<<<<<< HEAD
-        # If the eventhack filter caught more than one event, push them
-        # onto the motion event queue. Pressures and tilts will be
-        # interpolated from surrounding motion-notify events.
-        if len(drawstate.evhack_positions) > 1:
-            # Remove the last item: it should be the one corresponding
-            # to the current motion-notify-event.
-            hx0, hy0, ht0 = drawstate.evhack_positions.pop(-1)
-            # Check that we can use the eventhack data uncorrected
-            if (hx0, hy0, ht0) == (x, y, time):
-                for hx, hy, ht in drawstate.evhack_positions:
-                    # XXX added codes for assitants.
-                    if assistant:
-                        assistant.fetch(hx, hy, pressure, time)
-                        for hx, hy, hp in assistant.enum_samples(tdw):
-                            queue_motion(ht, hx, hy, hp, None, None)
-                        continue
-                    queue_motion(ht, hx, hy, pressure, None, None)
-
-            else:
-                logger.warning(
-                    "Final evhack event (%0.2f, %0.2f, %d) doesn't match its "
-                    "corresponding motion-notify-event (%0.2f, %0.2f, %d). "
-                    "This can be ignored if it's just a one-off occurrence.",
-                    hx0, hy0, ht0, x, y, time)
-
-        # Reset the eventhack queue
-        if len(drawstate.evhack_positions) > 0:
-            drawstate.evhack_positions = []
 
         # XXX added codes for assitants.
         if assistant:
             # Assitant event position fetch and queue motion
-           #button_down = drawstate.button_down
-           #if fakepressure is not None:
-           #    button_down = None
 
             assistant.fetch(x, y, pressure, time)
             for x, y, p in assistant.enum_samples(tdw):
-                queue_motion(time, x, y, p, xtilt, ytilt)
+                x, y = tdw.display_to_model(x, y)
+                event_data = (time, x, y, pressure, xtilt, ytilt)
+                drawstate.queue_motion(event_data)
 
             # New positioned assistant overlay should be drawn here.
            #if button_down is not None:
@@ -683,14 +565,12 @@
                 assistant.queue_draw_area(tdw)
         else:
             # Ordinary event queuing
-            queue_motion(time, x, y, pressure, xtilt, ytilt)
-
-=======
-        # Queue this event
-        x, y = tdw.display_to_model(x, y)
-        event_data = (time, x, y, pressure, xtilt, ytilt)
-        drawstate.queue_motion(event_data)
->>>>>>> c0d38aad
+
+            # Queue this event
+            x, y = tdw.display_to_model(x, y)
+            event_data = (time, x, y, pressure, xtilt, ytilt)
+            drawstate.queue_motion(event_data)
+
         # Start the motion event processor, if it isn't already running
         if not drawstate.motion_processing_cbid:
             cbid = GLib.idle_add(
@@ -797,7 +677,6 @@
     """Configuration widget for freehand mode"""
 
     def init_specialized_widgets(self, row):
-<<<<<<< HEAD
 
         def create_scale_widget(cname, label_text, adj):
             label = Gtk.Label()
@@ -846,22 +725,6 @@
         # Add VBox for Assistant area
         box = self.app.assistmanager.init_options_presenter_box()
         self.attach(box, 0, row, 2, 1)
-=======
-        cname = "slow_tracking"
-        label = Gtk.Label()
-        # TRANSLATORS: Short alias for "Slow position tracking". This is
-        # TRANSLATORS: used on the options panel.
-        label.set_text(_("Smooth:"))
-        label.set_alignment(1.0, 0.5)
-        label.set_hexpand(False)
-        self.adjustable_settings.add(cname)
-        adj = self.app.brush_adjustment[cname]
-        scale = Gtk.Scale.new(Gtk.Orientation.HORIZONTAL, adj)
-        scale.set_draw_value(False)
-        scale.set_hexpand(True)
-        self.attach(label, 0, row, 1, 1)
-        self.attach(scale, 1, row, 1, 1)
->>>>>>> c0d38aad
         row += 1
 
         return row

# This file is part of MyPaint.
# Copyright (C) 2008-2013 by Martin Renold <martinxyz@gmx.ch>
#
# This program is free software; you can redistribute it and/or modify
# it under the terms of the GNU General Public License as published by
# the Free Software Foundation; either version 2 of the License, or

"""Freehand drawing modes"""

## Imports

import math
from numpy import array
from numpy import isfinite
from lib.helpers import clamp
import logging
from collections import deque
logger = logging.getLogger(__name__)

import gtk2compat
from gettext import gettext as _
import gobject
import gtk
from gtk import gdk
from gtk import keysyms
from libmypaint import brushsettings

import gui.mode
from drawutils import spline_4p

from lib import mypaintlib


## Module settings

# Which workarounds to allow for motion event compression
EVCOMPRESSION_WORKAROUND_ALLOW_DISABLE_VIA_API = True
EVCOMPRESSION_WORKAROUND_ALLOW_EVHACK_FILTER = True

# Consts for the style of workaround in use
EVCOMPRESSION_WORKAROUND_DISABLE_VIA_API = 1
EVCOMPRESSION_WORKAROUND_EVHACK_FILTER = 2
EVCOMPRESSION_WORKAROUND_NONE = 999


## Class defs

class FreehandMode (gui.mode.BrushworkModeMixin,
                    gui.mode.ScrollableModeMixin,
                    gui.mode.InteractionMode):
    """Freehand drawing mode

    To improve application responsiveness, this mode uses an internal
    queue for capturing input data. The raw motion data from the stylus
    is queued; an idle routine then tidies up this data and feeds it
    onward. The presence of an input capture queue means that long
    queued strokes can be terminated by entering a new mode, or by
    pressing Escape.

    This is the default mode in MyPaint.

    """

    ## Class constants & instance defaults

    ACTION_NAME = 'FreehandMode'
    permitted_switch_actions = set()   # Any action is permitted

    _OPTIONS_WIDGET = None

    IS_LIVE_UPDATEABLE = True

    # Motion queue processing (raw data capture)

    # This controls processing of an internal queue of event data such
    # as the x and y coords, pressure and tilt prior to the strokes
    # rendering.

    MOTION_QUEUE_PRIORITY = gobject.PRIORITY_DEFAULT_IDLE

    # The Right Thing To Do generally is to spend as little time as
    # possible directly handling each event received. Disconnecting
    # stroke rendering from event processing buys the user the ability
    # to quit out of a slowly/laggily rendering stroke if desired.

    # Due to later versions of GTK3 (3.8+) discarding successive motion
    # events received in the same frame (so-called "motion
    # compression"), we employ a GDK event filter (on platforms using
    # Xi2) to capture coordinates faster than GDK deigns to pass them on
    # to us. Reason: we want the fidelity that GDK refuses to give us
    # currently for a fancy Wacom device delivering motion events at
    # ~200Hz: frame clock speeds are only 50 or 60 Hz.

    # https://gna.org/bugs/?21003
    # https://gna.org/bugs/?20822
    # https://bugzilla.gnome.org/show_bug.cgi?id=702392

    # It's hard to capture and translate tilt and pressure info in a
    # manner that's compatible with GDK without using GDK's own private
    # internals.  Implementing our own valuator translations would be
    # likely to break, so for these pices of info we interpolate the
    # values received on the clock tick-synchronized motion events GDK
    # gives us, but position them at the x and y that Xi2 gave us.
    # Pressure and tilt fidelities matter less than positional accuracy.

    # Stablizer ring buffer
    _stabilize_max = 32
    _stabilize_src_pos = [None] * _stabilize_max 

    ## Initialization

    def __init__(self, ignore_modifiers=True, **args):
        # Ignore the additional arg that flip actions feed us
        super(FreehandMode, self).__init__(**args)
        self._cursor_hidden_tdws = set()
        self._cursor_hidden = None

        # Stablizer init
        self._stabilize_init()


    ## Metadata

    pointer_behavior = gui.mode.Behavior.PAINT_FREEHAND
    scroll_behavior = gui.mode.Behavior.CHANGE_VIEW

    @classmethod
    def get_name(cls):
        return _(u"Freehand Drawing")

    def get_usage(self):
        return _(u"Paint free-form brush strokes")

    ## Per-TDW drawing state

    class _DrawingState (object):
        """Per-canvas drawing state

        Various kinds of queue for raw data capture or interpolation of
        pressure and tilt.
        """

        def __init__(self):
            object.__init__(self)

            # Ugly workarounds
            self.event_compression_workaround = None
            self.event_compression_was_enabled = None
            self.evhack_data = None   # or (tdw, mode), identity matters!
            self.evhack_positions = []

            self.last_event_had_pressure = False

            # Raw data which was delivered with an identical timestamp
            # to the previous one.  Happens on Windows due to differing
            # clock granularities (at least, under GTK2).
            self._zero_dtime_motions = []

            # Motion Queue

            # Combined, cleaned-up motion data queued ready for
            # interpolation of missing pressures and tilts, then
            # subsequent rendering. Using a queue makes rendering
            # independent of data gathering.
            self.motion_queue = deque()
            self.motion_processing_cbid = None
            self._last_queued_event_time = 0

            # Queued Event Handling

            # Pressure and tilt interpolation for evhack events, which
            # don't have pressure or tilt date.
            self.interp = PressureAndTiltInterpolator()

            # Time of the last-processed event
            self.last_handled_event_time = 0

            # Debugging: number of events procesed each second,
            # average times.
            self.avgtime = None

            # Button pressed while drawing
            # Not every device sends button presses, but evdev ones
            # do, and this is used as a workaround for an evdev bug:
            # https://github.com/mypaint/mypaint/issues/29
            self.button_down = None
            self.last_good_raw_pressure = 0.0
            self.last_good_raw_xtilt = 0.0
            self.last_good_raw_ytilt = 0.0

        def queue_motion(self, event_data):
            """Append one raw motion event to the motion queue

            :param event_data: Extracted data from an event.
            :type event_data: tuple

            Events are tuples of the form ``(time, x, y, pressure,
            xtilt, ytilt)``. Times are in milliseconds, and are
            expressed as ints. ``x`` and ``y`` are ordinary Python
            floats, and refer to model coordinates. The pressure and
            tilt values have the meaning assigned to them by GDK; if
            ```pressure`` is None, pressure and tilt values will be
            interpolated from surrounding defined values.

            Zero-dtime events are detected and cleaned up here.
            """
            time, x, y, pressure, xtilt, ytilt = event_data
            if time < self._last_queued_event_time:
                logger.warning('Time is running backwards! Corrected.')
                time = self._last_queued_event_time

            if time == self._last_queued_event_time:
                # On Windows, GTK timestamps have a resolution around
                # 15ms, but tablet events arrive every 8ms.
                # https://gna.org/bugs/index.php?16569
                zdata = (x, y, pressure, xtilt, ytilt)
                self._zero_dtime_motions.append(zdata)
            else:
                # Queue any previous events that had identical
                # timestamps, linearly interpolating their times.
                if self._zero_dtime_motions:
                    dtime = time - self._last_queued_event_time
                    if dtime > 100:
                        # Really old events; don't associate them with
                        # the new one.
                        zt = time - 100.0
                        interval = 100.0
                    else:
                        zt = self._last_queued_event_time
                        interval = float(dtime)
                    step = interval / (len(self._zero_dtime_motions) + 1)
                    for zx, zy, zp, zxt, zyt in self._zero_dtime_motions:
                        zt += step
                        zevent_data = (zt, zx, zy, zp, zxt, zyt)
                        self.motion_queue.append(zevent_data)
                    # Reset the backlog buffer
                    self._zero_dtime_motions = []
                # Queue this event too
                self.motion_queue.append(event_data)
                # Update the timestamp used above
                self._last_queued_event_time = time

        def next_processing_events(self):
            """Fetches zero or more events to process from the queue"""
            if len(self.motion_queue) > 0:
                event = self.motion_queue.popleft()
                for ievent in self.interp.feed(*event):
                    yield ievent

    def _reset_drawing_state(self):
        """Resets all per-TDW drawing state"""
        self._remove_event_compression_workarounds()
        self._drawing_state = {}

    def _get_drawing_state(self, tdw):
        drawstate = self._drawing_state.get(tdw, None)
        if drawstate is None:
            drawstate = self._DrawingState()
            self._drawing_state[tdw] = drawstate
        return drawstate

    ## Mode stack & current mode

    def enter(self, doc, **kwds):
        """Enter freehand mode"""
        super(FreehandMode, self).enter(doc, **kwds)
        self._event_compression_supported = None
        self._drawing_state = {}
        self._reset_drawing_state()
        self._debug = (logger.getEffectiveLevel() == logging.DEBUG)

    def leave(self, **kwds):
        """Leave freehand mode"""
        self._reset_drawing_state()
        self._reinstate_drawing_cursor(tdw=None)
        super(FreehandMode, self).leave(**kwds)

    ## Special cursor state while there's pressure

    def _hide_drawing_cursor(self, tdw):
        """Hide the cursor while painting, if configured to.

        :param tdw: Canvas widget to hide the cursor on.
        :type tdw: gui.tileddrawwindow.TiledDrawWindow

        """
        if tdw in self._cursor_hidden_tdws:
            return
        if not tdw.app:
            return
        if not tdw.app.preferences.get("ui.hide_cursor_while_painting"):
            return
        cursor = self._cursor_hidden
        if not cursor:
            cursor = gdk.Cursor(gdk.CursorType.BLANK_CURSOR)
            self._cursor_hidden = cursor
        tdw.set_override_cursor(cursor)
        self._cursor_hidden_tdws.add(tdw)

    def _reinstate_drawing_cursor(self, tdw=None):
        """Un-hide any hidden cursors.

        :param tdw: Canvas widget to reset. None means all affected.
        :type tdw: gui.tileddrawwindow.TiledDrawWindow

        """
        if tdw is None:
            for tdw in self._cursor_hidden_tdws:
                tdw.set_override_cursor(None)
            self._cursor_hidden_tdws.clear()
        elif tdw in self._cursor_hidden_tdws:
            tdw.set_override_cursor(None)
            self._cursor_hidden_tdws.remove(tdw)

    ## Work around motion compression in recent GDKs

    def _add_event_compression_workaround(self, tdw):
        """Adds a workaround for the motion event compression bug"""
        drawstate = self._get_drawing_state(tdw)
        win = tdw.get_window()
        msg_prefix = "Add motion event compression workaround: "
        if (EVCOMPRESSION_WORKAROUND_ALLOW_DISABLE_VIA_API
                and self._event_compression_supported):
            workaround_used = EVCOMPRESSION_WORKAROUND_DISABLE_VIA_API
            was_enabled = win.get_event_compression()
            logger.debug(
                msg_prefix
                + "using set_event_compression(False) (%r) (was %r)",
                tdw, was_enabled,
            )
            drawstate.event_compression_was_enabled = was_enabled
            win.set_event_compression(False)
        elif EVCOMPRESSION_WORKAROUND_ALLOW_EVHACK_FILTER:
            workaround_used = EVCOMPRESSION_WORKAROUND_EVHACK_FILTER
            assert drawstate.evhack_data is None
            data = (tdw, self)
            logger.warning(msg_prefix + "using evhack filter %r", data)
            mypaintlib.evhack_gdk_window_add_filter(win, data)
            drawstate.evhack_data = data
            drawstate.evhack_positions = []
        else:
            workaround_used = EVCOMPRESSION_WORKAROUND_NONE
            logger.warning(msg_prefix + "not using any workaround")
        drawstate.event_compression_workaround = workaround_used

    def _remove_event_compression_workarounds(self):
        """Removes all workarounds for the motion event compression bug"""
        msg_prefix = "Remove motion event compression workaround: "
        for tdw, drawstate in self._drawing_state.iteritems():
            win = tdw.get_window()
            workaround_used = drawstate.event_compression_workaround
            if workaround_used == EVCOMPRESSION_WORKAROUND_DISABLE_VIA_API:
                mcomp = drawstate.event_compression_was_enabled
                assert mcomp is not None
                logger.debug(
                    msg_prefix + "restoring event_compression to %r (%r)",
                    mcomp, tdw,
                )
                win.set_event_compression(mcomp)
            elif workaround_used == EVCOMPRESSION_WORKAROUND_EVHACK_FILTER:
                drawstate = self._get_drawing_state(tdw)
                data = drawstate.evhack_data
                assert data is not None
                logger.warning(msg_prefix + "removing evhack filter %r", data)
                mypaintlib.evhack_gdk_window_remove_filter(win, data)
                drawstate.evhack_data = None
                drawstate.evhack_positions = []
            else:
                logger.warning(msg_prefix + "no workaround to disable")
            drawstate.event_compression_workaround = None

    def queue_evhack_position(self, tdw, x, y, t):
        """Queues noncompressed motion data (called by eventhack.hpp)"""
        if tdw.is_sensitive:
            drawstate = self._get_drawing_state(tdw)
            drawstate.evhack_positions.append((x, y, t))

    ## Input handlers

    def button_press_cb(self, tdw, event):
        result = False
        current_layer = tdw.doc.layer_stack.current
        if (current_layer.get_paintable() and event.button == 1
                and event.type == gdk.BUTTON_PRESS):
            # Single button press
            # Stroke started, notify observers
            self.doc.input_stroke_started(event)
            # Mouse button pressed (while painting without pressure
            # information)
            drawstate = self._get_drawing_state(tdw)
            if not drawstate.last_event_had_pressure:
                # For the mouse we don't get a motion event for
                # "pressure" changes, so we simulate it. (Note: we can't
                # use the event's button state because it carries the
                # old state.)
                self.motion_notify_cb(tdw, event, fakepressure=0.5)

            drawstate.button_down = event.button
            drawstate.last_good_raw_pressure = 0.0
            drawstate.last_good_raw_xtilt = 0.0
            drawstate.last_good_raw_ytilt = 0.0

            # Hide the cursor if configured to
            self._hide_drawing_cursor(tdw)



            result = True
        return (super(FreehandMode, self).button_press_cb(tdw, event)
                or result)

    def button_release_cb(self, tdw, event):
        result = False
        current_layer = tdw.doc.layer_stack.current
        if current_layer.get_paintable() and event.button == 1:
            # See comment above in button_press_cb.
            drawstate = self._get_drawing_state(tdw)
            if not drawstate.last_event_had_pressure:
                self.motion_notify_cb(tdw, event, fakepressure=0.0)
            # Notify observers after processing the event
            self.doc.input_stroke_ended(event)

            drawstate.button_down = None
            drawstate.last_good_raw_pressure = 0.0
            drawstate.last_good_raw_xtilt = 0.0
            drawstate.last_good_raw_ytilt = 0.0

            # Reinstate the normal cursor if it was hidden
            self._reinstate_drawing_cursor(tdw)

            result = True

        # Stablize
       #self._stabilize_reset()

        
        return (super(FreehandMode, self).button_release_cb(tdw, event)
                or result)

    def motion_notify_cb(self, tdw, event, fakepressure=None):
        """Motion event handler: queues raw input and returns

        :param tdw: The TiledDrawWidget receiving the event
        :param event: the MotionNotify event being handled
        :param fakepressure: fake pressure to use if no real pressure

        Fake pressure is passed with faked motion events, e.g.
        button-press and button-release handlers for mouse events.

        GTK 3.8 and above does motion compression, forcing our use of
        event filter hackery to obtain the high-resolution event
        positions required for making brushstrokes. This handler is
        still called for the events the GDK compression code lets
        through, and it is the only source of pressure and tilt info
        available when motion compression is active.
        """


        # Do nothing if painting is inactivated
        current_layer = tdw.doc._layers.current
        if not (tdw.is_sensitive and current_layer.get_paintable()):
            return False

        # Disable or work around GDK's motion event compression
        if self._event_compression_supported is None:
            win = tdw.get_window()
            mc_supported = hasattr(win, "set_event_compression")
            self._event_compression_supported = mc_supported
        drawstate = self._get_drawing_state(tdw)
        if drawstate.event_compression_workaround is None:
            self._add_event_compression_workaround(tdw)


        # Stabilizer cursor position fetch
        self._set_stabilize_point(event.x, event.y)
        if self.doc.stabilizer_mode:
            pos = self._get_stabilize_point()
            if not pos:
                return
            else:
                x, y = pos
        else:
            # Extract the raw readings for this event
            x = event.x
            y = event.y

        time = event.time
        pressure = event.get_axis(gdk.AXIS_PRESSURE)
        xtilt = event.get_axis(gdk.AXIS_XTILT)
        ytilt = event.get_axis(gdk.AXIS_YTILT)
        state = event.state

        # Workaround for buggy evdev behaviour.
        # Events sometimes get a zero raw pressure reading when the
        # pressure reading has not changed. This results in broken
        # lines. As a workaround, forbid zero pressures if there is a
        # button pressed down, and substitute the last-known good value.
        # Detail: https://github.com/mypaint/mypaint/issues/29
        if drawstate.button_down is not None:
            if pressure == 0.0:
                pressure = drawstate.last_good_raw_pressure
            elif pressure is not None and isfinite(pressure):
                drawstate.last_good_raw_pressure = pressure

        # Ensure each non-evhack event has a defined pressure
        if pressure is not None:
            # Using the reported pressure. Apply some sanity checks
            if not isfinite(pressure):
                # infinity/nan: use button state (instead of clamping in
                # brush.hpp) https://gna.org/bugs/?14709
                pressure = None
            else:
                pressure = clamp(pressure, 0.0, 1.0)
            drawstate.last_event_had_pressure = True

        # Fake the pressure if we have none, or if infinity was reported
        if pressure is None:
            if fakepressure is not None:
                pressure = clamp(fakepressure, 0.0, 1.0)
            else:
                pressure = (state & gdk.BUTTON1_MASK) and 0.5 or 0.0
            drawstate.last_event_had_pressure = False

        # Check whether tilt is present.  For some tablets without
        # tilt support GTK reports a tilt axis with value nan, instead
        # of None.  https://gna.org/bugs/?17084
        if xtilt is None or ytilt is None or not isfinite(xtilt+ytilt):
            xtilt = 0.0
            ytilt = 0.0

        # Switching from a non-tilt device to a device which reports
        # tilt can cause GDK to return out-of-range tilt values, on X11.
        xtilt = clamp(xtilt, -1.0, 1.0)
        ytilt = clamp(ytilt, -1.0, 1.0)

        # Evdev workaround. X and Y tilts suffer from the same
        # problem as pressure for fancier devices.
        if drawstate.button_down is not None:
            if xtilt == 0.0:
                xtilt = drawstate.last_good_raw_xtilt
            else:
                drawstate.last_good_raw_xtilt = xtilt
            if ytilt == 0.0:
                ytilt = drawstate.last_good_raw_ytilt
            else:
                drawstate.last_good_raw_ytilt = ytilt

        # Tilt inputs are assumed to be relative to the viewport,
        # but the canvas may be rotated or mirrored, or both.
        # Compensate before passing them to the brush engine.
        # https://gna.org/bugs/?19988
        if tdw.mirrored:
            xtilt *= -1.0
        if tdw.rotation != 0:
            tilt_angle = math.atan2(ytilt, xtilt) - tdw.rotation
            tilt_magnitude = math.sqrt((xtilt**2) + (ytilt**2))
            xtilt = tilt_magnitude * math.cos(tilt_angle)
            ytilt = tilt_magnitude * math.sin(tilt_angle)

        # HACK: color picking, do not paint
        # TEST: Does this ever happen now?
        if state & gdk.CONTROL_MASK or state & gdk.MOD1_MASK:
            # Don't simply return; this is a workaround for unwanted
            # lines in https://gna.org/bugs/?16169
            pressure = 0.0

        # Apply pressure mapping if we're running as part of a full
        # MyPaint application (and if there's one defined).
        if tdw.app is not None and tdw.app.pressure_mapping:
            pressure = tdw.app.pressure_mapping(pressure)

        # Apply any configured while-drawing cursor
        if pressure > 0:
            self._hide_drawing_cursor(tdw)
        else:
            self._reinstate_drawing_cursor(tdw)

        # HACK: straight line mode?
        # TEST: Does this ever happen?
        if state & gdk.SHIFT_MASK:
            pressure = 0.0

        # If the eventhack filter caught more than one event, push them
        # onto the motion event queue. Pressures and tilts will be
        # interpolated from surrounding motion-notify events.
        if len(drawstate.evhack_positions) > 1:
            # Remove the last item: it should be the one corresponding
            # to the current motion-notify-event.
            hx0, hy0, ht0 = drawstate.evhack_positions.pop(-1)
            if self.doc.stabilizer_mode:
                if (hx0, hy0, ht0) == (event.x, event.y, time):
                    for hx, hy, ht in drawstate.evhack_positions:
                        self._set_stabilize_point(hx,hy)
                        pos = self._get_stabilize_point()
                        if pos:
                            hx, hy = tdw.display_to_model(pos[0], pos[1])
                            event_data = (ht, hx, hy, None, None, None)
                            drawstate.queue_motion(event_data)
                else:
                    # FIXME code duplication
                    logger.warning(
                        "Final evhack event (%0.2f, %0.2f, %d) doesn't match its "
                        "corresponding motion-notify-event (%0.2f, %0.2f, %d). "
                        "This can be ignored if it's just a one-off occurrence.",
                        hx0, hy0, ht0, event.x, event.y, time)
            else:
                # Check that we can use the eventhack data uncorrected
                if (hx0, hy0, ht0) == (x, y, time):
                    for hx, hy, ht in drawstate.evhack_positions:
                        hx, hy = tdw.display_to_model(hx, hy)
                        event_data = (ht, hx, hy, None, None, None)
                        drawstate.queue_motion(event_data)
                else:
                    logger.warning(
                        "Final evhack event (%0.2f, %0.2f, %d) doesn't match its "
                        "corresponding motion-notify-event (%0.2f, %0.2f, %d). "
                        "This can be ignored if it's just a one-off occurrence.",
                        hx0, hy0, ht0, x, y, time)
        # Reset the eventhack queue
        if len(drawstate.evhack_positions) > 0:
            drawstate.evhack_positions = []

        # Queue this event
        x, y = tdw.display_to_model(x, y)
        event_data = (time, x, y, pressure, xtilt, ytilt)
        drawstate.queue_motion(event_data)
        # Start the motion event processor, if it isn't already running
        if not drawstate.motion_processing_cbid:
            cbid = gobject.idle_add(self._motion_queue_idle_cb, tdw,
                                    priority=self.MOTION_QUEUE_PRIORITY)
            drawstate.motion_processing_cbid = cbid


<<<<<<< HEAD
    ## Stabilize related
    def _stabilize_init(self):
        self._stabilized_index=0
        self._stabilized_cnt=0

    def _stabilize_reset(self):
        self._stabilized_index=0
        self._stabilized_cnt=0

    def _set_stabilize_point(self,x,y):
        self._stabilize_src_pos[self._stabilized_index]=(x,y)
        self._stabilized_index+=1
        self._stabilized_index%=self._stabilize_max
        self._stabilized_cnt+=1

    def _get_stabilize_point(self):
        if self._stabilized_cnt < self._stabilize_max:
            return None

        ox=0
        oy=0
        idx=0
        while idx < self._stabilize_max:
            cx,cy=self._get_stabilize_element(idx)
            ox+=cx
            oy+=cy
            idx+=1

        return (ox/self._stabilize_max,oy/self._stabilize_max)

    def _get_stabilize_element(self,idx):
        return self._stabilize_src_pos[(self._stabilized_index + idx) % self._stabilize_max]
    
        
=======
        # Is there any reasons baseclass callback isn't called in
        # original code...?
        # Anyway,we need to detect device change in this version,so call this.
        return super(FreehandMode, self).motion_notify_cb(tdw, event)
>>>>>>> d9b716e8

    ## Motion queue processing

    def _motion_queue_idle_cb(self, tdw):
        """Idle callback; processes each queued event"""
        drawstate = self._get_drawing_state(tdw)
        # Stop if asked to stop
        if drawstate.motion_processing_cbid is None:
            drawstate.motion_queue = deque()
            return False
        # Forward one or more motion events to the canvas
        for event in drawstate.next_processing_events():
            self._process_queued_event(tdw, event)
        # Stop if the queue is now empty
        if len(drawstate.motion_queue) == 0:
            drawstate.motion_processing_cbid = None
            return False
        # Otherwise, continue being invoked
        return True

    def _process_queued_event(self, tdw, event_data):
        """Process one motion event from the motion queue"""
        drawstate = self._get_drawing_state(tdw)
        time, x, y, pressure, xtilt, ytilt = event_data
        model = tdw.doc

        # Calculate time delta for the brush engine
        last_event_time = drawstate.last_handled_event_time
        drawstate.last_handled_event_time = time
        if not last_event_time:
            return
        dtime = (time - last_event_time)/1000.0
        if self._debug:
            cavg = drawstate.avgtime
            if cavg is not None:
                tavg, nevents = cavg
                nevents += 1
                tavg += (dtime - tavg)/nevents
            else:
                tavg = dtime
                nevents = 1
            if nevents*tavg > 1.0 and nevents > 20:
                logger.debug("Processing at %d events/s (t_avg=%0.3fs)",
                             nevents, tavg)
                drawstate.avgtime = None
            else:
                drawstate.avgtime = (tavg, nevents)

        # Refuse drawing if the layer is locked or hidden
        current_layer = model._layers.current
        if current_layer.locked or not current_layer.visible:
            return

        # Feed data to the brush engine.  Pressure and tilt cleanup
        # needs to be done here to catch all forwarded data after the
        # earlier interpolations. The interpolation method used for
        # filling in missing axis data is known to generate
        # OverflowErrors for legitimate but pathological input streams.
        # https://github.com/mypaint/mypaint/issues/344

        pressure = clamp(pressure, 0.0, 1.0)
        tilt = clamp(xtilt, -1.0, 1.0)
        ytilt = clamp(ytilt, -1.0, 1.0)
        self.stroke_to(model, dtime, x, y, pressure, xtilt, ytilt)

        # Update the TDW's idea of where we last painted
        # FIXME: this should live in the model, not the view
        if pressure:
            tdw.set_last_painting_pos((x, y))

    ## Mode options

    def get_options_widget(self):
        """Get the (class singleton) options widget"""
        cls = self.__class__
        if cls._OPTIONS_WIDGET is None:
            widget = FreehandOptionsWidget()
            cls._OPTIONS_WIDGET = widget
        return cls._OPTIONS_WIDGET

    ## Device change callback

    def device_changed_cb(self,tdw):
        tdw.doc.brush.reset()


class FreehandOptionsWidget (gui.mode.PaintingModeOptionsWidgetBase):
    """Configuration widget for freehand mode"""

    def init_specialized_widgets(self, row):
        cname = "slow_tracking"
        label = gtk.Label()
        #TRANSLATORS: Short alias for "Slow position tracking". This is
        #TRANSLATORS: used on the options panel.
        label.set_text(_("Smooth:"))
        label.set_alignment(1.0, 0.5)
        label.set_hexpand(False)
        self.adjustable_settings.add(cname)
        adj = self.app.brush_adjustment[cname]
        scale = gtk.HScale(adj)
        scale.set_draw_value(False)
        scale.set_hexpand(True)
        self.attach(label, 0, row, 1, 1)
        self.attach(scale, 1, row, 1, 1)
        row += 1
        return row


class PressureAndTiltInterpolator (object):
    """Interpolates event sequences, filling in null pressure/tilt data

    The interpolator operates almost as a filter. Feed the interpolator
    an extra zero-pressure event at button-release time to generate a
    nice tailoff for mouse users. The interpolator is sensitive to
    transitions between nonzero and zero effective pressure in both
    directions. These transitions clear out just enough history to avoid
    hook-off and lead-in artefacts.
    """

    def __init__(self):
        """Instantiate with a clear internal state"""
        object.__init__(self)
        # Events with all axis data present, forming control points
        self._pt0_prev = None
        self._pt0 = None
        self._pt1 = None
        self._pt1_next = None
        # Null-axis event sequences
        self._np = []
        self._np_next = []

    def _clear(self):
        """Reset to the initial clean state"""
        self._pt0_prev = None
        self._pt0 = None
        self._pt1 = None
        self._pt1_next = None
        self._np = []
        self._np_next = []

    def _step(self):
        """Step the interpolation parameters forward"""
        self._pt0_prev = self._pt0
        self._pt0 = self._pt1
        self._pt1 = self._pt1_next
        self._pt1_next = None
        self._np = self._np_next
        self._np_next = []

    def _interpolate_p0_p1(self):
        """Interpolate between p0 and p1, but do not step or clear"""
        pt0p, pt0 = self._pt0_prev, self._pt0
        pt1, pt1n = self._pt1, self._pt1_next
        can_interp = (pt0 is not None and pt1 is not None and
                      len(self._np) > 0)
        if can_interp:
            if pt0p is None:
                pt0p = pt0
            if pt1n is None:
                pt1n = pt1
            t0 = pt0[0]
            t1 = pt1[0]
            dt = t1 - t0
            can_interp = dt > 0
        if can_interp:
            for np in self._np:
                t, x, y = np[0:3]
                p, xt, yt = spline_4p(
                    float(t - t0) / dt,
                    array(pt0p[3:]), array(pt0[3:]),
                    array(pt1[3:]), array(pt1n[3:])
                )
                yield (t, x, y, p, xt, yt)
        if pt1 is not None:
            yield pt1

    def _interpolate_and_step(self):
        """Internal: interpolate & step forward or clear"""
        for ievent in self._interpolate_p0_p1():
            yield ievent
        if ((self._pt1_next[3] > 0.0) and
                (self._pt1 is not None) and
                (self._pt1[3] <= 0.0)):
            # Transitions from zero to nonzero pressure
            # Clear history to avoid artefacts
            self._pt0_prev = None   # ignore the current pt0
            self._pt0 = self._pt1
            self._pt1 = self._pt1_next
            self._pt1_next = None
            self._np = []           # drop the buffer we've built up too
            self._np_next = []
        elif ((self._pt1_next[3] <= 0.0) and
              (self._pt1 is not None) and (self._pt1[3] > 0.0)):
            # Transitions from nonzero to zero pressure
            # Tail off neatly by doubling the zero-pressure event
            self._step()
            self._pt1_next = self._pt1
            for ievent in self._interpolate_p0_p1():
                yield ievent
            # Then clear history
            self._clear()
        else:
            # Normal forward of control points and event buffers
            self._step()

    def feed(self, time, x, y, pressure, xtilt, ytilt):
        """Feed in an event, yielding zero or more interpolated events

        :param time: event timestamp, integer number of milliseconds
        :param x: Horizontal coordinate of the event, in model space
        :type x: float
        :param y: Vertical coordinate of the event, in model space
        :type y: float
        :param pressure: Effective pen pressure, [0.0, 1.0]
        :param xtilt: Pen tilt in the model X direction, [-1.0, 1.0]
        :param ytilt: Pen tilt in the model's Y direction, [-1.0, 1.0]
        :returns: Iterator of event tuples

        Event tuples have the form (TIME, X, Y, PRESSURE, XTILT, YTILT).
        """
        if None in (pressure, xtilt, ytilt):
            self._np_next.append((time, x, y, pressure, xtilt, ytilt))
        else:
            self._pt1_next = (time, x, y, pressure, xtilt, ytilt)
            for t, x, y, p, xt, yt in self._interpolate_and_step():
                yield (t, x, y, p, xt, yt)


## Module tests

if __name__ == '__main__':
    interp = PressureAndTiltInterpolator()
    events = [
        (3, 0.3, 0.3, None, None, None),
        (7, 0.7, 0.7, None, None, None),
        (10, 1.0, 1.0, 0.33, 0.0, 0.5),
        (13, 1.3, 1.3, None, None, None),
        (15, 1.5, 1.5, None, None, None),
        (17, 1.7, 1.7, None, None, None),
        (20, 2.0, 2.0, 0.45, 0.1, 0.4),
        (23, 2.3, 2.3, None, None, None),
        (27, 2.7, 2.7, None, None, None),
        (30, 3.0, 3.0, 0.50, 0.2, 0.3),
        (33, 3.3, 3.3, None, None, None),
        (37, 3.7, 3.7, None, None, None),
        (40, 4.0, 4.0, 0.40, 0.3, 0.2),
        (44, 4.4, 4.4, None, None, None),
        (47, 4.7, 4.7, None, None, None),
        (50, 5.0, 5.0, 0.30, 0.5, 0.1),
        (53, 5.3, 5.3, None, None, None),
        (57, 5.7, 5.7, None, None, None),
        (60, 6.0, 6.0, 0.11, 0.4, 0.0),
        (63, 6.3, 6.3, None, None, None),
        (67, 6.7, 6.7, None, None, None),
        (70, 7.0, 7.0, 0.00, 0.2, 0.0),
        (73, 7.0, 7.0, None, None, None),
        (78, 50.0, 50.0, None, None, None),
        (83, 110.0, 110.0, None, None, None),
        (88, 120.0, 120.0, None, None, None),
        (93, 130.0, 130.0, None, None, None),
        (98, 140.0, 140.0, None, None, None),
        (103, 150.0, 150.0, None, None, None),
        (108, 160.0, 160.0, None, None, None),
        (110, 170.0, 170.0, 0.11, 0.1, 0.0),
        (120, 171.0, 171.0, 0.33, 0.0, 0.0),
        (130, 172.0, 172.0, 0.00, 0.0, 0.0)
    ]
    # Emit CSV for ad-hoc plotting
    print "time,x,y,pressure,xtilt,ytilt"
    for event in events:
        for data in interp.feed(*event):
            print ",".join([str(c) for c in data])<|MERGE_RESOLUTION|>--- conflicted
+++ resolved
@@ -630,8 +630,11 @@
                                     priority=self.MOTION_QUEUE_PRIORITY)
             drawstate.motion_processing_cbid = cbid
 
-
-<<<<<<< HEAD
+        # Is there any reasons baseclass callback isn't called in
+        # original code...?
+        # Anyway,we need to detect device change in this version,so call this.
+        return super(FreehandMode, self).motion_notify_cb(tdw, event)
+
     ## Stabilize related
     def _stabilize_init(self):
         self._stabilized_index=0
@@ -666,13 +669,6 @@
         return self._stabilize_src_pos[(self._stabilized_index + idx) % self._stabilize_max]
     
         
-=======
-        # Is there any reasons baseclass callback isn't called in
-        # original code...?
-        # Anyway,we need to detect device change in this version,so call this.
-        return super(FreehandMode, self).motion_notify_cb(tdw, event)
->>>>>>> d9b716e8
-
     ## Motion queue processing
 
     def _motion_queue_idle_cb(self, tdw):

<!-- {{{ Defines most of the actions accessible via the menus

This file is part of MyPaint.
Copyright (C) 2015 by Andrew Chadwick <a.t.chadwick@gmail.com>

This program is free software; you can redistribute it and/or modify it
under the terms of the GNU General Public License as published by the
Free Software Foundation; either version 2 of the License, or (at your
option) any later version.

}}} -->
<interface>
<!--{{{ Naming Scheme for Labels and Tooltips

General

  * Use Unicode, not ASCII
    * Ellipsis (…), not three full stops (...).
    * Curly apostrophe (’), not typewriter apostrophe (').
    * Use curly quotes (‘’ and “”), not typewriter ones.
  * Use en_US spellings.

Labels

  * Typically <verb> [<target>]
  * Title case, imperitive mood "Open Brush…", "New Curve", etc.
  - No trailing full stop.
  - Trailing ellipsis if immediate user input is needed to complete the action.
  - If the object of the action is the main canvas, omit the target
  - Similarly, omit "current" or "active" if it's not confusing.
  - (You can probably omit the article "the" too, in this case)

Tooltips

  * Don't just repeat the label with more verbage. Explain it.
  * Imperative mood, 
  * Sentence case, with a trailing full stop.
  * Use Unicode, not ASCII
  * The accel map editor only shows an action if it has a tooltip.
  * (Omit tooltips on things like the entry we need for a submenu)
  * The "tooltip" field is really mostly used for tthe accel map editor now.
  * Menu items don't really have tooltips, so menu paths to tooltips can be omitted from the context.

Vocabulary

    * "Canvas": a document, treated as a surface to work on (="Page")
    * "[Your] work": a document, treated as what the user has done.
    * "Brush Shortcut Key": memory slots for brushes accessible via keypress
      - sometimes referred to as "contexts" in old names
    * "Painting Color": the color used for painting.
    * "Paint Mode": the brush blend mode, how pixels are applied.
    * "Dockable panel": widget that can be docked into a sidebar or split out.

}}}-->
<object class="GtkUIManager" id="app_ui_manager">
  <ui/>
  <!-- {{{ FileActions: document loading and saving -->
  <child>
    <object class="GtkActionGroup" id="FileActions">
      <child>
        <object class="GtkAction" id="New">
          <property name="icon-name">mypaint-document-new-symbolic</property>
          <property name="label" translatable="yes" context="Menu→File (labels), Accel Editor (labels)">New</property>
          <property name="short-label" translatable="yes" context="Toolbar (short labels)">New</property>
          <property name="tooltip" translatable="yes" context="Toolbar (tooltips), Accel Editor (descriptions)">Start with a new blank canvas.</property>
          <signal name="activate" handler="new_cb"/>
        </object>
        <accelerator key="n" modifiers="GDK_CONTROL_MASK"/>
      </child>
      <child>
        <object class="GtkAction" id="Open">
          <property name="icon-name">mypaint-document-open-symbolic</property>
          <property name="label" translatable="yes" context="Menu→File (labels), Accel Editor (labels)">Open…</property>
          <property name="short-label" translatable="yes" context="Toolbar (short labels)">Open</property>
          <property name="tooltip" translatable="yes" context="Toolbar (tooltips), Accel Editor (descriptions)">Load a file to work on.</property>
          <signal name="activate" handler="open_cb"/>
        </object>
        <accelerator key="o" modifiers="GDK_CONTROL_MASK"/>
      </child>
      <child>
        <object class="GtkAction" id="OpenProject">
          <property name="label" translatable="yes" context="Menu→File (labels), Accel Editor (labels)">Open Project</property>
          <property name="short-label" translatable="yes" context="Toolbar (short labels)">Open Project</property>
          <property name="tooltip" translatable="yes" context="Toolbar (tooltips), Accel Editor (descriptions)">Load a directory as a project to work on.</property>
          <signal name="activate" handler="open_project_cb"/>
        </object>
      </child>
      <child>
        <object class="GtkAction" id="OpenLast">
          <property name="label" translatable="yes" context="Menu→File (labels), Accel Editor (labels)">Open Most Recent</property>
          <property name="tooltip" translatable="yes" context="Accel Editor (descriptions)">Load the file you saved most recently.</property>
          <signal name="activate" handler="open_last_cb"/>
        </object>
        <accelerator key="F3"/>
      </child>
      <child>
        <object class="GtkRecentAction" id="OpenRecent">
          <property name="label" translatable="yes" context="Menu→File (labels)">Open Recent</property>
          <!-- NO TOOTIP: this is a submenu -->
          <property name="icon-name">mypaint-history-symbolic</property>
          <signal name="item-activated" handler="open_recent_cb"/>
          <property name="show-numbers">1</property>
          <property name="show-tips">1</property>
          <property name="show-tips">1</property>
          <property name="sort-type">GTK_RECENT_SORT_MRU</property>
        </object>
      </child>
      <child>
        <object class="GtkAction" id="Reload">
          <property name="icon-name">mypaint-document-revert-symbolic</property>
          <property name="label" translatable="yes" context="Menu→File (labels), Accel Editor (labels)">Revert</property>
          <property name="tooltip" translatable="yes" context="Accel Editor (descriptions)">Reload the file your current work was loaded from.</property>
          <signal name="activate" handler="reload_cb"/>
        </object>
        <accelerator key="F5"/>
      </child>
      <child>
        <object class="GtkAction" id="Save">
          <property name="icon-name">mypaint-document-save-symbolic</property>
          <property name="label" translatable="yes" context="Menu→File (labels), Accel Editor (labels)">Save</property>
          <property name="tooltip" translatable="yes" context="Accel Editor (descriptions)">Save your work to a file.</property>
          <signal name="activate" handler="save_cb"/>
        </object>
        <accelerator key="s" modifiers="GDK_CONTROL_MASK"/>
      </child>
      <child>
        <object class="GtkAction" id="SaveAs">
          <property name="icon-name">mypaint-document-save-as-symbolic</property>
          <property name="label" translatable="yes" context="Menu→File (labels), Accel Editor (labels)">Save As…</property>
          <property name="tooltip" translatable="yes" context="Accel Editor (descriptions)">Save your work to a file, assigning it a new name.</property>
          <signal name="activate" handler="save_as_cb"/>
        </object>
        <accelerator key="s" modifiers="GDK_CONTROL_MASK | GDK_SHIFT_MASK"/>
      </child>
      <child>
<<<<<<< HEAD
        <object class="GtkAction" id="SaveIncrementalVersion">
          <property name="label" translatable="yes" context="Menu→File (labels), Accel Editor (labels)">Save incremental version</property>
          <property name="tooltip" translatable="yes" context="Accel Editor (descriptions)">Save your work to a file,with incremental version number.</property>
          <signal name="activate" handler="save_incremental_cb"/>
        </object>
        <accelerator key="s" modifiers="GDK_CONTROL_MASK | GDK_MOD1_MASK"/>
=======
        <object class="GtkAction" id="SaveAsProject">
          <property name="label" translatable="yes" context="Menu→File (labels), Accel Editor (labels)">Save As Project</property>
          <property name="tooltip" translatable="yes" context="Toolbar (tooltips), Accel Editor (descriptions)">Save current work as a project directory, with assigning it a new name.</property>
          <signal name="activate" handler="save_as_project_cb"/>
        </object>
>>>>>>> 56cab9cc
      </child>
      <child>
        <object class="GtkAction" id="Export">
          <property name="icon-name">mypaint-document-export-symbolic</property>
          <property name="label" translatable="yes" context="Menu→File (labels), Accel Editor (labels)">Export…</property>
          <property name="tooltip" translatable="yes">Export your work to a file, but keep working on the same file.</property>
          <signal name="activate" handler="save_as_cb"/>
        </object>
        <accelerator key="e" modifiers="GDK_CONTROL_MASK | GDK_SHIFT_MASK"/>
      </child>
      <child>
        <object class="GtkAction" id="SaveScrap">
          <property name="icon-name">mypaint-scrap-save-symbolic</property>
          <property name="label" translatable="yes" context="Menu→File (labels), Accel Editor (labels)">Save As Scrap</property>
          <property name="tooltip" translatable="yes" context="Accel Editor (descriptions)">Save to a new scrap file, or save a new revision if already a scrap.</property>
          <signal name="activate" handler="save_scrap_cb"/>
        </object>
        <accelerator key="F2"/>
      </child>
      <child>
        <object class="GtkAction" id="PrevScrap">
          <property name="icon-name">mypaint-scrap-prev-symbolic</property>
          <property name="label" translatable="yes" context="Menu→File (labels), Accel Editor (labels)">Open Previous Scrap</property>
          <property name="tooltip" translatable="yes" context="Accel Editor (descriptions)">Load the scrap file before the current one.</property>
          <signal name="activate" handler="open_scrap_cb"/>
        </object>
        <accelerator key="F6"/>
      </child>
      <child>
        <object class="GtkAction" id="NextScrap">
          <property name="icon-name">mypaint-scrap-next-symbolic</property>
          <property name="label" translatable="yes" context="Menu→File (labels), Accel Editor (labels)">Open Next Scrap</property>
          <property name="tooltip" translatable="yes" context="Accel Editor (descriptions)">Load the scrap file after the current one.</property>
          <signal name="activate" handler="open_scrap_cb"/>
        </object>
        <accelerator key="F7"/>
      </child>
      <child>
        <object class="GtkAction" id="RecoverAutosavedBackup">
          <property name="icon-name">mypaint-history-symbolic</property>
          <property name="label" translatable="yes" context="Menu→File (labels), Accel Editor (labels)">Recover File from an Automated Backup…</property>
          <property name="tooltip" translatable="yes" context="Accel Editor (descriptions)">Try to save and resume interrupted unsaved work.</property>
          <signal name="activate" handler="autorecover_cb"/>
        </object>
      </child>
    </object>
  </child>
  <!-- }}} -->
  <!-- {{{ DocumentActions: actions affecting the current document -->
  <child>
    <object class="GtkActionGroup" id="DocumentActions">
      <!-- {{{ Factory actions: dynamic buttons or menu items with submenus -->
      <!-- Brushes and brush groups: defined in gui.brushselectionwindow -->
      <child>
        <object class="MyPaintFactoryAction" id="BrushGroups">
          <property name="label" translatable="yes" context="Menu→Brush (label)">Brush Groups</property>
          <property name="short-label" translatable="yes" context="Toolbar (short labels)">Brushes</property>
          <property name="tooltip" translatable="yes" context="Toolbar (tooltips)">List of brush groups.</property>
          <property name="icon-name">mypaint-brushes-symbolic</property>
        </object>
      </child>
      <!-- List of available color adjusters -->
      <child>
        <object class="MyPaintFactoryAction" id="ColorAdjusters">
          <property name="label" translatable="yes" context="Toolbar (label)">Color Adjusters</property>
          <property name="short-label" translatable="yes" context="Toolbar (short labels)">Colors</property>
          <property name="tooltip" translatable="yes" context="Toolbar (tooltips)">Available color adjusters.</property>
          <property name="icon-name">mypaint-colors-symbolic</property>
        </object>
      </child>
      <!-- Layer modes: defined in gui.layermodes -->
      <child>
        <object class="MyPaintFactoryAction" id="LayerMode">
          <property name="label" translatable="yes" context="Menu→Layer→Properties (label)">Mode</property>
          <property name="short-label" translatable="yes" context="Toolbar (short labels)">Mode</property>
          <property name="tooltip" translatable="yes" context="Toolbar (tooltips)">The current layer's compositing mode.</property>
          <property name="icon-name">mypaint-compositing-symbolic</property>
        </object>
      </child>
      <!-- }}} -->
      <!-- {{{ Undo stack actions -->
      <child>
        <object class="GtkAction" id="Undo">
          <property name="icon_name">mypaint-undo-ltr-symbolic</property>
          <!-- Code in document.py takes care of ltr/rtl details -->
          <signal name="activate" handler="undo_cb"/>
        </object>
        <accelerator key="z"/>
      </child>
      <child>
        <object class="GtkAction" id="Redo">
          <property name="icon_name">mypaint-redo-ltr-symbolic</property>
          <!-- Code in document.py takes care of ltr/rtl details -->
          <signal name="activate" handler="redo_cb"/>
        </object>
        <accelerator key="y"/>
      </child>
      <!--}}} -->
      <!--{{{ Brush modifications -->
      <!-- Brush size -->
      <child>
        <object class="GtkAction" id="Bigger">
          <property name="label" translatable="yes" context="Menu→Brush (labels), Accel Editor (labels)">Increase Brush Size</property>
          <property name="tooltip" translatable="yes" context="Accel Editor (descriptions)">Make the working brush bigger.</property>
          <signal name="activate" handler="brush_bigger_cb"/>
        </object>
        <accelerator key="f"/>
      </child>
      <child>
        <object class="GtkAction" id="Smaller">
          <property name="label" translatable="yes" context="Menu→Brush (labels), Accel Editor (labels)">Decrease Brush Size</property>
          <property name="tooltip" translatable="yes" context="Accel Editor (descriptions)">Make the working brush smaller.</property>
          <signal name="activate" handler="brush_smaller_cb"/>
        </object>
        <accelerator key="d"/>
      </child>
      <!-- Brush opacity -->
      <child>
        <object class="GtkAction" id="MoreOpaque">
          <property name="label" translatable="yes" context="Menu→Brush (labels), Accel Editor (labels)">Increase Brush Opacity</property>
          <property name="tooltip" translatable="yes" context="Accel Editor (descriptions)">Make the working brush more opaque.</property>
          <signal name="activate" handler="more_opaque_cb"/>
        </object>
        <accelerator key="s"/>
      </child>
      <child>
        <object class="GtkAction" id="LessOpaque">
          <property name="label" translatable="yes" context="Menu→Brush (labels), Accel Editor (labels)">Decrease Brush Opacity</property>
          <property name="tooltip" translatable="yes"  context="Accel Editor (descriptions)">Make the working brush less opaque.</property>
          <signal name="activate" handler="less_opaque_cb"/>
        </object>
        <accelerator key="a"/>
      </child>
      <!-- Brush painting color -->
      <child>
        <object class="GtkAction" id="Brighter">
          <property name="label" translatable="yes" context="Menu→Color→Adjust Color (labels), Accel Editor (labels)">Lighten Painting Color</property>
          <property name="tooltip" translatable="yes" context="Accel Editor (descriptions)">Increase the lightness of the current painting color.</property>
          <signal name="activate" handler="brighter_cb"/>
        </object>
      </child>
      <child>
        <object class="GtkAction" id="Darker">
          <property name="label" translatable="yes" context="Menu→Color→Adjust Color (labels), Accel Editor (labels)">Darken Painting Color</property>
          <property name="tooltip" translatable="yes" context="Accel Editor (descriptions)">Decrease the lightness of the current painting color.</property>
          <signal name="activate" handler="darker_cb"/>
        </object>
      </child>
      <child>
        <object class="GtkAction" id="IncreaseHue">
          <property name="label" translatable="yes" context="Menu→Color→Adjust Color (labels), Accel Editor (labels)">Change Hue Anticlockwise</property>
          <property name="tooltip" translatable="yes" context="Accel Editor (descriptions)">Rotate the painting color’s hue anticlockwise on the color wheel.</property>
          <signal name="activate" handler="increase_hue_cb"/>
        </object>
      </child>
      <child>
        <object class="GtkAction" id="DecreaseHue">
          <property name="label" translatable="yes" context="Menu→Color→Adjust Color (labels), Accel Editor (labels)">Change Hue Clockwise</property>
          <property name="tooltip" translatable="yes" context="Accel Editor (descriptions)">Rotate the painting color’s hue clockwise on the color wheel.</property>
          <signal name="activate" handler="decrease_hue_cb"/>
        </object>
      </child>
      <child>
        <object class="GtkAction" id="Purer">
          <property name="label" translatable="yes" context="Menu→Color→Adjust Color (labels), Accel Editor (labels)">Increase Saturation</property>
          <property name="tooltip" translatable="yes" context="Accel Editor (descriptions)">Make the painting color more saturated (more colorful, purer).</property>
          <signal name="activate" handler="purer_cb"/>
        </object>
      </child>
      <child>
        <object class="GtkAction" id="Grayer">
          <property name="label" translatable="yes" context="Menu→Color→Adjust Color (labels), Accel Editor (labels)">Decrease Saturation</property>
          <property name="tooltip" translatable="yes" context="Accel Editor (descriptions)">Make the painting color less saturated (grayer).</property>
          <signal name="activate" handler="grayer_cb"/>
        </object>
      </child>
      <!-- Resetting -->
      <child>
        <object class="GtkAction" id="BrushReload">
          <property name="label" translatable="yes" context="Menu→Brush (labels), Accel Editor (labels)">Reload Brush Settings</property>
          <property name="tooltip" translatable="yes" context="Accel Editor (descriptions)">Restore all brush settings to the current brush’s saved values.</property>
          <signal name="activate" handler="brush_reload_cb"/>
          <property name="icon-name">mypaint-clear-all-symbolic</property>
        </object>
      </child>
      <!-- }}} -->
      <!--{{{ Picking strokes -->
      <child>
        <object class="GtkAction" id="PickContext">
          <property name="label" translatable="yes" context="Menu→Brush (labels), Accel Editor (labels)">Pick Stroke and Layer</property>
          <property name="tooltip" translatable="yes" context="Accel Editor (descriptions)">Pick a brushstroke from the canvas: restores brush, color, and layer.</property>
          <property name="icon-name">mypaint-target-symbolic</property>
          <signal name="activate" handler="pick_context_cb"/>
        </object>
        <accelerator key="w"/>
      </child>
      <!-- }}} -->
      <!--{{{ Brush shortcut keys -->
      <!-- More actions are added by doc.init_context_actions() -->
      <child>
        <object class="GtkToggleAction" id="ContextRestoreColor">
          <property name="label" translatable="yes" context="Menu→Brush→Shortcut Keys (labels), Accel Editor (labels)">Brush Shortcut Keys Restore Color</property>
          <property name="tooltip" translatable="yes" context="Accel Editor (descriptions)">Toggle whether restoring the brush from a shortcut key also restores the saved color.</property>
          <signal name="activate" handler="context_toggle_color_cb"/>
        </object>
      </child>
      <child>
        <object class="GtkAction" id="ContextStore">
          <property name="label" translatable="yes" context="Menu→Brush→Shortcut Keys (labels), Accel Editor (labels)">Save Brush to Most Recent Shortcut Key</property>
          <property name="tooltip" translatable="yes" context="Accel Editor (descriptions)">Save brush settings to the most recently used shortcut key.</property>
          <signal name="activate" handler="context_cb"/>
        </object>
        <accelerator key="q"/>
      </child>
      <!--}}} -->
      <!--{{{ Layer stack manipulation -->
      <child>
        <object class="GtkAction" id="ClearLayer">
          <property name="icon-name">mypaint-clear-all-symbolic</property>
          <property name="label" translatable="yes" context="Menu→Layer (labels), Accel Editor (labels)">Clear Layer</property>
          <property name="tooltip" translatable="yes" context="Accel Editor (descriptions)">Clear the current layer’s content.</property>
          <signal name="activate" handler="clear_layer_cb"/>
        </object>
        <accelerator key="Delete"/>
      </child>
      <child>
        <object class="GtkAction" id="TrimLayer">
          <property name="label" translatable="yes" context="Menu→Layer (labels), Accel Editor (labels)">Trim Layer to Frame</property>
          <property name="tooltip" translatable="yes" context="Accel Editor (descriptions)">Erase parts of the current layer which lie outside the frame.</property>
          <signal name="activate" handler="trim_layer_cb"/>
        </object>
      </child>
      <child>
        <object class="GtkAction" id="CopyLayer">
          <property name="icon-name">mypaint-copy-symbolic</property>
          <property name="label" translatable="yes" context="Menu→Layer (labels), Accel Editor (labels)">Copy Layer to Clipboard</property>
          <property name="tooltip" translatable="yes" context="Accel Editor (descriptions)">Copy the current layer’s contents to the clipboard.</property>
          <signal name="activate" handler="copy_cb"/>
        </object>
        <accelerator key="c" modifiers="GDK_CONTROL_MASK"/>
      </child>
      <child>
        <object class="GtkAction" id="PasteLayer">
          <property name="icon-name">mypaint-paste-symbolic</property>
          <property name="label" translatable="yes" context="Menu→Layer (labels), Accel Editor (labels)">Paste Layer from Clipboard</property>
          <property name="tooltip" translatable="yes" context="Accel Editor (descriptions)">Replaces the current layer with the clipboard’s contents.</property>
          <signal name="activate" handler="paste_cb"/>
        </object>
        <accelerator key="v" modifiers="GDK_CONTROL_MASK"/>
      </child>
      <child>
        <object class="GtkAction" id="BeginExternalLayerEdit">
          <property name="label" translatable="yes" context="Menu→Layer (labels), Accel Editor (labels)">Edit Layer in External App…</property>
          <property name="tooltip" translatable="yes" context="Accel Editor (descriptions)">Begin editing the current layer in an external application.</property>
          <signal name="activate" handler="begin_external_layer_edit_cb"/>
        </object>
      </child>
      <child>
        <object class="GtkAction" id="CommitExternalLayerEdit">
          <property name="label" translatable="yes" context="Menu→Layer (labels), Accel Editor (labels)">Update Layer with External Edits</property>
          <property name="tooltip" translatable="yes" context="Accel Editor (descriptions)">Commit changes saved from the external app (normally automatic).</property>
          <signal name="activate" handler="commit_external_layer_edit_cb"/>
        </object>
      </child>
      <child>
        <object class="GtkAction" id="PickLayer">
          <property name="label" translatable="yes" context="Menu→Layer→Go to Layer (labels), Accel Editor (labels)">Go to Layer at Cursor</property>
          <property name="tooltip" translatable="yes" context="Accel Editor (descriptions)">Select a layer by picking an object on it.</property>
          <signal name="activate" handler="pick_layer_cb"/>
        </object>
        <accelerator key="h"/>
      </child>
      <child>
        <object class="GtkAction" id="SelectLayerAbove">
          <property name="icon-name">mypaint-layer-above-symbolic</property>
          <property name="label" translatable="yes" context="Menu→Layer→Go to Layer (labels), Accel Editor (labels)">Go to Layer Above</property>
          <property name="tooltip" translatable="yes" context="Accel Editor (descriptions)">Go one layer up in the layer stack.</property>
          <signal name="activate" handler="select_layer_above_cb"/>
        </object>
        <accelerator key="Page_Up"/>
      </child>
      <child>
        <object class="GtkAction" id="SelectLayerBelow">
          <property name="icon-name">mypaint-layer-below-symbolic</property>
          <property name="label" translatable="yes" context="Menu→Layer→Go to Layer (labels), Accel Editor (labels)">Go to Layer Below</property>
          <property name="tooltip" translatable="yes" context="Accel Editor (descriptions)">Go one layer down in the layer stack.</property>
          <signal name="activate" handler="select_layer_below_cb"/>
        </object>
        <accelerator key="Page_Down"/>
      </child>
      <child>
        <object class="GtkAction" id="NewPaintingLayerAbove">
          <property name="icon-name">mypaint-layer-new-symbolic</property>
          <property name="label" translatable="yes" context="Menu→Layer (labels), Accel Editor (labels)">New Painting Layer</property>
          <property name="tooltip" translatable="yes" context="Accel Editor (descriptions)">Add a new painting layer above the current layer.</property>
          <signal name="activate" handler="new_layer_cb"/>
        </object>
        <accelerator key="Page_Up" modifiers="GDK_CONTROL_MASK"/>
      </child>
      <child>
        <object class="GtkAction" id="NewVectorLayerAbove">
          <property name="icon-name">mypaint-layer-vector-symbolic</property>
          <property name="label" translatable="yes" context="Menu→Layer (labels), Accel Editor (labels)">New Vector Layer…</property>
          <property name="tooltip" translatable="yes" context="Accel Editor (descriptions)">Add a new vector layer above the current layer, and begin editing it.</property>
          <signal name="activate" handler="new_layer_cb"/>
        </object>
      </child>
      <child>
        <object class="GtkAction" id="NewLayerGroupAbove">
          <property name="icon-name">mypaint-layer-group-new-symbolic</property>
          <property name="label" translatable="yes" context="Menu→Layer (labels), Accel Editor (labels)">New Layer Group</property>
          <property name="tooltip" translatable="yes" context="Accel Editor (descriptions)">Add a new layer group above the current layer.</property>
          <signal name="activate" handler="new_layer_cb"/>
        </object>
      </child>
      <child>
        <object class="GtkAction" id="NewPaintingLayerBelow">
          <property name="label" translatable="yes" context="Menu→Layer (labels), Accel Editor (labels)">New Painting Layer Below</property>
          <property name="tooltip" translatable="yes" context="Accel Editor (descriptions)">Add a new painting layer below the current layer.</property>
          <signal name="activate" handler="new_layer_cb"/>
        </object>
        <accelerator key="Page_Down" modifiers="GDK_CONTROL_MASK"/>
      </child>
      <child>
        <object class="GtkAction" id="NewVectorLayerBelow">
          <property name="label" translatable="yes" context="Menu→Layer (labels), Accel Editor (labels)">New Vector Layer Below…</property>
          <property name="tooltip" translatable="yes" context="Accel Editor (descriptions)">Add a new vector layer below the current layer, and begin editing it.</property>
          <signal name="activate" handler="new_layer_cb"/>
        </object>
      </child>
      <child>
        <object class="GtkAction" id="NewLayerGroupBelow">
          <property name="label" translatable="yes" context="Menu→Layer (labels), Accel Editor (labels)">New Layer Group Below</property>
          <property name="tooltip" translatable="yes" context="Accel Editor (descriptions)">Add a new layer group below the current layer.</property>
          <signal name="activate" handler="new_layer_cb"/>
        </object>
      </child>
      <child>
        <object class="GtkAction" id="MergeLayerDown">
          <property name="icon-name">mypaint-layer-merge-down-symbolic</property>
          <property name="label" translatable="yes" context="Menu→Layer (labels), Accel Editor (labels)">Merge Layer Down</property>
          <property name="tooltip" translatable="yes" context="Accel Editor (descriptions)">Merge the current layer with the layer beneath it.</property>
          <signal name="activate" handler="merge_layer_down_cb"/>
        </object>
        <accelerator key="Delete" modifiers="GDK_CONTROL_MASK"/>
      </child>
      <child>
        <object class="GtkAction" id="MergeVisibleLayers">
          <property name="label" translatable="yes" context="Menu→Layer (labels), Accel Editor (labels)">Merge Visible Layers</property>
          <property name="tooltip" translatable="yes" context="Accel Editor (descriptions)">Consolidate all visible layers, and delete the originals.</property>
          <signal name="activate" handler="merge_visible_layers_cb"/>
        </object>
      </child>
      <child>
        <object class="GtkAction" id="NewLayerMergedFromVisible">
          <property name="label" translatable="yes" context="Menu→Layer (labels), Accel Editor (labels)">New Layer from Visible</property>
          <property name="tooltip" translatable="yes" context="Accel Editor (descriptions)">Like ‘Merge Visible Layers’, but doesn’t delete the originals.</property>
          <signal name="activate" handler="new_layer_merged_from_visible_cb"/>
        </object>
      </child>
      <child>
        <object class="GtkAction" id="RemoveLayer">
          <property name="icon-name">mypaint-layer-delete-symbolic</property>
          <property name="label" translatable="yes" context="Menu→Layer (labels), Accel Editor (labels)">Delete Layer</property>
          <property name="tooltip" translatable="yes" context="Accel Editor (descriptions)">Remove the current layer from the layer stack.</property>
          <signal name="activate" handler="remove_layer_cb"/>
        </object>
        <accelerator key="Delete" modifiers="GDK_SHIFT_MASK"/>
      </child>
      <child>
        <object class="GtkAction" id="NormalizeLayerMode">
          <property name="label" translatable="yes" context="Menu→Layer (labels), Accel Editor (labels)">Convert to Normal Painting Layer</property>
          <property name="tooltip" translatable="yes" context="Accel Editor (descriptions)">Convert the current layer or group to a painting layer in ‘Normal’ mode, preserving its appearance.</property>
          <signal name="activate" handler="normalize_layer_mode_cb"/>
        </object>
      </child>
      <child>
        <object class="GtkAction" id="IncreaseLayerOpacity">
          <property name="label" translatable="yes" context="Menu→Layer→Opacity (labels), Accel Editor (labels)">Increase Layer’s Opacity</property>
          <property name="tooltip" translatable="yes" context="Accel Editor (descriptions)">Make the layer less transparent.</property>
          <signal name="activate" handler="layer_increase_opacity"/>
        </object>
        <accelerator key="p" modifiers="GDK_SHIFT_MASK|GDK_CONTROL_MASK"/>
      </child>
      <child>
        <object class="GtkAction" id="DecreaseLayerOpacity">
          <property name="label" translatable="yes" context="Menu→Layer→Opacity (labels), Accel Editor (labels)">Reduce Layer’s Opacity</property>
          <property name="tooltip" translatable="yes" context="Accel Editor (descriptions)">Make the layer more transparent.</property>
          <signal name="activate" handler="layer_decrease_opacity"/>
        </object>
        <accelerator key="o" modifiers="GDK_SHIFT_MASK|GDK_CONTROL_MASK"/>
      </child>
      <child>
        <object class="GtkAction" id="RaiseLayerInStack">
          <property name="label" translatable="yes" context="Menu→Layer (labels), Accel Editor (labels)">Raise Layer</property>
          <property name="tooltip" translatable="yes" context="Accel Editor (descriptions)">Raise the current layer one step in the layer stack.</property>
          <property name="icon-name">mypaint-layer-raise-symbolic</property>
          <signal name="activate" handler="reorder_layer_cb"/>
        </object>
      </child>
      <child>
        <object class="GtkAction" id="LowerLayerInStack">
          <property name="label" translatable="yes" context="Menu→Layer (labels), Accel Editor (labels)">Lower Layer</property>
          <property name="tooltip" translatable="yes" context="Accel Editor (descriptions)">Lower the current layer one step in the layer stack.</property>
          <property name="icon-name">mypaint-layer-lower-symbolic</property>
          <signal name="activate" handler="reorder_layer_cb"/>
        </object>
      </child>
      <child>
        <object class="GtkAction" id="DuplicateLayer">
          <property name="label" translatable="yes" context="Menu→Layer (labels), Accel Editor (labels)">Duplicate Layer</property>
          <property name="tooltip" translatable="yes" context="Accel Editor (descriptions)">Make an exact clone of the current layer.</property>
          <property name="icon-name">mypaint-duplicate-symbolic</property>
          <signal name="activate" handler="duplicate_layer_cb"/>
        </object>
      </child>
      <child>
        <object class="GtkAction" id="RenameLayer">
          <property name="label" translatable="yes" context="Menu→Layer (labels), Accel Editor (labels)">Rename Layer…</property>
          <property name="tooltip" translatable="yes" context="Accel Editor (descriptions)">Enter a new name for the current layer.</property>
          <signal name="activate" handler="rename_layer_cb"/>
        </object>
      </child>
      <child>
        <object class="GtkToggleAction" id="LayerLockedToggle">
          <property name="label" translatable="yes" context="Menu→Layer (labels), Accel Editor (labels)">Layer Locked</property>
          <property name="tooltip" translatable="yes" context="Accel Editor (descriptions)">Toggle the current layer’s locked state. Locked layers cannot be modified.</property>
          <signal name="activate" handler="layer_lock_toggle_cb"/>
        </object>
      </child>
      <child>
        <object class="GtkToggleAction" id="LayerVisibleToggle">
          <property name="label" translatable="yes" context="Menu→Layer (labels), Accel Editor (labels)">Layer Visible</property>
          <property name="tooltip" translatable="yes" context="Accel Editor (descriptions)">Toggle the current layer’s visibility state, making it hidden.</property>
          <signal name="activate" handler="layer_visible_toggle_cb"/>
        </object>
      </child>
      <child>
        <object class="GtkToggleAction" id="ShowBackgroundToggle">
          <property name="label" translatable="yes" context="Menu→View (labels), Accel Editor (labels)">Show Background</property>
          <property name="tooltip" translatable="yes" context="Accel Editor (descriptions)">Toggle the background layer’s visibility.</property>
          <signal name="activate" handler="show_background_toggle_cb"/>
        </object>
      </child>
      <!-- }}} -->
      <!-- {{{ View manipulation -->
      <child>
        <object class="GtkAction" id="ResetView">
          <property name="icon-name">mypaint-view-100-symbolic</property>
          <property name="label" translatable="yes" context="Menu→View (labels), Accel Editor (labels)">Reset and Center View</property>
          <property name="tooltip" translatable="yes" context="Accel Editor (descriptions)">Reset Zoom, Rotation and Mirroring, and recenter the document.</property>
          <signal name="activate" handler="reset_view_cb"/>
        </object>
        <accelerator key="F12"/>
      </child>
      <child>
        <object class="GtkToggleAction" id="FitView">
          <property name="icon-name">mypaint-view-fit-symbolic</property>
          <property name="label" translatable="yes" context="Menu→View (labels), Accel Editor (labels)">Fit to View</property>
          <property name="tooltip" translatable="yes" context="Accel Editor (descriptions)">Switch between a fitted view and your working location and zoom.</property>
          <signal name="activate" handler="fit_view_toggled_cb"/>
        </object>
        <accelerator key="F10"/>
      </child>
      <child>
        <object class="GtkAction" id="ResetMenu">
          <property name="label" translatable="yes" context="Menu→View (labels)">Reset</property>
          <!-- NO TOOLTIP: this is a menu -->
        </object>
      </child>
      <child>
        <object class="GtkAction" id="ResetZoom">
          <property name="icon-name">mypaint-view-100-symbolic</property>
          <property name="label" translatable="yes" context="Menu→View→Reset (labels), Accel Editor (labels)">Reset Zoom</property>
          <property name="tooltip" translatable="yes" context="Accel Editor (descriptions)">Restore the view’s zoom to its default.</property>
          <signal name="activate" handler="reset_view_cb"/>
        </object>
      </child>
      <child>
        <object class="GtkAction" id="ResetRotation">
          <property name="label" translatable="yes" context="Menu→View→Reset (labels), Accel Editor (labels)">Reset Rotation</property>
          <property name="tooltip" translatable="yes" context="Accel Editor (descriptions)">Restore the view’s rotation to 0°</property>
          <signal name="activate" handler="reset_view_cb"/>
        </object>
      </child>
      <child>
        <object class="GtkAction" id="ResetMirror">
          <property name="label" translatable="yes" context="Menu→View→Reset (labels), Accel Editor (labels)">Reset Mirroring</property>
          <property name="tooltip" translatable="yes" context="Accel Editor (descriptions)">Turn off mirroring of the view.</property>
          <signal name="activate" handler="reset_view_cb"/>
        </object>
      </child>
      <child>
        <object class="GtkAction" id="ZoomIn">
          <property name="icon-name">mypaint-view-zoom-more-symbolic</property>
          <property name="label" translatable="yes" context="Menu→View→Adjust View (labels), Accel Editor (labels)">Zoom In</property>
          <property name="tooltip" translatable="yes" context="Accel Editor (descriptions)">Increase magnification.</property>
          <signal name="activate" handler="zoom_cb"/>
        </object>
        <accelerator key="period"/>
      </child>
      <child>
        <object class="GtkAction" id="ZoomOut">
          <property name="icon-name">mypaint-view-zoom-less-symbolic</property>
          <property name="label" translatable="yes" context="Menu→View→Adjust View (labels), Accel Editor (labels)">Zoom Out</property>
          <property name="tooltip" translatable="yes" context="Accel Editor (descriptions)">Decrease magnification.</property>
          <signal name="activate" handler="zoom_cb"/>
        </object>
        <accelerator key="comma"/>
      </child>
      <child>
        <object class="GtkAction" id="RotateLeft">
          <property name="icon-name">mypaint-view-rotate-clockwise-symbolic</property>
          <!--
            Note: the object we've agreed to present as being rotated
            by "RotateLeft and "RotateRight" is the *canvas*,
            not the viewing rectangle.

            https://github.com/mypaint/mypaint/issues/553

          -->
          <property name="label" translatable="yes" context="Menu→View→Adjust View (labels), Accel Editor (labels)">Rotate Clockwise</property>
          <!-- FIXME: add tooltip back in: should say "Rotate the canvas clockwise" -->
          <signal name="activate" handler="rotate_cb"/>
        </object>
        <accelerator key="Left" modifiers="GDK_CONTROL_MASK"/>
      </child>
      <child>
        <object class="GtkAction" id="RotateRight">
          <property name="icon-name">mypaint-view-rotate-anticlockwise-symbolic</property>
          <property name="label" translatable="yes" context="Menu→View→Adjust View (labels), Accel Editor (labels)">Rotate Counterclockwise</property>
          <!-- FIXME: add tooltip back in: should say "Rotate the canvas counterclockwise" -->
          <signal name="activate" handler="rotate_cb"/>
        </object>
        <accelerator key="Right" modifiers="GDK_CONTROL_MASK"/>
      </child>
      <child>
        <object class="GtkAction" id="MirrorHorizontal">
          <property name="icon-name">mypaint-view-mirror-horizontal-symbolic</property>
          <property name="label" translatable="yes" context="Menu→View→Adjust View (labels), Accel Editor (labels)">Mirror Horizontal</property>
          <property name="tooltip" translatable="yes" context="Accel Editor (descriptions)">Flip the view left to right.</property>
          <signal name="activate" handler="mirror_horizontal_cb"/>
        </object>
        <accelerator key="i"/>
      </child>
      <child>
        <object class="GtkAction" id="MirrorVertical">
          <property name="icon-name">mypaint-view-mirror-vertical-symbolic</property>
          <property name="label" translatable="yes" context="Menu→View→Adjust View (labels), Accel Editor (labels)">Mirror Vertical</property>
          <property name="tooltip" translatable="yes" context="Accel Editor (descriptions)">Flip the view upside-down.</property>
          <signal name="activate" handler="mirror_vertical_cb"/>
        </object>
        <accelerator key="u"/>
      </child>
      <child>
        <object class="GtkToggleAction" id="SoloLayer">
          <property name="label" translatable="yes" context="Menu→View (labels), Accel Editor (labels)">Layer Solo</property>
          <property name="tooltip" translatable="yes" context="Accel Editor (descriptions)">Toggle whether only the current layer is shown.</property>
          <signal name="toggled" handler="current_layer_solo_toggled_cb"/>
        </object>
        <accelerator key="Home"/>
      </child>
      <!--}}} -->
      <!--{{{ Symmetry & frame toggles -->
      <child>
        <object class="GtkToggleAction" id="SymmetryActive">
          <property name="icon-name">mypaint-symmetry-symbolic</property>
          <property name="label" translatable="yes" context="Menu→Edit (labels), Accel Editor (labels)">Symmetrical Painting Active</property>
          <property name="tooltip" translatable="yes" context="Accel Editor (descriptions)">Mirror brushstrokes along the axis of symmetry</property>
          <signal name="activate" handler="symmetry_active_toggled_cb"/>
        </object>
        <accelerator key="i" modifiers="GDK_SHIFT_MASK"/>
      </child>
      <child>
        <object class="GtkToggleAction" id="FrameToggle">
          <property name="label" translatable="yes" context="Menu→File (labels), Accel Editor (labels)">Frame Enabled</property>
          <property name="tooltip" translatable="yes" context="Accel Editor (descriptions)">Toggle visibility of the document frame.</property>
          <property name="icon-name">mypaint-frame-symbolic</property>
          <signal name="activate" handler="toggle_frame_cb"/>
        </object>
      </child>
      <!-- }}} -->
      <!-- {{{ Debugging toggles -->
      <child>
        <object class="GtkToggleAction" id="PrintInputs">
          <property name="label" translatable="yes" context="Menu→Help→Debug (labels), Accel Editor (labels)">Print Brush Input Values to Console</property>
          <property name="tooltip" translatable="yes" context="Accel Editor (descriptions)">Show the brush engine’s internally generated inputs on the console.</property>
          <signal name="activate" handler="print_inputs_cb"/>
        </object>
      </child>
      <child>
        <object class="GtkToggleAction" id="VisualizeRendering">
          <property name="label" translatable="yes" context="Menu→Help→Debug (labels), Accel Editor (labels)">Visualize Rendering</property>
          <property name="tooltip" translatable="yes" context="Accel Editor (descriptions)">Show rendering updates on-screen, for debugging.</property>
          <signal name="activate" handler="visualize_rendering_cb"/>
        </object>
      </child>
      <child>
        <object class="GtkToggleAction" id="NoDoubleBuffereing">
          <property name="label" translatable="yes" context="Menu→Help→Debug (labels), Accel Editor (labels)">No Double Buffering</property>
          <property name="tooltip" translatable="yes" context="Accel Editor (descriptions)">Turn off GTK’s double buffering, normally enabled.</property>
          <signal name="activate" handler="no_double_buffering_cb"/>
        </object>
      </child>
      <!-- }}} -->
      <!-- {{{ inktool points related actions -->
      <child>
        <object class="GtkAction" id="DeleteCurrentNode">
          <property name="label" translatable="yes" context="Menu→Brush (labels), Accel Editor (labels)">Delete current node</property>
          <property name="tooltip" translatable="yes" context="Accel Editor (descriptions)">Delete currently selected node at inking tool.</property>
          <signal name="activate" handler="delete_current_node_cb"/>
        </object>
      </child>
      <child>
        <object class="GtkAction" id="SimplifyNodes">
          <property name="label" translatable="yes" context="Menu→Brush (labels), Accel Editor (labels)">Simplify inktool nodes</property>
          <property name="tooltip" translatable="yes" context="Accel Editor (descriptions)">Simplify inking tool nodes according to angle and distance between nodes.</property>
          <signal name="activate" handler="simplify_nodes_cb"/>
        </object>
      </child>
      <child>
        <object class="GtkAction" id="CullNodes">
          <property name="label" translatable="yes" context="Menu→Brush (labels), Accel Editor (labels)">Cull node</property>
          <property name="tooltip" translatable="yes" context="Accel Editor (descriptions)">Cull inking tool nodes alternately.</property>
          <signal name="activate" handler="cull_nodes_cb"/>
        </object>
      </child>
      <child>
        <object class="GtkAction" id="AverageNodesAngle">
          <property name="label" translatable="yes" context="Menu→Brush (labels), Accel Editor (labels)">Average nodes angle</property>
          <property name="tooltip" translatable="yes" context="Accel Editor (descriptions)">Average(smooth) nodes angle and make stroke less bumpy.</property>
          <signal name="activate" handler="average_nodes_angle_cb"/>
        </object>
      </child>
      <child>
        <object class="GtkAction" id="AverageNodesDistance">
          <property name="label" translatable="yes" context="Menu→Brush (labels), Accel Editor (labels)">Average nodes distance</property>
          <property name="tooltip" translatable="yes" context="Accel Editor (descriptions)">Average(smooth) nodes distance and make stroke more loose.</property>
          <signal name="activate" handler="average_nodes_distance_cb"/>
        </object>
      </child>
      <child>
        <object class="GtkAction" id="AverageNodesPressure">
          <property name="label" translatable="yes" context="Menu→Brush (labels), Accel Editor (labels)">Average nodes distance</property>
          <property name="tooltip" translatable="yes" context="Accel Editor (descriptions)">Average(smooth) nodes pressure.</property>
          <signal name="activate" handler="average_nodes_pressure_cb"/>
        </object>
      </child>
      <child>
        <object class="GtkAction" id="SelectAllNodes">
          <property name="label" translatable="yes" context="Menu→Brush (labels), Accel Editor (labels)">Select all nodes</property>
          <property name="tooltip" translatable="yes" context="Accel Editor (descriptions)">Mark all InkingMode nodes as selected.</property>
          <signal name="activate" handler="select_all_nodes_cb"/>
        </object>
      </child>
      <child>
        <object class="GtkAction" id="DeselectAllNodes">
          <property name="label" translatable="yes" context="Menu→Brush (labels), Accel Editor (labels)">Deselect all nodes</property>
          <property name="tooltip" translatable="yes" context="Accel Editor (descriptions)">Clear selected state of all nodes.</property>
          <signal name="activate" handler="deselect_all_nodes_cb"/>
        </object>
      </child>
      <!-- }}} -->
    </object>
  </child>
  <!--}}} -->
  <!-- {{{ BrushModifierActions -->
  <child>
    <object class="GtkActionGroup" id="BrushModifierActions">
      <!-- Brush blend modes: defined in gui/brushmodifier.py -->
      <child>
        <object class="GtkAction" id="BlendModeMenu">
          <property name="label" translatable="yes" context="Menu→Brush (labels)">Paint Mode</property>
          <property name="icon-name">mypaint-brush-blend-modes-symbolic</property>
          <!-- NO TOOLTIP: this is a menu -->
        </object>
      </child>
      <child>
        <object class="GtkToggleAction" id="BlendModeNormal">
          <property name="icon_name">mypaint-paint-over-symbolic</property>
          <property name="label" translatable="yes" context="Menu→Brush→Blend Mode (labels), Accel Editor (labels)">Paint Mode: Normal</property>
          <property name="tooltip" translatable="yes" context="Accel Editor (descriptions)">Apply color normally when painting.</property>
          <signal name="activate" handler="blend_mode_normal_cb"/>
        </object>
        <accelerator key="n"/>
      </child>
      <child>
        <object class="GtkToggleAction" id="BlendModeEraser">
          <property name="icon_name">mypaint-eraser-symbolic</property>
          <property name="label" translatable="yes" context="Menu→Brush→Blend Mode (labels), Accel Editor (labels)">Paint Mode: Eraser</property>
          <property name="tooltip" translatable="yes" context="Accel Editor (descriptions)">Erase using the current brush.</property>
          <signal name="activate" handler="blend_mode_eraser_cb"/>
        </object>
        <accelerator key="e"/>
      </child>
      <child>
        <object class="GtkToggleAction" id="BlendModeLockAlpha">
          <property name="icon_name">mypaint-lock-alpha-symbolic</property>
          <property name="label" translatable="yes" context="Menu→Brush→Blend Mode (labels), Accel Editor (labels)">Paint Mode: Lock Alpha</property>
          <property name="tooltip" translatable="yes" context="Accel Editor (descriptions)">Applying the brush doesn't change the layer’s opacity.</property>
          <signal name="activate" handler="blend_mode_lock_alpha_cb"/>
        </object>
        <accelerator key="l" modifiers="GDK_SHIFT_MASK"/>
      </child>
      <child>
        <object class="GtkToggleAction" id="BlendModeColorize">
          <property name="icon_name">mypaint-colorize-symbolic</property>
          <property name="label" translatable="yes" context="Menu→Brush→Blend Mode (labels), Accel Editor (labels)">Paint Mode: Colorize</property>
          <property name="tooltip" translatable="yes" context="Accel Editor (descriptions)">Apply color to the current layer without affecting its brightness or opacity.</property>
          <signal name="activate" handler="blend_mode_colorize_cb"/>
        </object>
        <accelerator key="k" modifiers="GDK_SHIFT_MASK"/>
      </child>
    </object>
  </child>
  <!--}}} /BrushModifierActions -->
  <!-- {{{ AssistModifierActions -->
  <child>
    <object class="GtkActionGroup" id="AssistModifierActions">
        <child>
          <object class="GtkAction" id="AssistModeMenu">
            <property name="label" translatable="yes" context="Menu→Brush (labels)">Assist Mode</property>
            <!-- NO TOOLTIP: this is a menu -->
          </object>
        </child>
        <child>
          <object class="GtkToggleAction" id="AssistModeStabilizer">
            <property name="icon_name">mypaint-stabilizer-symbolic</property>
            <property name="label" translatable="yes" context="Menu→Brush→Assist Mode (labels), Accel Editor (labels)">Assist Mode: Stabilizer</property>
            <property name="tooltip" translatable="yes" context="Accel Editor (descriptions)">Apply stroke stabilizer.</property>
            <signal name="activate" handler="assist_mode_stabilizer_cb"/>
          </object>
        </child>
        <child>
          <object class="GtkToggleAction" id="AssistModeNormal">
            <property name="label" translatable="yes" context="Menu→Brush→Assist Mode (labels), Accel Editor (labels)">Assist Mode: Normal</property>
            <property name="tooltip" translatable="yes" context="Accel Editor (descriptions)">Normal stroke.</property>
            <signal name="activate" handler="assist_mode_normal_cb"/>
          </object>
        </child>
    </object>
  </child>
  <!--}}} /AssistModifierActions -->
  <!--{{{ WindowActions: actions affecting the application window and document view -->
  <child>
    <object class="GtkActionGroup" id="WindowActions">
      <!-- {{{ File menu structural actions -->
      <child>
        <object class="GtkAction" id="FileMenu">
          <property name="label" translatable="yes" context="Menu (labels)">File</property>
          <!-- NO TOOLTIP: this is a menu -->
        </object>
      </child>
      <child>
        <object class="GtkAction" id="Quit">
          <property name="label" translatable="yes" context="Menu→File (labels), Accel Editor (labels)">Quit</property>
          <property name="tooltip" translatable="yes" context="Accel Editor (descriptions)">Close main window and exit the app.</property>
          <property name="icon-name">mypaint-close-symbolic</property>
          <signal name="activate" handler="quit_cb"/>
        </object>
        <accelerator key="q" modifiers="GDK_CONTROL_MASK"/>
      </child>
      <!-- }}} -->
      <!-- {{{ Edit menu structure -->
      <child>
        <object class="GtkAction" id="EditMenu">
          <property name="label" translatable="yes" context="Menu (labels)">Edit</property>
          <!-- NO TOOLTIP: this is a menu -->
        </object>
      </child>
      <child>
        <object class="GtkAction" id="CurrentModeMenu">
          <property name="label" translatable="yes" context="Menu→Edit (labels)">Current Tool</property>
          <!-- NO TOOLTIP: this is a menu -->
        </object>
      </child>
      <!-- }}} -->
      <!-- {{{ Color menu structure & actions -->
      <child>
        <object class="GtkAction" id="ColorMenu">
          <property name="label" translatable="yes" context="Menu (labels)">Color</property>
          <!-- NO TOOLTIP: this is a menu -->
        </object>
      </child>
      <child>
        <object class="GtkAction" id="ColorAdjustmentsMenu">
          <property name="label" translatable="yes" context="Menu→Color (labels)">Adjust Color</property>
          <!-- NO TOOLTIP: this is a menu -->
        </object>
      </child>
      <child>
        <object class="GtkAction" id="ColorHistoryPopup">
          <property name="label" translatable="yes" context="Menu→Color (labels), Accel Editor (labels)">Color History Popup</property>
          <property name="tooltip" translatable="yes" context="Accel Editor (descriptions)">Pop up a timeline of recent colors under the cursor.</property>
          <signal name="activate" handler="popup_cb"/>
        </object>
        <accelerator key="x"/>
      </child>
      <child>
        <object class="GtkAction" id="ColorDetailsDialog">
          <property name="label" translatable="yes" context="Menu→Color (labels), Accel Editor (labels)">Color Details Dialog</property>
          <property name="tooltip" translatable="yes" context="Accel Editor (descriptions)">Show a color details dialog with text entry.</property>
          <signal name="activate" handler="color_details_dialog_cb"/>
        </object>
      </child>
      <child>
        <object class="GtkAction" id="PaletteNext">
          <property name="label" translatable="yes" context="Menu→Color">Next Palette Color</property>
          <property name="tooltip" translatable="yes" context="Accel Editor (descriptions)">Set painting color to the next color in the palette.</property>
          <signal name="activate" handler="palette_next_cb"/>
        </object>
      </child>
      <child>
        <object class="GtkAction" id="PalettePrev">
          <property name="label" translatable="yes" context="Menu→Color (labels), Accel Editor (labels)">Previous Palette Color</property>
          <property name="tooltip" translatable="yes" context="Accel Editor (descriptions)">Set painting color to the previous color in the palette.</property>
          <signal name="activate" handler="palette_prev_cb"/>
        </object>
      </child>
      <child>
        <object class="GtkAction" id="PaletteAddCurrentColor">
          <property name="label" translatable="yes" context="Menu→Color (labels), Accel Editor (labels)">Add Color to Palette</property>
          <property name="tooltip" translatable="yes" context="Accel Editor (descriptions)">Append the current painting color to the palette.</property>
          <signal name="activate" handler="palette_add_current_color_cb"/>
        </object>
      </child>
      <!-- }}} -->
      <!-- {{{ Layer menu strucure -->
      <child>
        <object class="GtkAction" id="LayerMenu">
          <property name="label" translatable="yes" context="Menu (labels)">Layer</property>
          <!-- NO TOOLTIP! This is a menu. -->
        </object>
      </child>
      <child>
        <object class="GtkAction" id="LayerOpacityMenu">
          <property name="label" translatable="yes" context="Menu→Layer→Properties (labels)">Opacity</property>
          <!-- NO TOOLTIP! This is a menu. -->
        </object>
      </child>
      <child>
        <object class="GtkAction" id="LayerGoMenu">
          <property name="label" translatable="yes" context="Menu→Layer (labels)">Go to Layer</property>
          <!-- NO TOOLTIP! This is a menu. -->
        </object>
      </child>
      <child>
        <object class="GtkAction" id="LayerNewBelowMenu">
          <property name="label" translatable="yes" context="Menu→Layer (labels)">New Layer Below</property>
          <!-- NO TOOLTIP! This is a menu. -->
        </object>
      </child>
      <child>
        <object class="GtkAction" id="LayerPropertiesMenu">
          <property name="label" translatable="yes" context="Menu→Layer (labels)">Properties</property>
          <!-- NO TOOLTIP! This is a menu. -->
        </object>
      </child>
      <!-- }}} -->
      <!-- {{{ Scratchpad menu actions -->
      <child>
        <object class="GtkAction" id="ScratchMenu">
          <property name="label" translatable="yes" context="Menu (labels)">Scratchpad</property>
          <!-- NO TOOLTIP! This is a menu. -->
        </object>
      </child>
      <child>
        <object class="GtkAction" id="ScratchNew">
          <property name="label" translatable="yes" context="Menu→Scratchpad (labels), Accel Editor (labels)" >New Scratchpad</property>
          <property name="tooltip" translatable="yes" context="Accel Editor (descriptions)">Load the default scratchpad as a new scratchpad canvas.</property>
          <property name="icon-name">mypaint-document-new-symbolic</property>
          <signal name="activate" handler="new_scratchpad_cb"/>
        </object>
      </child>
      <child>
        <object class="GtkAction" id="ScratchLoad">
          <property name="label" translatable="yes" context="Menu→Scratchpad (labels), Accel Editor (labels)">Open Scratchpad…</property>
          <property name="tooltip" translatable="yes" context="Accel Editor (descriptions)">Load an image file on disk into the scratchpad.</property>
          <property name="icon-name">mypaint-document-open-symbolic</property>
          <signal name="activate" handler="load_scratchpad_cb"/>
        </object>
      </child>
      <child>
        <object class="GtkAction" id="ScratchSaveNow">
          <property name="label" translatable="yes" context="Menu→Scratchpad (labels), Accel Editor (labels)">Save Scratchpad</property>
          <property name="tooltip" translatable="yes" context="Accel Editor (descriptions)">Save the scratchpad to its existing file on disk.</property>
          <property name="icon-name">mypaint-document-save-symbolic</property>
          <signal name="activate" handler="save_current_scratchpad_cb"/>
        </object>
      </child>
      <child>
        <object class="GtkAction" id="ScratchSaveAs">
          <property name="label" translatable="yes" context="Menu→Scratchpad (labels), Accel Editor (labels)">Export Scratchpad As…</property>
          <property name="tooltip" translatable="yes" context="Accel Editor (descriptions)">Export the scratchpad to disk, under a file name of your choice.</property>
          <property name="icon-name">mypaint-document-save-as-symbolic</property>
          <signal name="activate" handler="save_as_scratchpad_cb"/>
        </object>
      </child>
      <child>
        <object class="GtkAction" id="ScratchRevert">
          <property name="label" translatable="yes" context="Menu→Scratchpad (labels), Accel Editor (labels)">Revert Scratchpad</property>
          <property name="tooltip" translatable="yes" context="Accel Editor (descriptions)">Revert the scratchpad to its last saved state.</property>
          <property name="icon-name">mypaint-document-revert-symbolic</property>
          <signal name="activate" handler="revert_current_scratchpad_cb"/>
        </object>
      </child>
      <child>
        <object class="GtkAction" id="ScratchSaveAsDefault">
          <property name="label" translatable="yes" context="Menu→Scratchpad (labels), Accel Editor (labels)">Save Scratchpad as Default</property>
          <property name="tooltip" translatable="yes" context="Accel Editor (descriptions)">Save the scratchpad as the default for ‘New Scratchpad’.</property>
          <signal name="activate" handler="save_scratchpad_as_default_cb"/>
        </object>
      </child>
      <child>
        <object class="GtkAction" id="ScratchClearDefault">
          <property name="label" translatable="yes" context="Menu→Scratchpad (labels), Accel Editor (labels)">Clear Default Scratchpad</property>
          <property name="tooltip" translatable="yes" context="Accel Editor (descriptions)">Clear the default scratchpad to a blank canvas.</property>
          <signal name="activate" handler="clear_default_scratchpad_cb"/>
        </object>
      </child>
      <child>
        <object class="GtkAction" id="ScratchCopyBackground">
          <property name="label" translatable="yes" context="Menu→Scratchpad (labels), Accel Editor (labels)">Copy Main Background to Scratchpad</property>
          <property name="tooltip" translatable="yes" context="Accel Editor (descriptions)">Copy the background image from the working document into the Scratchpad.</property>
          <signal name="activate" handler="scratchpad_copy_background_cb"/>
        </object>
      </child>
      <!--}}} / scratchpad menu actions -->
      <!--{{{ Window menu -->
      <child>
        <object class="GtkAction" id="WindowMenu">
          <property name="label" translatable="yes" context="Menu (labels)">Window</property>
          <!-- NO TOOLTIP! This is a menu. -->
        </object>
      </child>
      <!--}}} / Window menu -->
      <!--{{{ Brush menu actions -->
      <child>
        <object class="GtkAction" id="BrushMenu">
          <property name="label" translatable="yes" context="Menu→Brush (labels)">Brush</property>
          <!-- NO TOOLTIP! This is a menu. -->
        </object>
      </child>
      <child>
        <object class="GtkAction" id="ContextMenu">
          <property name="label" translatable="yes" context="Menu→Brush (labels)">Shortcut Keys</property>
          <!-- NO TOOLTIP! This is a menu. -->
        </object>
      </child>
      <child>
        <object class="GtkAction" id="OnlineHelpBrushShortcutKeys">
          <property name="label" translatable="yes" context="Menu→Brush→Shortcut Keys (labels), Accel Editor (labels)">Brush Shortcut Keys Help</property>
          <property name="tooltip" translatable="yes" context="Accel Editor (descriptions)">Show an explanation of how the shortcut keys work.</property>
          <property name="icon-name">mypaint-help-symbolic</property>
          <signal name="activate" handler="show_online_help_cb"/>
        </object>
      </child>
      <child>
        <object class="GtkAction" id="BrushChooserPopup">
          <property name="label" translatable="yes" context="Menu→Brush (labels), Accel Editor (labels)">Change Brush…</property> <property name="icon-name">mypaint-brushes-symbolic</property>
          <property name="tooltip" translatable="yes" context="Accel Editor (descriptions)">Pop up a brush changer under the cursor.</property>
          <signal name="activate" handler="quick_chooser_popup_cb"/>
        </object>
        <accelerator key="b"/>
      </child>
      <child>
        <object class="GtkAction" id="ColorChooserPopup">
          <property name="label" translatable="yes" context="Menu→Color (labels), Accel Editor (labels)">Change Color…</property>
          <property name="tooltip" translatable="yes" context="Accel Editor (descriptions)">Pop up a color changer under the cursor, with all color selectors listed.</property>
          <property name="icon-name">mypaint-color-symbolic</property>
          <signal name="activate" handler="quick_chooser_popup_cb"/>
        </object>
        <accelerator key="c"/>
      </child>
      <child>
        <object class="GtkAction" id="ColorChooserPopupFastSubset">
          <property name="label" translatable="yes" context="Menu→Color (labels), Accel Editor (labels)">Change Color (fast subset)…</property>
          <property name="tooltip" translatable="yes" context="Accel Editor (descriptions)">Pop up a color changer under the cursor, with only single-click selectors listed.</property>
          <property name="icon-name">mypaint-color-symbolic</property>
          <signal name="activate" handler="quick_chooser_popup_cb"/>
        </object>
        <accelerator key="v"/>
      </child>
      <child>
        <object class="GtkAction" id="DownloadBrushPack">
          <property name="label" translatable="yes" context="Menu→Brush (labels), Accel Editor (labels)">Get More Brushes…</property>
          <property name="tooltip" translatable="yes" context="Accel Editor (descriptions)">Download brushpacks from the MyPaint wiki.</property>
          <signal name="activate" handler="download_brush_pack_cb"/>
          <property name="icon-name">mypaint-globe-symbolic</property>
        </object>
      </child>
      <child>
        <object class="GtkAction" id="ImportBrushPack">
          <property name="label" translatable="yes" context="Menu→Brush (labels), Accel Editor (labels)">Import Brushes…</property>
          <property name="tooltip" translatable="yes" context="Accel Editor (descriptions)">Load a brushpack from disk.</property>
          <property name="icon-name">mypaint-document-open-symbolic</property>
          <signal name="activate" handler="import_brush_pack_cb"/>
        </object>
      </child>
      <!--}}} /brush menu actions -->
      <!--{{{ Help/documentation menu -->
      <child>
        <object class="GtkAction" id="HelpMenu">
          <property name="label" translatable="yes" context="Menu (labels)">Help</property>
          <!-- NO TOOLTIP: this is a menu -->
        </object>
      </child>
      <child>
        <object class="GtkAction" id="OnlineHelpIndex">
          <property name="label" translatable="yes" context="Menu→Help (labels), Accel Editor (labels)">Online Help</property>
          <property name="tooltip" translatable="yes" context="Accel Editor (descriptions)">Go to MyPaint’s documentation wiki.</property>
          <property name="icon-name">mypaint-info-symbolic</property>
          <signal name="activate" handler="show_online_help_cb"/>
        </object>
      </child>
      <child>
        <object class="GtkAction" id="About">
          <property name="label" translatable="yes" context="Menu→Help (labels), Accel Editor (labels)">About MyPaint</property>
          <property name="tooltip" translatable="yes" context="Accel Editor (descriptions)">Show MyPaint’s license, version number, and credits.</property>
          <property name="icon-name">mypaint-about-symbolic</property>
          <signal name="activate" handler="about_cb"/>
        </object>
      </child>
      <!-- }}} help/debugging menu -->
      <!--{{{ Debugging menu -->
      <child>
        <object class="GtkAction" id="DebugMenu">
          <property name="label" translatable="yes" context="Menu→Help (labels)">Debug</property>
          <!-- NO TOOLTIP: this is a menu -->
        </object>
      </child>
      <child>
        <object class="GtkAction" id="PrintMemoryLeak">
          <property name="label" translatable="yes" context="Menu→Help→Debug (labels), Accel Editor (labels)">Print Memory Leak Info to Console (Slow!)</property>
          <property name="tooltip" translatable="yes" context="Accel Editor (descriptions)">Debug memory leaks.</property>
          <signal name="activate" handler="print_memory_leak_cb"/>
        </object>
      </child>
      <child>
        <object class="GtkAction" id="RunGarbageCollector">
          <property name="label" translatable="yes" context="Menu→Help→Debug (labels), Accel Editor (labels)">Run Garbage Collector Now</property>
          <property name="tooltip" translatable="yes" context="Accel Editor (descriptions)">Free memory used for Python objects which are no longer in use.</property>
          <signal name="activate" handler="run_garbage_collector_cb"/>
        </object>
      </child>
      <child>
        <object class="GtkAction" id="StartProfiling">
          <!-- FIXME: convert to a ToggleAction -->
          <property name="label" translatable="yes" context="Menu→Help→Debug (labels), Accel Editor (labels)">Start/Stop Profiling…</property>
          <property name="tooltip" translatable="yes" context="Accel Editor (descriptions)">Start or Stop Python Profiling (cProfile)</property>
          <property name="icon-name">mypaint-run-symbolic</property>
          <signal name="activate" handler="start_profiling_cb"/>
        </object>
      </child>
      <child>
        <object class="GtkAction" id="CrashProgram">
          <property name="label" translatable="yes" context="Menu→Help→Debug (labels), Accel Editor (labels)">Simulate a Crash…</property>
          <property name="tooltip" translatable="yes" context="Accel Editor (descriptions)">Raise a Python exception, to test the crash dialog.</property>
          <signal name="activate" handler="crash_program_cb"/>
        </object>
      </child>
      <!--}}} /debugging menu -->
      <!--{{{ View menu and its submenus -->
      <child>
        <object class="GtkAction" id="ViewMenu">
          <property name="label" translatable="yes" context="Menu (labels)">View</property>
          <!-- NO TOOLTIP! This is a menu. -->
        </object>
      </child>
      <child>
        <object class="GtkAction" id="FeedbackMenu">
          <property name="label" translatable="yes" context="Menu→View (labels)">Feedback</property>
          <!-- NO TOOLTIP! This is a menu. -->
        </object>
      </child>
      <child>
        <object class="GtkAction" id="ViewAdjustmentsMenu">
          <property name="label" translatable="yes" context="Menu→View (labels)">Adjust View</property>
          <!-- NO TOOLTIP! This is a menu. -->
        </object>
      </child>
      <child>
        <object class="GtkAction" id="ShowPopupMenu">
          <property name="label" translatable="yes" context="Menu→View (labels), Accel Editor (labels)">Popup Menu</property>
          <property name="tooltip" translatable="yes" context="Accel Editor (descriptions)">Show the main menu as a popup.</property>
          <signal name="activate" handler="popupmenu_show_cb"/>
        </object>
        <accelerator key="Menu"/>
      </child>
      <child>
        <object class="GtkAction" id="Fullscreen">
          <property name="label" translatable="yes" context="Menu→View (labels), Accel Editor (labels)">Fullscreen</property>
          <property name="tooltip" translatable="yes" context="Accel Editor (descriptions)">Toggle between full-screen and windowed mode.</property>
          <property name="icon-name">mypaint-fullscreen</property>
          <signal name="activate" handler="fullscreen_cb"/>
        </object>
        <accelerator key="F11"/>
      </child>
      <!-- }}} /view menu -->
      <!-- {{{ Subwindow hiding and showing -->
      <child>
        <object class="GtkToggleAction" id="PreferencesWindow">
          <property name="icon-name">mypaint-options-symbolic</property>
          <property name="label" translatable="yes" context="Menu→Edit (labels), Accel Editor (labels)">Edit Preferences</property>
          <property name="tooltip" translatable="yes" context="Accel Editor (descriptions)">Edit MyPaint’s global settings.</property>
          <signal name="activate" handler="toggle_window_cb"/>
        </object>
      </child>
      <child>
        <object class="GtkToggleAction" id="InputTestWindow">
          <property name="label" translatable="yes" context="Help→Debug (labels), Accel Editor (labels)">Test Input Devices</property>
          <property name="tooltip" translatable="yes" context="Accel Editor (descriptions)">Show a dialog which captures all events your input devices send.</property>
          <signal name="activate" handler="toggle_window_cb"/>
        </object>
      </child>
      <child>
        <object class="GtkToggleAction" id="BackgroundWindow">
          <property name="icon-name">mypaint-document-properties-symbolic</property>
          <property name="label" translatable="yes" context="Menu→Layer (labels), Accel Editor (labels)">Background Chooser</property>
          <property name="tooltip" translatable="yes" context="Accel Editor (descriptions)">Change the background paper texture.</property>
          <signal name="activate" handler="toggle_window_cb"/>
        </object>
      </child>
      <child>
        <object class="GtkToggleAction" id="BrushEditorWindow">
          <property name="icon-name">mypaint-options-symbolic</property>
          <property name="label" translatable="yes" context="Menu→Brush (labels), Accel Editor (labels)">Brush Settings Editor</property>
          <property name="tooltip" translatable="yes" context="Accel Editor (descriptions)">Edit the active brush’s settings.</property>
          <signal name="activate" handler="toggle_window_cb"/>
        </object>
        <accelerator key="b" modifiers="GDK_CONTROL_MASK"/>
      </child>
      <child>
        <object class="GtkToggleAction" id="BrushIconEditorWindow">
          <property name="icon-name">mypaint-options-symbolic</property>
          <property name="label" translatable="yes" context="Menu→Brush (labels), Accel Editor (labels)">Brush Icon Editor</property>
          <property name="tooltip" translatable="yes" context="Accel Editor (descriptions)">Edit brush icons.</property>
          <signal name="activate" handler="toggle_window_cb"/>
        </object>
      </child>
      <!-- }}} -->
      <!-- {{{ Layers panel -->
      <child>
        <object class="GtkToggleAction" id="ToggleLayersTool">
          <property name="label" translatable="yes" context="Menu→Window (labels), Toolbar (labels), Accel Editor (labels)">Layers Panel</property>
          <property name="tooltip" translatable="yes" context="Accel Editor (descriptions)">Toggle the Layers dockpanel (arrange layers, or assign modes).</property>
          <property name="icon-name">mypaint-layers-symbolic</property>
          <signal name="activate" handler="toggle_dockpanel_cb"/>
        </object>
      </child>
      <child>
        <object class="GtkAction" id="RevealLayersTool">
          <property name="label" translatable="yes" context="Menu→Layers (labels), Accel Editor (labels)">Show Layers Panel</property>
          <property name="tooltip" translatable="yes" context="Accel Editor (descriptions)">Reveal the Layers dockpanel (arrange layers, or assign modes).</property>
          <property name="icon-name">mypaint-layers-symbolic</property>
          <signal name="activate" handler="reveal_dockpanel_cb"/>
        </object>
        <accelerator key="l"/>
      </child>
      <!-- }}} -->
      <!-- {{{ Color selector panels -->
      <child>
        <object class="GtkToggleAction" id="HCYWheelTool">
          <property name="icon-name">mypaint-tool-hcywheel</property>
          <property name="label" translatable="yes" context="Menu→Color (labels), Accel Editor (labels)">HCY Wheel</property>
          <property name="tooltip" translatable="yes" context="Accel Editor (descriptions)">Dockable cylindrical hue/chroma/luma color selector. The circular slices are equiluminant.</property>
          <signal name="activate" handler="toggle_window_cb"/>
        </object>
      </child>
      <child>
        <object class="GtkToggleAction" id="PaletteTool">
          <property name="icon-name">mypaint-tool-color-palette</property>
          <property name="label" translatable="yes" context="Menu→Color (labels), Accel Editor (labels)">Color Palette</property>
          <property name="tooltip" translatable="yes" context="Accel Editor (descriptions)">Dockable palette color selector.</property>
          <signal name="activate" handler="toggle_window_cb"/>
        </object>
        <accelerator key="c" modifiers="GDK_SHIFT_MASK"/>
      </child>
      <child>
        <object class="GtkToggleAction" id="HSVWheelTool">
          <property name="icon-name">mypaint-tool-hsvwheel</property>
          <property name="label" translatable="yes" context="Menu→Color (labels), Accel Editor (labels)">HSV Wheel</property>
          <property name="tooltip" translatable="yes" context="Accel Editor (descriptions)">Dockable saturation and Value color changer.</property>
          <signal name="activate" handler="toggle_window_cb"/>
        </object>
      </child>
      <child>
        <object class="GtkToggleAction" id="HSVCubeTool">
          <property name="icon-name">mypaint-tool-hsvcube</property>
          <property name="label" translatable="yes" context="Menu→Color (labels), Accel Editor (labels)">HSV Cube</property>
          <property name="tooltip" translatable="yes" context="Accel Editor (descriptions)">Dockable color selector: HSV cube which can be rotated to show different planar slices.</property>
          <signal name="activate" handler="toggle_window_cb"/>
        </object>
      </child>
      <child>
        <object class="GtkToggleAction" id="HSVSquareTool">
          <property name="icon-name">mypaint-tool-hsvsquare</property>
          <property name="label" translatable="yes" context="Menu→Color (labels), Accel Editor (labels)">HSV Square</property>
          <property name="tooltip" translatable="yes" context="Accel Editor (descriptions)">Dockable color selector: HSV square which can be rotated to show different hues.</property>
          <!-- FIXME: this description needs to be improved -->
          <signal name="activate" handler="toggle_window_cb"/>
        </object>
      </child>
      <child>
        <object class="GtkToggleAction" id="ComponentSlidersTool">
          <property name="icon-name">mypaint-tool-component-sliders</property>
          <property name="label" translatable="yes" context="Menu→Color (labels), Accel Editor (labels)">Component Sliders</property>
          <property name="tooltip" translatable="yes" context="Accel Editor (descriptions)">Dockable color selector showing individual components of the color.</property>
          <signal name="activate" handler="toggle_window_cb"/>
        </object>
      </child>
      <child>
        <object class="GtkToggleAction" id="WashColorChangerTool">
          <property name="icon-name">mypaint-tool-wash-color-changer</property>
          <property name="label" translatable="yes" context="Menu→Color (labels), Accel Editor (labels)">Liquid Wash</property>
          <property name="tooltip" translatable="yes" context="Accel Editor (descriptions)">Dockable color selector showing a liquid-like wash of nearby colors.</property>
          <signal name="activate" handler="toggle_window_cb"/>
        </object>
      </child>
      <child>
        <object class="GtkToggleAction" id="RingsColorChangerTool">
          <property name="icon-name">mypaint-tool-rings-color-changer</property>
          <property name="label" translatable="yes" context="Menu→Color (labels), Accel Editor (labels)">Concentric Rings</property>
          <property name="tooltip" translatable="yes" context="Accel Editor (descriptions)">Dockable color selector with concentric HSV rings.</property>
          <signal name="activate" handler="toggle_window_cb"/>
        </object>
      </child>
      <child>
        <object class="GtkToggleAction" id="CrossedBowlColorChangerTool">
          <property name="icon-name">mypaint-tool-crossed-bowl-color-changer</property>
          <property name="label" translatable="yes" context="Menu→Color (labels), Accel Editor (labels)">Crossed Bowl</property>
          <property name="tooltip" translatable="yes" context="Accel Editor (descriptions)">Dockable color selector with HSV ramps crossing a radial bowl of color.</property>
          <signal name="activate" handler="toggle_window_cb"/>
        </object>
      </child>
      <!-- }}} /Color selectors -->
      <!-- {{{ Scratchpad panel -->
      <child>
        <object class="GtkToggleAction" id="ToggleScratchpadTool">
          <property name="icon-name">mypaint-scratchpad-symbolic</property>
          <property name="label" translatable="yes" context="Menu→Window (labels), Accel Editor (labels)">Scratchpad Panel</property>
          <property name="tooltip" translatable="yes" context="Accel Editor (descriptions)">Toggle the Scratchpad dockpanel (mix colors and make sketches).</property>
          <signal name="activate" handler="toggle_dockpanel_cb"/>
        </object>
      </child>
      <child>
        <object class="GtkAction" id="RevealScratchpadTool">
          <property name="icon-name">mypaint-scratchpad-symbolic</property>
          <property name="label" translatable="yes" context="Menu→Scratchpad (labels), Accel Editor (labels)">Show Scratchpad Panel</property>
          <property name="tooltip" translatable="yes" context="Accel Editor (descriptions)">Reveal the Scratchpad dockpanel (mix colors and make sketches).</property>
          <signal name="activate" handler="reveal_dockpanel_cb"/>
        </object>
        <accelerator key="s" modifiers="GDK_SHIFT_MASK"/>
      </child>
      <!-- }}} -->
      <!-- {{{ Preview panel -->
      <child>
        <object class="GtkToggleAction" id="TogglePreviewTool">
          <property name="label" translatable="yes" context="Menu→Window (labels), Toolbar (labels), Accel Editor (labels)">Preview Panel</property>
          <property name="tooltip" translatable="yes" context="Accel Editor (descriptions)">Toggle the Preview dockpanel (overview of the whole drawing area).</property>
          <property name="icon-name">mypaint-view-symbolic</property>
          <signal name="activate" handler="toggle_dockpanel_cb"/>
        </object>
      </child>
      <child>
        <object class="GtkAction" id="RevealPreviewTool">
          <property name="label" translatable="yes" context="Menu→View (labels), Accel Editor (labels)">Preview</property>
          <property name="tooltip" translatable="yes" context="Accel Editor (descriptions)">Reveal the Preview dockpanel (overview of the whole drawing area).</property>
          <property name="icon-name">mypaint-view-symbolic</property>
          <signal name="activate" handler="reveal_dockpanel_cb"/>
        </object>
        <accelerator key="p" modifiers="GDK_SHIFT_MASK"/>
      </child>
      <!-- }}} -->
      <!-- {{{ Tool Options panel -->
      <child>
        <object class="GtkToggleAction" id="ToggleModeOptionsTool">
          <property name="label" translatable="yes" context="Menu→Window (labels), Toolbar (labels), Accel Editor (labels)">Tool Options Panel</property>
          <property name="tooltip" translatable="yes" context="Accel Editor (descriptions)">Toggle the Tool Options dockpanel (options for the current tool).</property>
          <property name="icon-name">mypaint-options-symbolic</property>
          <signal name="activate" handler="toggle_dockpanel_cb"/>
        </object>
      </child>
      <child>
        <object class="GtkAction" id="RevealModeOptionsTool">
          <property name="label" translatable="yes" context="Menu→Edit (labels), Accel Editor (labels)">Show Tool Options Panel</property>
          <property name="tooltip" translatable="yes" context="Accel Editor (descriptions)">Reveal the Tool Options dockpanel (options for the current tool).</property>
          <property name="icon-name">mypaint-options-symbolic</property>
          <signal name="activate" handler="reveal_dockpanel_cb"/>
        </object>
      </child>
      <!-- }}} -->
      <!-- {{{ Brush & Color History panel -->
      <child>
        <object class="GtkToggleAction" id="ToggleHistoryPanel">
          <property name="label" translatable="yes" context="Menu→Window (labels), Toolbar (labels), Accel Editor (labels)">Brush &amp; Color History Panel</property>
          <property name="tooltip" translatable="yes" context="Accel Editor (descriptions)">Toggle the History panel (recently used brushes and colors).</property>
          <property name="icon-name">mypaint-history-symbolic</property>
          <signal name="activate" handler="toggle_dockpanel_cb"/>
        </object>
      </child>
      <child>
        <object class="GtkAction" id="RevealHistoryPanel">
          <property name="label" translatable="yes" context="Menu→Edit (labels), Accel Editor (labels)">Recent Brushes &amp; Colors</property>
          <property name="tooltip" translatable="yes" context="Accel Editor (descriptions)">Reveal the History panel (recently used brushes and colors).</property>
          <property name="icon-name">mypaint-history-symbolic</property>
          <signal name="activate" handler="reveal_dockpanel_cb"/>
        </object>
      </child>
      <!-- }}} -->
      <!-- {{{ UI and feedback toggles -->
      <child>
        <object class="GtkToggleAction" id="FullscreenAutohide">
          <property name="label" translatable="yes" context="Menu→View (labels), Accel Editor (labels)">Hide Controls in Fullscreen</property>
          <property name="tooltip" translatable="yes" context="Accel Editor (descriptions)">Toggle automatic hiding of the user interface in fullscreen.</property>
          <signal name="toggled" handler="fullscreen_autohide_toggled_cb"/>
        </object>
        <accelerator key="Tab"/>
      </child>
      <child>
        <object class="GtkToggleAction" id="ToggleScaleFeedback">
          <property name="label" translatable="yes" context="Menu→View→Feedback (labels), Accel Editor (labels)">Show Zoom Level</property>
          <property name="tooltip" translatable="yes" context="Accel Editor (descriptions)">Toggle zoom level feedback.</property>
          <signal name="activate" handler="toggle_scale_feedback_cb"/>
        </object>
      </child>
      <child>
        <object class="GtkToggleAction" id="ToggleLastPosFeedback">
          <property name="label" translatable="yes" context="Menu→View→Feedback (labels), Accel Editor (labels)">Show Last Painting Position</property>
          <property name="tooltip" translatable="yes" context="Accel Editor (descriptions)">Toggle feedback showing where the last stroke ended.</property>
          <signal name="activate" handler="toggle_last_pos_feedback_cb"/>
        </object>
      </child>
      <!-- }}} -->
      <!-- {{{ Display filters submenu -->
      <child>
        <object class="GtkAction" id="DisplayFilterMenu">
          <property name="label" translatable="yes" context="Menu→View (labels)">Display Filter</property>
          <!-- NO TOOLTIP: this is a menu -->
        </object>
      </child>
      <child>
        <object class="GtkRadioAction" id="DisplayFilterNone">
          <property name="label" translatable="yes" context="Menu→View→Display Filter (labels), Accel Editor (labels)">Display Colors Normally</property>
          <property name="tooltip" translatable="yes" context="Accel Editor (descriptions)">Filter colors: show colors unchanged.</property>
          <signal name="changed" handler="_display_filter_radioaction_changed_cb"/>
          <property name="current-value">0</property>
          <property name="value">0</property>
        </object>
      </child>
      <child>
        <object class="GtkRadioAction" id="DisplayFilterLumaOnly">
          <property name="label" translatable="yes" context="Menu→View→Display Filter (labels), Accel Editor (labels)">Display Colors as Greyscale</property>
          <property name="tooltip" translatable="yes" context="Accel Editor (descriptions)">Filter colors: show brightness only (HCY/YCbCr Luma)</property>
          <property name="group">DisplayFilterNone</property>
          <property name="value">1</property>
        </object>
      </child>
      <child>
        <object class="GtkRadioAction" id="DisplayFilterInvertColors">
          <property name="label" translatable="yes" context="Menu→View→Display Filter (labels), Accel Editor (labels)">Display Colors Inverted</property>
          <property name="tooltip" translatable="yes" context="Accel Editor (descriptions)">Filter colors: inverse video. Black is white and red is cyan.</property>
          <property name="group">DisplayFilterLumaOnly</property>
          <property name="value">2</property>
        </object>
      </child>
      <child>
        <object class="GtkRadioAction" id="DisplayFilterSimDeuteranopia">
          <property name="label" translatable="yes" context="Menu→View→Display Filter (labels), Accel Editor (labels)">Display Colors with Simulated Insensitivity to Red</property>
          <property name="tooltip" translatable="yes" context="Accel Editor (descriptions)">Filter colors to simulate deuteranopia, a common form of color blindness.</property>
          <property name="group">DisplayFilterInvertColors</property>
          <property name="value">3</property>
        </object>
      </child>
      <child>
        <object class="GtkRadioAction" id="DisplayFilterSimProtanopia">
          <property name="label" translatable="yes" context="Menu→View→Display Filter (labels), Accel Editor (labels)">Display Colors with Simulated Insensitivity to Green</property>
          <property name="tooltip" translatable="yes" context="Accel Editor (descriptions)">Filter colors to simulate protanopia, a common form of color blindness.</property>
          <property name="group">DisplayFilterSimDeuteranopia</property>
          <property name="value">4</property>
        </object>
      </child>
      <child>
        <object class="GtkRadioAction" id="DisplayFilterSimTritanopia">
          <property name="label" translatable="yes" context="Menu→View→Display Filter (labels), Accel Editor (labels)">Display Colors with Simulated Insensitivity to Blue</property>
          <property name="tooltip" translatable="yes" context="Accel Editor (descriptions)">Filter colors to simulate tritanopia, a rare form of color blindness.</property>
          <property name="group">DisplayFilterSimProtanopia</property>
          <property name="value">5</property>
        </object>
      </child>
      <!-- }}} -->
      <!-- {{{ My local menu -->
      <child>
        <object class="GtkAction" id="ResetDockSizes">
          <property name="label" translatable="yes" context="Menu→Window (labels), Accel Editor (labels)">Reset dock sizes</property>
          <property name="tooltip" translatable="yes" context="Accel Editor (descriptions)">Reset dock panels sizes,as workaround for gtk3 glitch.</property>
          <signal name="activate" handler="mylocal_resetdocksizes_cb"/>
        </object>
      </child>
      <!-- My local menu }}} -->
    </object>
  </child>
  <!-- }}} -->
  <!-- {{{ ModeStackActions: actions which affect the current mode (i.e. the tool the user is working with) -->
  <child>
    <object class="GtkActionGroup" id="ModeStackActions">
      <!-- {{{ Freehand radio and flip actions -->
      <child>
        <object class="GtkRadioAction" id="FreehandMode">
          <property name="label" translatable="yes" context="Menu→Edit→Current Mode (labels)">Freehand</property>
          <property name="short-label" translatable="yes" context="Toolbar (short labels)">Freehand</property>
          <property name="tooltip" translatable="yes" context="Toolbar (tooltips)">Freehand: draw and paint freely, without geometric constraints.</property>
          <property name="icon-name">mypaint-brush-symbolic</property>
          <property name="value">1</property>
          <property name="current-value">1</property>
          <signal name="changed" handler="mode_radioaction_changed_cb"/>
        </object>
      </child>
      <child>
        <object class="GtkAction" id="FlipFreehandMode">
          <property name="label" translatable="yes" context="Menu→Edit (labels), Accel Editor (labels)">Freehand</property>
          <property name="tooltip" translatable="yes" context="Accel Editor (descriptions)">Draw and paint freely, without geometric constraints.</property>
          <property name="icon-name">mypaint-brush-symbolic</property>
          <signal name="activate" handler="mode_flip_action_activated_cb"/>
        </object>
        <accelerator key="p"/><!-- "pencil", or "paint" -->
      </child>
      <!-- }}} -->
      <!-- {{{ Pan-view radio and flip actions -->
      <child>
        <object class="GtkRadioAction" id="PanViewMode">
          <property name="label" translatable="yes" context="Menu→Edit→Current Mode (labels)">Pan View</property>
          <property name="short-label" translatable="yes" context="Toolbar (short labels)">Pan</property>
          <property name="tooltip" translatable="yes" context="Toolbar (tooltips)">Pan View: move your view of the canvas horizontally or vertically.</property>
          <property name="icon-name">mypaint-view-pan-symbolic</property>
          <property name="group">FreehandMode</property>
          <property name="value">2</property>
        </object>
      </child>
      <child>
        <object class="GtkAction" id="FlipPanViewMode">
          <property name="label" translatable="yes" context="Menu→View (labels), Accel Editor (labels)">Pan View</property>
          <property name="tooltip" translatable="yes" context="Accel Editor (descriptions)">Interactively move your view of the canvas horizontally or vertically.</property>
          <property name="icon-name">mypaint-view-pan-symbolic</property>
          <signal name="activate" handler="mode_flip_action_activated_cb"/>
        </object>
      </child>
      <!-- }}} -->
      <!-- {{{ Rotate-view radio and flip actions -->
      <child>
        <object class="GtkRadioAction" id="RotateViewMode">
          <property name="label" translatable="yes" context="Menu→Edit→Current Mode (labels)">Rotate View</property>
          <property name="short-label" translatable="yes" context="Toolbar (short labels)">Rotate</property>
          <property name="tooltip" translatable="yes" context="Toolbar (tooltips)">Rotate View: tilt your view of the canvas.</property>
          <property name="icon-name">mypaint-view-rotate-symbolic</property>
          <property name="group">PanViewMode</property>
          <property name="value">3</property>
        </object>
      </child>
      <child>
        <object class="GtkAction" id="FlipRotateViewMode">
          <property name="label" translatable="yes" context="Menu→View (labels), Accel Editor (labels)">Rotate View</property>
          <property name="tooltip" translatable="yes" context="Accel Editor (descriptions)">Interactively rotate your view of the canvas.</property>
          <property name="icon-name">mypaint-view-rotate-symbolic</property>
          <signal name="activate" handler="mode_flip_action_activated_cb"/>
        </object>
      </child>
      <!-- }}} -->
      <!-- {{{ Zoom-view radio and flip actions -->
      <child>
        <object class="GtkRadioAction" id="ZoomViewMode">
          <property name="label" translatable="yes" context="Menu→Edit→Current Mode (labels)">Zoom View</property>
          <property name="short-label" translatable="yes" context="Toolbar (short labels)">Zoom</property>
          <property name="tooltip" translatable="yes" context="Toolbar (tooltips)">Zoom View: zoom into or out of the canvas.</property>
          <property name="icon-name">mypaint-view-zoom-symbolic</property>
          <property name="group">RotateViewMode</property>
          <property name="value">3</property>
        </object>
      </child>
      <child>
        <object class="GtkAction" id="FlipZoomViewMode">
          <property name="label" translatable="yes" context="Menu→View (labels), Accel Editor (labels)">Zoom View</property>
          <property name="tooltip" translatable="yes" context="Accel Editor (descriptions)">Interactively zoom into or out of the canvas.</property>
          <property name="icon-name">mypaint-view-zoom-symbolic</property>
          <signal name="activate" handler="mode_flip_action_activated_cb"/>
        </object>
      </child>
      <!-- }}} -->
      <!-- {{{ Lines-and-Curves radio and flip actions -->
      <child>
        <object class="GtkRadioAction" id="StraightMode">
          <property name="label" translatable="yes" context="Menu→Edit→Current Mode (labels)">Lines and Curves</property>
          <property name="short-label" translatable="yes" context="Toolbar (short labels)">Lines</property>
          <property name="tooltip" translatable="yes" context="Toolbar (tooltips)">Lines and Curves: draw straight or curved lines.</property>
          <property name="icon-name">mypaint-lines-and-curves-symbolic</property>
          <property name="group">ZoomViewMode</property>
          <property name="value">4</property>
        </object>
      </child>
      <child>
        <object class="GtkAction" id="FlipStraightMode">
          <property name="label" translatable="yes" context="Menu→Edit (labels), Accel Editor (labels)">Lines and Curves</property>
          <property name="tooltip" translatable="yes" context="Accel Editor (descriptions)">Draw straight or curved lines.</property>
          <property name="icon-name">mypaint-lines-and-curves-symbolic</property>
          <signal name="activate" handler="mode_flip_action_activated_cb"/>
        </object>
        <accelerator key="k"/> <!-- Lines and, um, Kurves. -->
      </child>
      <!-- }}} -->
      <!-- {{{ Connected-Lines radio and flip actions -->
      <child>
        <object class="GtkRadioAction" id="SequenceMode">
          <property name="label" translatable="yes" context="Menu→Edit→Current Mode (labels)">Connected Lines</property>
          <property name="short-label" translatable="yes" context="Toolbar (short labels)">Conn. Lines</property>
          <property name="tooltip" translatable="yes" context="Toolbar (tooltips)">Connected Lines: draw sequences of straight or curved lines.</property>
          <property name="icon-name">mypaint-line-sequence-symbolic</property>
          <property name="group">StraightMode</property>
          <property name="value">5</property>
        </object>
      </child>
      <child>
        <object class="GtkAction" id="FlipSequenceMode">
          <property name="label" translatable="yes" context="Menu→Edit (labels), Accel Editor (labels)">Connected Lines</property>
          <property name="tooltip" translatable="yes" context="Accel Editor (descriptions)">Draw sequences of straight or curved lines.</property>
          <property name="icon-name">mypaint-line-sequence-symbolic</property>
          <signal name="activate" handler="mode_flip_action_activated_cb"/>
        </object>
        <accelerator key="j"/> <!-- next to k, on my keyboard -->
      </child>
      <!-- }}} -->
      <!-- {{{ Ellipses-and-Circles radio and flip actions -->
      <child>
        <object class="GtkRadioAction" id="EllipseMode">
          <property name="label" translatable="yes" context="Menu→Edit→Current Mode (labels)">Ellipses and Circles</property>
          <property name="short-label" translatable="yes" context="Toolbar (short labels)">Ellipse</property>
          <property name="tooltip" translatable="yes" context="Toolbar (tooltips)">Ellipses and Circles: draw rounded shapes.</property>
          <property name="icon-name">mypaint-ellipse-symbolic</property>
          <property name="group">SequenceMode</property>
          <property name="value">6</property>
        </object>
      </child>
      <child>
        <object class="GtkAction" id="FlipEllipseMode">
          <property name="label" translatable="yes" context="Menu→Edit (labels), Accel Editor (labels)">Ellipses and Circles</property>
          <property name="tooltip" translatable="yes" context="Accel Editor (descriptions)">Draw circles and ellipses.</property>
          <property name="icon-name">mypaint-ellipse-symbolic</property>
          <signal name="activate" handler="mode_flip_action_activated_cb"/>
        </object>
        <accelerator key="o"/> <!-- *looks* like a circle -->
      </child>
      <!-- }}} -->
      <!-- {{{ Inking tool radio and flip actions -->
      <child>
        <object class="GtkRadioAction" id="InkingMode">
          <property name="label" translatable="yes" context="Menu→Edit→Current Mode (labels)">Inking</property>
          <property name="short-label" translatable="yes" context="Toolbar (short labels)">Ink</property>
          <property name="tooltip" translatable="yes" context="Toolbar (tooltips)">Inking: draw smooth controlled lines.</property>
          <property name="icon-name">mypaint-tool-inking-symbolic</property>
          <property name="group">EllipseMode</property>
          <property name="value">7</property>
        </object>
      </child>
      <child>
        <object class="GtkAction" id="FlipInkingMode">
          <property name="label" translatable="yes" context="Menu→Edit (labels), Accel Editor (labels)">Inking</property>
          <property name="tooltip" translatable="yes" context="Accel Editor (descriptions)">Draw smooth controlled lines.</property>
          <property name="icon-name">mypaint-tool-inking-symbolic</property>
          <signal name="activate" handler="mode_flip_action_activated_cb"/>
        </object>
      </child>
      <!-- }}} -->
      <!-- {{{ Move-Layer tool radio and flip actions -->
      <child>
        <object class="GtkRadioAction" id="LayerMoveMode">
          <property name="label" translatable="yes" context="Menu→Edit→Current Mode (labels)">Reposition Layer</property>
          <property name="short-label" translatable="yes" context="Toolbar (short labels)">Layer Pos.</property>
          <property name="tooltip" translatable="yes" context="Toolbar (tooltips)">Reposition Layer: move the current layer on the canvas.</property>
          <property name="icon-name">mypaint-layer-move-symbolic</property>
          <property name="group">EllipseMode</property>
          <property name="value">7</property>
        </object>
      </child>
      <child>
        <object class="GtkAction" id="FlipLayerMoveMode">
          <property name="label" translatable="yes" context="Menu→Layer (labels), Accel Editor (labels)">Reposition Layer</property>
          <property name="tooltip" translatable="yes" context="Accel Editor (description)">Interactively move the current layer on the canvas.</property>
          <property name="icon-name">mypaint-layer-move-symbolic</property>
          <signal name="activate" handler="mode_flip_action_activated_cb"/>
        </object>
      </child>
      <!-- }}} -->
      <!-- {{{ Edit Frame tool radio and flip actions -->
      <child>
        <object class="GtkRadioAction" id="FrameEditMode">
          <property name="label" translatable="yes" context="Menu→Edit→Current Mode (labels)">Edit Frame</property>
          <property name="short-label" translatable="yes" context="Toolbar (short labels)">Frame</property>
          <property name="tooltip" translatable="yes" context="Toolbar (tooltips)">Edit Frame: define a frame around the document to give it a finite size.</property>
          <property name="icon-name">mypaint-frame-symbolic</property>
          <property name="group">LayerMoveMode</property>
          <property name="value">8</property>
        </object>
      </child>
      <child>
        <object class="GtkAction" id="FlipFrameEditMode">
          <property name="label" translatable="yes" context="Menu→File (labels), Accel Editor (labels)">Edit Frame</property>
          <property name="tooltip" translatable="yes" context="Accel Editor (descriptions)">Interactively define a frame around the document to give it a finite size.</property>
          <property name="icon-name">mypaint-frame-symbolic</property>
          <signal name="activate" handler="mode_flip_action_activated_cb"/>
        </object>
      </child>
      <!-- }}} -->
      <!-- {{{ Symmetry edit tool radio and flip actions -->
      <child>
        <object class="GtkRadioAction" id="SymmetryEditMode">
          <property name="label" translatable="yes" context="Menu→Edit→Current Mode (labels)">Edit Painting Symmetry</property>
          <property name="short-label" translatable="yes" context="Toolbar (short labels)">Symmetry</property>
          <property name="tooltip" translatable="yes" context="Toolbar (tooltips)">Edit Painting Symmetry: adjust the axis used for symmetrical painting.</property>
          <property name="icon-name">mypaint-symmetry-symbolic</property>
          <property name="group">FrameEditMode</property>
          <property name="value">9</property>
        </object>
      </child>
      <child>
        <object class="GtkAction" id="FlipSymmetryEditMode">
          <property name="label" translatable="yes" context="Menu→File (labels), Accel Editor (labels)">Edit Painting Symmetry</property>
          <property name="tooltip" translatable="yes" context="Accel Editor (description)">Interactively adjust the axis used for symmetrical painting.</property>
          <property name="icon-name">mypaint-symmetry-symbolic</property>
          <signal name="activate" handler="mode_flip_action_activated_cb"/>
        </object>
      </child>
      <!-- }}} -->
      <!-- {{{ Pick Color tool radio and flip actions -->
      <child>
        <object class="GtkRadioAction" id="ColorPickMode">
          <property name="label" translatable="yes" context="Menu→Edit→Current Mode (labels)">Pick Color</property>
          <property name="short-label" translatable="yes" context="Toolbar (short labels)">Pick Col.</property>
          <property name="tooltip" translatable="yes" context="Toolbar (tooltips)">Pick Color: set the painting color from screen pixels.</property>
          <property name="icon-name">mypaint-pick-color-symbolic</property>
          <property name="group">SymmetryEditMode</property>
          <property name="value">10</property>
        </object>
      </child>
      <child>
        <object class="GtkAction" id="FlipColorPickMode">
          <property name="label" translatable="yes" context="Menu→Color (labels), Accel Editor (labels)">Pick Color</property>
          <property name="tooltip" translatable="yes" context="Accel Editor (descriptions)">Set the painting color from screen pixels.</property>
          <property name="icon-name">mypaint-pick-color-symbolic</property>
          <signal name="activate" handler="mode_flip_action_activated_cb"/>
        </object>
        <accelerator key="r"/>
      </child>
      <!-- }}} -->
      <!-- {{{ Flood Fill tool radio and flip actions -->
      <child>
        <object class="GtkRadioAction" id="FloodFillMode">
          <property name="label" translatable="yes" context="Menu→Edit→Current Mode (labels)">Flood Fill</property>
          <property name="short-label" translatable="yes" context="Toolbar (short labels)">Fill</property>
          <property name="tooltip" translatable="yes" context="Toolbar (tooltips)">Flood Fill: fill an area with color.</property>
          <property name="icon-name">mypaint-fill-symbolic</property>
          <property name="group">ColorPickMode</property>
          <property name="value">11</property>
        </object>
      </child>
      <child>
        <object class="GtkAction" id="FlipFloodFillMode">
          <property name="label" translatable="yes" context="Menu→Edit (labels), Accel Editor (labels)">Flood Fill</property>
          <property name="tooltip" translatable="yes" context="Accel Editor (descriptions)">Fill an area with color.</property>
          <property name="icon-name">mypaint-fill-symbolic</property>
          <signal name="activate" handler="mode_flip_action_activated_cb"/>
        </object>
      </child>
      <!-- }}} -->
      <!-- {{{ Resizing Brush radio and flip actions -->
      <child>
        <object class="GtkRadioAction" id="OncanvasSizeMode">
          <property name="label" translatable="yes" context="Menu→Edit→Current Mode (labels)">On-Canvas Brush Size Changer</property>
          <property name="short-label" translatable="yes" context="Toolbar (short labels)">Brushsize adj.</property>
          <property name="tooltip" translatable="yes" context="Toolbar (tooltips)">On-canvas brush size change: change brush size with dragging a pointing device on canvas.</property>
          <property name="icon-name">mypaint-size-change-symbolic</property>
          <property name="group">OncanvasSizeMode</property>
          <property name="value">12</property>
        </object>
      </child>
      <child>
        <object class="GtkAction" id="FlipOncanvasSizeMode">
          <property name="label" translatable="yes" context="Menu→Edit (labels), Accel Editor (labels)">On-Canvas Brush Size Changer</property>
          <property name="tooltip" translatable="yes" context="Accel Editor (descriptions)">change brush size with dragging a pointing device on canvas.</property>
          <property name="icon-name">mypaint-size-change-symbolic</property>
          <signal name="activate" handler="mode_flip_action_activated_cb"/>
        </object>
      </child>
      <!-- }}} -->
    </object>
  </child>
  <!-- }}} -->
</object>

</interface><|MERGE_RESOLUTION|>--- conflicted
+++ resolved
@@ -133,20 +133,19 @@
         <accelerator key="s" modifiers="GDK_CONTROL_MASK | GDK_SHIFT_MASK"/>
       </child>
       <child>
-<<<<<<< HEAD
         <object class="GtkAction" id="SaveIncrementalVersion">
           <property name="label" translatable="yes" context="Menu→File (labels), Accel Editor (labels)">Save incremental version</property>
           <property name="tooltip" translatable="yes" context="Accel Editor (descriptions)">Save your work to a file,with incremental version number.</property>
           <signal name="activate" handler="save_incremental_cb"/>
         </object>
         <accelerator key="s" modifiers="GDK_CONTROL_MASK | GDK_MOD1_MASK"/>
-=======
+      </child>
+      <child>
         <object class="GtkAction" id="SaveAsProject">
           <property name="label" translatable="yes" context="Menu→File (labels), Accel Editor (labels)">Save As Project</property>
           <property name="tooltip" translatable="yes" context="Toolbar (tooltips), Accel Editor (descriptions)">Save current work as a project directory, with assigning it a new name.</property>
           <signal name="activate" handler="save_as_project_cb"/>
         </object>
->>>>>>> 56cab9cc
       </child>
       <child>
         <object class="GtkAction" id="Export">

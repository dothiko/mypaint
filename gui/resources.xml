<!-- {{{ Defines most of the actions accessible via the menus

This file is part of MyPaint.
Copyright (C) 2015 by Andrew Chadwick <a.t.chadwick@gmail.com>

This program is free software; you can redistribute it and/or modify it
under the terms of the GNU General Public License as published by the
Free Software Foundation; either version 2 of the License, or (at your
option) any later version.

}}} -->
<interface>
<!--{{{ Naming Scheme for Labels and Tooltips

General

  * Use Unicode, not ASCII
    * Ellipsis (…), not three full stops (...).
    * Curly apostrophe (’), not typewriter apostrophe (').
    * Use curly quotes (‘’ and “”), not typewriter ones.
  * Use en_US spellings.

Labels

  * Typically <verb> [<target>]
  * Title case, imperitive mood "Open Brush…", "New Curve", etc.
  - No trailing full stop.
  - Trailing ellipsis if immediate user input is needed to complete the action.
  - If the object of the action is the main canvas, omit the target
  - Similarly, omit "current" or "active" if it's not confusing.
  - (You can probably omit the article "the" too, in this case)

Tooltips

  * Don't just repeat the label with more verbage. Explain it.
  * Imperative mood, 
  * Sentence case, with a trailing full stop.
  * Use Unicode, not ASCII
  * The accel map editor only shows an action if it has a tooltip.
  * (Omit tooltips on things like the entry we need for a submenu)
  * The "tooltip" field is really mostly used for tthe accel map editor now.
  * Menu items don't really have tooltips, so menu paths to tooltips can be omitted from the context.

Vocabulary

    * "Canvas": a document, treated as a surface to work on (="Page")
    * "[Your] work": a document, treated as what the user has done.
    * "Brush Shortcut Key": memory slots for brushes accessible via keypress
      - sometimes referred to as "contexts" in old names
    * "Painting Color": the color used for painting.
    * "Paint Mode": the brush blend mode, how pixels are applied.
    * "Dockable panel": widget that can be docked into a sidebar or split out.

}}}-->
<object class="GtkUIManager" id="app_ui_manager">
  <ui/>
  <!-- {{{ FileActions: document loading and saving -->
  <child>
    <object class="GtkActionGroup" id="FileActions">
      <child>
        <object class="GtkAction" id="New">
          <property name="icon-name">mypaint-document-new-symbolic</property>
          <property name="label" translatable="yes" context="Menu→File (labels), Accel Editor (labels)">New</property>
          <property name="short-label" translatable="yes" context="Toolbar (short labels)">New</property>
          <property name="tooltip" translatable="yes" context="Toolbar (tooltips), Accel Editor (descriptions)">Start with a new blank canvas.</property>
          <signal name="activate" handler="new_cb"/>
        </object>
        <accelerator key="n" modifiers="GDK_CONTROL_MASK"/>
      </child>
      <child>
        <object class="GtkAction" id="Open">
          <property name="icon-name">mypaint-document-open-symbolic</property>
          <property name="label" translatable="yes" context="Menu→File (labels), Accel Editor (labels)">Open…</property>
          <property name="short-label" translatable="yes" context="Toolbar (short labels)">Open</property>
          <property name="tooltip" translatable="yes" context="Toolbar (tooltips), Accel Editor (descriptions)">Load a file to work on.</property>
          <signal name="activate" handler="open_cb"/>
        </object>
        <accelerator key="o" modifiers="GDK_CONTROL_MASK"/>
      </child>
      <child>
        <object class="GtkAction" id="OpenLast">
          <property name="label" translatable="yes" context="Menu→File (labels), Accel Editor (labels)">Open Most Recent</property>
          <property name="tooltip" translatable="yes" context="Accel Editor (descriptions)">Load the file you saved most recently.</property>
          <signal name="activate" handler="open_last_cb"/>
        </object>
        <accelerator key="F3"/>
      </child>
      <child>
        <object class="GtkRecentAction" id="OpenRecent">
          <property name="label" translatable="yes" context="Menu→File (labels)">Open Recent</property>
          <!-- NO TOOTIP: this is a submenu -->
          <property name="icon-name">mypaint-history-symbolic</property>
          <signal name="item-activated" handler="open_recent_cb"/>
          <property name="show-numbers">1</property>
          <property name="show-tips">1</property>
          <property name="show-tips">1</property>
          <property name="sort-type">GTK_RECENT_SORT_MRU</property>
        </object>
      </child>
      <child>
        <object class="GtkAction" id="Reload">
          <property name="icon-name">mypaint-document-revert-symbolic</property>
          <property name="label" translatable="yes" context="Menu→File (labels), Accel Editor (labels)">Revert</property>
          <property name="tooltip" translatable="yes" context="Accel Editor (descriptions)">Reload the file your current work was loaded from.</property>
          <signal name="activate" handler="reload_cb"/>
        </object>
        <accelerator key="F5"/>
      </child>
      <child>
        <object class="GtkAction" id="Save">
          <property name="icon-name">mypaint-document-save-symbolic</property>
          <property name="label" translatable="yes" context="Menu→File (labels), Accel Editor (labels)">Save</property>
          <property name="tooltip" translatable="yes" context="Accel Editor (descriptions)">Save your work to a file.</property>
          <signal name="activate" handler="save_cb"/>
        </object>
        <accelerator key="s" modifiers="GDK_CONTROL_MASK"/>
      </child>
      <child>
        <object class="GtkAction" id="SaveAs">
          <property name="icon-name">mypaint-document-save-as-symbolic</property>
          <property name="label" translatable="yes" context="Menu→File (labels), Accel Editor (labels)">Save As…</property>
          <property name="tooltip" translatable="yes" context="Accel Editor (descriptions)">Save your work to a file, assigning it a new name.</property>
          <signal name="activate" handler="save_as_cb"/>
        </object>
        <accelerator key="s" modifiers="GDK_CONTROL_MASK | GDK_SHIFT_MASK"/>
      </child>
      <child>
        <object class="GtkAction" id="SaveIncrementalVersion">
          <property name="label" translatable="yes" context="Menu→File (labels), Accel Editor (labels)">Save incremental version</property>
          <property name="tooltip" translatable="yes" context="Accel Editor (descriptions)">Save your work to a file,with incremental version number.</property>
          <signal name="activate" handler="save_incremental_cb"/>
        </object>
        <accelerator key="s" modifiers="GDK_CONTROL_MASK | GDK_MOD1_MASK"/>
      </child>
      <child>
        <object class="GtkAction" id="Export">
          <property name="icon-name">mypaint-document-export-symbolic</property>
          <property name="label" translatable="yes" context="Menu→File (labels), Accel Editor (labels)">Export…</property>
          <property name="tooltip" translatable="yes">Export your work to a file, but keep working on the same file.</property>
          <signal name="activate" handler="save_as_cb"/>
        </object>
        <accelerator key="e" modifiers="GDK_CONTROL_MASK | GDK_SHIFT_MASK"/>
      </child>
      <child>
        <object class="GtkAction" id="SaveScrap">
          <property name="icon-name">mypaint-scrap-save-symbolic</property>
          <property name="label" translatable="yes" context="Menu→File (labels), Accel Editor (labels)">Save As Scrap</property>
          <property name="tooltip" translatable="yes" context="Accel Editor (descriptions)">Save to a new scrap file, or save a new revision if already a scrap.</property>
          <signal name="activate" handler="save_scrap_cb"/>
        </object>
        <accelerator key="F2"/>
      </child>
      <child>
        <object class="GtkAction" id="PrevScrap">
          <property name="icon-name">mypaint-scrap-prev-symbolic</property>
          <property name="label" translatable="yes" context="Menu→File (labels), Accel Editor (labels)">Open Previous Scrap</property>
          <property name="tooltip" translatable="yes" context="Accel Editor (descriptions)">Load the scrap file before the current one.</property>
          <signal name="activate" handler="open_scrap_cb"/>
        </object>
        <accelerator key="F6"/>
      </child>
      <child>
        <object class="GtkAction" id="NextScrap">
          <property name="icon-name">mypaint-scrap-next-symbolic</property>
          <property name="label" translatable="yes" context="Menu→File (labels), Accel Editor (labels)">Open Next Scrap</property>
          <property name="tooltip" translatable="yes" context="Accel Editor (descriptions)">Load the scrap file after the current one.</property>
          <signal name="activate" handler="open_scrap_cb"/>
        </object>
        <accelerator key="F7"/>
      </child>
      <child>
        <object class="GtkAction" id="RecoverAutosavedBackup">
          <property name="icon-name">mypaint-history-symbolic</property>
          <property name="label" translatable="yes" context="Menu→File (labels), Accel Editor (labels)">Recover File from an Automated Backup…</property>
          <property name="tooltip" translatable="yes" context="Accel Editor (descriptions)">Try to save and resume interrupted unsaved work.</property>
          <signal name="activate" handler="autorecover_cb"/>
        </object>
      </child>
      <!--{{{ Project Related: actions affecting the project directory -->
      <child>
        <object class="GtkAction" id="OpenProject">
          <property name="label" translatable="yes" context="Menu→File (labels), Accel Editor (labels)">Open Project</property>
          <property name="short-label" translatable="yes" context="Toolbar (short labels)">Open Project</property>
          <property name="tooltip" translatable="yes" context="Toolbar (tooltips), Accel Editor (descriptions)">Load a directory as a project to work on.</property>
          <signal name="activate" handler="open_project_cb"/>
        </object>
      </child>
      <child>
<<<<<<< HEAD
=======
        <object class="GtkAction" id="OpenRecentProject">
          <property name="label" translatable="yes" context="Menu→File (labels)">Open Recent Project</property>
          <!-- NO TOOTIP: this is a submenu -->
          <property name="icon-name">mypaint-history-symbolic</property>
        </object>
      </child>
      <child>
        <object class="GtkAction" id="SaveCurrentProject">
          <property name="label" translatable="yes" context="Menu→File (labels), Accel Editor (labels)">Save Current Project</property>
          <property name="tooltip" translatable="yes" context="Toolbar (tooltips), Accel Editor (descriptions)">Save current project.</property>
          <signal name="activate" handler="save_current_project_cb"/>
        </object>
      </child>
      <child>
>>>>>>> cb81755a
        <object class="GtkAction" id="SaveAsProject">
          <property name="label" translatable="yes" context="Menu→File (labels), Accel Editor (labels)">Save As Project</property>
          <property name="tooltip" translatable="yes" context="Toolbar (tooltips), Accel Editor (descriptions)">Save current work as a project directory, with assigning it a new name.</property>
          <signal name="activate" handler="save_as_project_cb"/>
        </object>
      </child>
      <child>
        <object class="GtkAction" id="SaveProjectAsNewVersion">
          <property name="label" translatable="yes" context="Menu→File (labels), Accel Editor (labels)">Save Project as New version</property>
          <property name="tooltip" translatable="yes" context="Toolbar (tooltips), Accel Editor (descriptions)">Save current work,overwritten files are saved into backup directory automatically.</property>
          <signal name="activate" handler="save_project_as_new_version_cb"/>
        </object>
      </child>
      <child>
        <object class="GtkAction" id="RevertProject">
          <property name="label" translatable="yes" context="Menu→File (labels), Accel Editor (labels)">Revert Project</property>
          <property name="tooltip" translatable="yes" context="Toolbar (tooltips), Accel Editor (descriptions)">Revert project from older contents,if it exists.</property>
          <signal name="activate" handler="revert_project_cb"/>
        </object>
      </child>
      <!-- }}} -->
    </object>
  </child>
  <!-- }}} -->
  <!-- {{{ DocumentActions: actions affecting the current document -->
  <child>
    <object class="GtkActionGroup" id="DocumentActions">
      <!-- {{{ Factory actions: dynamic buttons or menu items with submenus -->
      <!-- Brushes and brush groups: defined in gui.brushselectionwindow -->
      <child>
        <object class="MyPaintFactoryAction" id="BrushGroups">
          <property name="label" translatable="yes" context="Menu→Brush (label)">Brush Groups</property>
          <property name="short-label" translatable="yes" context="Toolbar (short labels)">Brushes</property>
          <property name="tooltip" translatable="yes" context="Toolbar (tooltips)">List of brush groups.</property>
          <property name="icon-name">mypaint-brushes-symbolic</property>
        </object>
      </child>
      <!-- List of available color adjusters -->
      <child>
        <object class="MyPaintFactoryAction" id="ColorAdjusters">
          <property name="label" translatable="yes" context="Toolbar (label)">Color Adjusters</property>
          <property name="short-label" translatable="yes" context="Toolbar (short labels)">Colors</property>
          <property name="tooltip" translatable="yes" context="Toolbar (tooltips)">Available color adjusters.</property>
          <property name="icon-name">mypaint-colors-symbolic</property>
        </object>
      </child>
      <!-- Layer modes: defined in gui.layermodes -->
      <child>
        <object class="MyPaintFactoryAction" id="LayerMode">
          <property name="label" translatable="yes" context="Menu→Layer→Properties (label)">Mode</property>
          <property name="short-label" translatable="yes" context="Toolbar (short labels)">Mode</property>
          <property name="tooltip" translatable="yes" context="Toolbar (tooltips)">The current layer's compositing mode.</property>
          <property name="icon-name">mypaint-compositing-symbolic</property>
        </object>
      </child>
      <!-- }}} -->
      <!-- {{{ Undo stack actions -->
      <child>
        <object class="GtkAction" id="Undo">
          <property name="icon_name">mypaint-undo-ltr-symbolic</property>
          <!-- Code in document.py takes care of ltr/rtl details -->
          <signal name="activate" handler="undo_cb"/>
        </object>
        <accelerator key="z"/>
      </child>
      <child>
        <object class="GtkAction" id="Redo">
          <property name="icon_name">mypaint-redo-ltr-symbolic</property>
          <!-- Code in document.py takes care of ltr/rtl details -->
          <signal name="activate" handler="redo_cb"/>
        </object>
        <accelerator key="y"/>
      </child>
      <!--}}} -->
      <!--{{{ Brush modifications -->
      <!-- Brush size -->
      <child>
        <object class="GtkAction" id="Bigger">
          <property name="label" translatable="yes" context="Menu→Brush (labels), Accel Editor (labels)">Increase Brush Size</property>
          <property name="tooltip" translatable="yes" context="Accel Editor (descriptions)">Make the working brush bigger.</property>
          <signal name="activate" handler="brush_bigger_cb"/>
        </object>
        <accelerator key="f"/>
      </child>
      <child>
        <object class="GtkAction" id="Smaller">
          <property name="label" translatable="yes" context="Menu→Brush (labels), Accel Editor (labels)">Decrease Brush Size</property>
          <property name="tooltip" translatable="yes" context="Accel Editor (descriptions)">Make the working brush smaller.</property>
          <signal name="activate" handler="brush_smaller_cb"/>
        </object>
        <accelerator key="d"/>
      </child>
      <!-- Brush opacity -->
      <child>
        <object class="GtkAction" id="MoreOpaque">
          <property name="label" translatable="yes" context="Menu→Brush (labels), Accel Editor (labels)">Increase Brush Opacity</property>
          <property name="tooltip" translatable="yes" context="Accel Editor (descriptions)">Make the working brush more opaque.</property>
          <signal name="activate" handler="more_opaque_cb"/>
        </object>
        <accelerator key="s"/>
      </child>
      <child>
        <object class="GtkAction" id="LessOpaque">
          <property name="label" translatable="yes" context="Menu→Brush (labels), Accel Editor (labels)">Decrease Brush Opacity</property>
          <property name="tooltip" translatable="yes"  context="Accel Editor (descriptions)">Make the working brush less opaque.</property>
          <signal name="activate" handler="less_opaque_cb"/>
        </object>
        <accelerator key="a"/>
      </child>
      <!-- Brush painting color -->
      <child>
        <object class="GtkAction" id="Brighter">
          <property name="label" translatable="yes" context="Menu→Color→Adjust Color (labels), Accel Editor (labels)">Lighten Painting Color</property>
          <property name="tooltip" translatable="yes" context="Accel Editor (descriptions)">Increase the lightness of the current painting color.</property>
          <signal name="activate" handler="brighter_cb"/>
        </object>
      </child>
      <child>
        <object class="GtkAction" id="Darker">
          <property name="label" translatable="yes" context="Menu→Color→Adjust Color (labels), Accel Editor (labels)">Darken Painting Color</property>
          <property name="tooltip" translatable="yes" context="Accel Editor (descriptions)">Decrease the lightness of the current painting color.</property>
          <signal name="activate" handler="darker_cb"/>
        </object>
      </child>
      <child>
        <object class="GtkAction" id="IncreaseHue">
          <property name="label" translatable="yes" context="Menu→Color→Adjust Color (labels), Accel Editor (labels)">Change Hue Anticlockwise</property>
          <property name="tooltip" translatable="yes" context="Accel Editor (descriptions)">Rotate the painting color’s hue anticlockwise on the color wheel.</property>
          <signal name="activate" handler="increase_hue_cb"/>
        </object>
      </child>
      <child>
        <object class="GtkAction" id="DecreaseHue">
          <property name="label" translatable="yes" context="Menu→Color→Adjust Color (labels), Accel Editor (labels)">Change Hue Clockwise</property>
          <property name="tooltip" translatable="yes" context="Accel Editor (descriptions)">Rotate the painting color’s hue clockwise on the color wheel.</property>
          <signal name="activate" handler="decrease_hue_cb"/>
        </object>
      </child>
      <child>
        <object class="GtkAction" id="Purer">
          <property name="label" translatable="yes" context="Menu→Color→Adjust Color (labels), Accel Editor (labels)">Increase Saturation</property>
          <property name="tooltip" translatable="yes" context="Accel Editor (descriptions)">Make the painting color more saturated (more colorful, purer).</property>
          <signal name="activate" handler="purer_cb"/>
        </object>
      </child>
      <child>
        <object class="GtkAction" id="Grayer">
          <property name="label" translatable="yes" context="Menu→Color→Adjust Color (labels), Accel Editor (labels)">Decrease Saturation</property>
          <property name="tooltip" translatable="yes" context="Accel Editor (descriptions)">Make the painting color less saturated (grayer).</property>
          <signal name="activate" handler="grayer_cb"/>
        </object>
      </child>
      <!-- Resetting -->
      <child>
        <object class="GtkAction" id="BrushReload">
          <property name="label" translatable="yes" context="Menu→Brush (labels), Accel Editor (labels)">Reload Brush Settings</property>
          <property name="tooltip" translatable="yes" context="Accel Editor (descriptions)">Restore all brush settings to the current brush’s saved values.</property>
          <signal name="activate" handler="brush_reload_cb"/>
          <property name="icon-name">mypaint-clear-all-symbolic</property>
        </object>
      </child>
      <!-- }}} -->
      <!--{{{ Picking strokes -->
      <child>
        <object class="GtkAction" id="PickContext">
          <property name="label" translatable="yes" context="Menu→Brush (labels), Accel Editor (labels)">Pick Stroke and Layer</property>
          <property name="tooltip" translatable="yes" context="Accel Editor (descriptions)">Pick a brushstroke from the canvas: restores brush, color, and layer.</property>
          <property name="icon-name">mypaint-target-symbolic</property>
          <signal name="activate" handler="pick_context_cb"/>
        </object>
        <accelerator key="w"/>
      </child>
      <!-- }}} -->
      <!--{{{ Brush shortcut keys -->
      <!-- More actions are added by doc.init_context_actions() -->
      <child>
        <object class="GtkToggleAction" id="ContextRestoreColor">
          <property name="label" translatable="yes" context="Menu→Brush→Shortcut Keys (labels), Accel Editor (labels)">Brush Shortcut Keys Restore Color</property>
          <property name="tooltip" translatable="yes" context="Accel Editor (descriptions)">Toggle whether restoring the brush from a shortcut key also restores the saved color.</property>
          <signal name="activate" handler="context_toggle_color_cb"/>
        </object>
      </child>
      <child>
        <object class="GtkAction" id="ContextStore">
          <property name="label" translatable="yes" context="Menu→Brush→Shortcut Keys (labels), Accel Editor (labels)">Save Brush to Most Recent Shortcut Key</property>
          <property name="tooltip" translatable="yes" context="Accel Editor (descriptions)">Save brush settings to the most recently used shortcut key.</property>
          <signal name="activate" handler="context_cb"/>
        </object>
        <accelerator key="q"/>
      </child>
      <!--}}} -->
      <!--{{{ Layer stack manipulation -->
      <child>
        <object class="GtkAction" id="ClearLayer">
          <property name="icon-name">mypaint-clear-all-symbolic</property>
          <property name="label" translatable="yes" context="Menu→Layer (labels), Accel Editor (labels)">Clear Layer</property>
          <property name="tooltip" translatable="yes" context="Accel Editor (descriptions)">Clear the current layer’s content.</property>
          <signal name="activate" handler="clear_layer_cb"/>
        </object>
        <accelerator key="Delete"/>
      </child>
      <child>
        <object class="GtkAction" id="TrimLayer">
          <property name="label" translatable="yes" context="Menu→Layer (labels), Accel Editor (labels)">Trim Layer to Frame</property>
          <property name="tooltip" translatable="yes" context="Accel Editor (descriptions)">Erase parts of the current layer which lie outside the frame.</property>
          <signal name="activate" handler="trim_layer_cb"/>
        </object>
      </child>
      <child>
        <object class="GtkAction" id="CopyLayer">
          <property name="icon-name">mypaint-copy-symbolic</property>
          <property name="label" translatable="yes" context="Menu→Layer (labels), Accel Editor (labels)">Copy Layer to Clipboard</property>
          <property name="tooltip" translatable="yes" context="Accel Editor (descriptions)">Copy the current layer’s contents to the clipboard.</property>
          <signal name="activate" handler="copy_cb"/>
        </object>
        <accelerator key="c" modifiers="GDK_CONTROL_MASK"/>
      </child>
      <child>
        <object class="GtkAction" id="PasteLayer">
          <property name="icon-name">mypaint-paste-symbolic</property>
          <property name="label" translatable="yes" context="Menu→Layer (labels), Accel Editor (labels)">Paste Layer from Clipboard</property>
          <property name="tooltip" translatable="yes" context="Accel Editor (descriptions)">Replaces the current layer with the clipboard’s contents.</property>
          <signal name="activate" handler="paste_cb"/>
        </object>
        <accelerator key="v" modifiers="GDK_CONTROL_MASK"/>
      </child>
      <child>
        <object class="GtkAction" id="BeginExternalLayerEdit">
          <property name="label" translatable="yes" context="Menu→Layer (labels), Accel Editor (labels)">Edit Layer in External App…</property>
          <property name="tooltip" translatable="yes" context="Accel Editor (descriptions)">Begin editing the current layer in an external application.</property>
          <signal name="activate" handler="begin_external_layer_edit_cb"/>
        </object>
      </child>
      <child>
        <object class="GtkAction" id="CommitExternalLayerEdit">
          <property name="label" translatable="yes" context="Menu→Layer (labels), Accel Editor (labels)">Update Layer with External Edits</property>
          <property name="tooltip" translatable="yes" context="Accel Editor (descriptions)">Commit changes saved from the external app (normally automatic).</property>
          <signal name="activate" handler="commit_external_layer_edit_cb"/>
        </object>
      </child>
      <child>
        <object class="GtkAction" id="PickLayer">
          <property name="label" translatable="yes" context="Menu→Layer→Go to Layer (labels), Accel Editor (labels)">Go to Layer at Cursor</property>
          <property name="tooltip" translatable="yes" context="Accel Editor (descriptions)">Select a layer by picking an object on it.</property>
          <signal name="activate" handler="pick_layer_cb"/>
        </object>
        <accelerator key="h"/>
      </child>
      <child>
        <object class="GtkAction" id="SelectLayerAbove">
          <property name="icon-name">mypaint-layer-above-symbolic</property>
          <property name="label" translatable="yes" context="Menu→Layer→Go to Layer (labels), Accel Editor (labels)">Go to Layer Above</property>
          <property name="tooltip" translatable="yes" context="Accel Editor (descriptions)">Go one layer up in the layer stack.</property>
          <signal name="activate" handler="select_layer_above_cb"/>
        </object>
        <accelerator key="Page_Up"/>
      </child>
      <child>
        <object class="GtkAction" id="SelectLayerBelow">
          <property name="icon-name">mypaint-layer-below-symbolic</property>
          <property name="label" translatable="yes" context="Menu→Layer→Go to Layer (labels), Accel Editor (labels)">Go to Layer Below</property>
          <property name="tooltip" translatable="yes" context="Accel Editor (descriptions)">Go one layer down in the layer stack.</property>
          <signal name="activate" handler="select_layer_below_cb"/>
        </object>
        <accelerator key="Page_Down"/>
      </child>
      <child>
        <object class="GtkAction" id="NewPaintingLayerAbove">
          <property name="icon-name">mypaint-layer-new-symbolic</property>
          <property name="label" translatable="yes" context="Menu→Layer (labels), Accel Editor (labels)">New Painting Layer</property>
          <property name="tooltip" translatable="yes" context="Accel Editor (descriptions)">Add a new painting layer above the current layer.</property>
          <signal name="activate" handler="new_layer_cb"/>
        </object>
        <accelerator key="Page_Up" modifiers="GDK_CONTROL_MASK"/>
      </child>
      <child>
        <object class="GtkAction" id="NewVectorLayerAbove">
          <property name="icon-name">mypaint-layer-vector-symbolic</property>
          <property name="label" translatable="yes" context="Menu→Layer (labels), Accel Editor (labels)">New Vector Layer…</property>
          <property name="tooltip" translatable="yes" context="Accel Editor (descriptions)">Add a new vector layer above the current layer, and begin editing it.</property>
          <signal name="activate" handler="new_layer_cb"/>
        </object>
      </child>
      <child>
        <object class="GtkAction" id="NewLayerGroupAbove">
          <property name="icon-name">mypaint-layer-group-new-symbolic</property>
          <property name="label" translatable="yes" context="Menu→Layer (labels), Accel Editor (labels)">New Layer Group</property>
          <property name="tooltip" translatable="yes" context="Accel Editor (descriptions)">Add a new layer group above the current layer.</property>
          <signal name="activate" handler="new_layer_cb"/>
        </object>
      </child>
      <child>
        <object class="GtkAction" id="NewPaintingLayerBelow">
          <property name="label" translatable="yes" context="Menu→Layer (labels), Accel Editor (labels)">New Painting Layer Below</property>
          <property name="tooltip" translatable="yes" context="Accel Editor (descriptions)">Add a new painting layer below the current layer.</property>
          <signal name="activate" handler="new_layer_cb"/>
        </object>
        <accelerator key="Page_Down" modifiers="GDK_CONTROL_MASK"/>
      </child>
      <child>
        <object class="GtkAction" id="NewVectorLayerBelow">
          <property name="label" translatable="yes" context="Menu→Layer (labels), Accel Editor (labels)">New Vector Layer Below…</property>
          <property name="tooltip" translatable="yes" context="Accel Editor (descriptions)">Add a new vector layer below the current layer, and begin editing it.</property>
          <signal name="activate" handler="new_layer_cb"/>
        </object>
      </child>
      <child>
        <object class="GtkAction" id="NewLayerGroupBelow">
          <property name="label" translatable="yes" context="Menu→Layer (labels), Accel Editor (labels)">New Layer Group Below</property>
          <property name="tooltip" translatable="yes" context="Accel Editor (descriptions)">Add a new layer group below the current layer.</property>
          <signal name="activate" handler="new_layer_cb"/>
        </object>
      </child>
      <child>
        <object class="GtkAction" id="MergeLayerDown">
          <property name="icon-name">mypaint-layer-merge-down-symbolic</property>
          <property name="label" translatable="yes" context="Menu→Layer (labels), Accel Editor (labels)">Merge Layer Down</property>
          <property name="tooltip" translatable="yes" context="Accel Editor (descriptions)">Merge the current layer with the layer beneath it.</property>
          <signal name="activate" handler="merge_layer_down_cb"/>
        </object>
        <accelerator key="Delete" modifiers="GDK_CONTROL_MASK"/>
      </child>
      <child>
        <object class="GtkAction" id="MergeVisibleLayers">
          <property name="label" translatable="yes" context="Menu→Layer (labels), Accel Editor (labels)">Merge Visible Layers</property>
          <property name="tooltip" translatable="yes" context="Accel Editor (descriptions)">Consolidate all visible layers, and delete the originals.</property>
          <signal name="activate" handler="merge_visible_layers_cb"/>
        </object>
      </child>
      <child>
        <object class="GtkAction" id="NewLayerMergedFromVisible">
          <property name="label" translatable="yes" context="Menu→Layer (labels), Accel Editor (labels)">New Layer from Visible</property>
          <property name="tooltip" translatable="yes" context="Accel Editor (descriptions)">Like ‘Merge Visible Layers’, but doesn’t delete the originals.</property>
          <signal name="activate" handler="new_layer_merged_from_visible_cb"/>
        </object>
      </child>
      <child>
        <object class="GtkAction" id="RemoveLayer">
          <property name="icon-name">mypaint-layer-delete-symbolic</property>
          <property name="label" translatable="yes" context="Menu→Layer (labels), Accel Editor (labels)">Delete Layer</property>
          <property name="tooltip" translatable="yes" context="Accel Editor (descriptions)">Remove the current layer from the layer stack.</property>
          <signal name="activate" handler="remove_layer_cb"/>
        </object>
        <accelerator key="Delete" modifiers="GDK_SHIFT_MASK"/>
      </child>
      <child>
        <object class="GtkAction" id="NormalizeLayerMode">
          <property name="label" translatable="yes" context="Menu→Layer (labels), Accel Editor (labels)">Convert to Normal Painting Layer</property>
          <property name="tooltip" translatable="yes" context="Accel Editor (descriptions)">Convert the current layer or group to a painting layer in ‘Normal’ mode, preserving its appearance.</property>
          <signal name="activate" handler="normalize_layer_mode_cb"/>
        </object>
      </child>
      <child>
        <object class="GtkAction" id="IncreaseLayerOpacity">
          <property name="label" translatable="yes" context="Menu→Layer→Opacity (labels), Accel Editor (labels)">Increase Layer’s Opacity</property>
          <property name="tooltip" translatable="yes" context="Accel Editor (descriptions)">Make the layer less transparent.</property>
          <signal name="activate" handler="layer_increase_opacity"/>
        </object>
        <accelerator key="p" modifiers="GDK_SHIFT_MASK|GDK_CONTROL_MASK"/>
      </child>
      <child>
        <object class="GtkAction" id="DecreaseLayerOpacity">
          <property name="label" translatable="yes" context="Menu→Layer→Opacity (labels), Accel Editor (labels)">Reduce Layer’s Opacity</property>
          <property name="tooltip" translatable="yes" context="Accel Editor (descriptions)">Make the layer more transparent.</property>
          <signal name="activate" handler="layer_decrease_opacity"/>
        </object>
        <accelerator key="o" modifiers="GDK_SHIFT_MASK|GDK_CONTROL_MASK"/>
      </child>
      <child>
        <object class="GtkAction" id="RaiseLayerInStack">
          <property name="label" translatable="yes" context="Menu→Layer (labels), Accel Editor (labels)">Raise Layer</property>
          <property name="tooltip" translatable="yes" context="Accel Editor (descriptions)">Raise the current layer one step in the layer stack.</property>
          <property name="icon-name">mypaint-layer-raise-symbolic</property>
          <signal name="activate" handler="reorder_layer_cb"/>
        </object>
      </child>
      <child>
        <object class="GtkAction" id="LowerLayerInStack">
          <property name="label" translatable="yes" context="Menu→Layer (labels), Accel Editor (labels)">Lower Layer</property>
          <property name="tooltip" translatable="yes" context="Accel Editor (descriptions)">Lower the current layer one step in the layer stack.</property>
          <property name="icon-name">mypaint-layer-lower-symbolic</property>
          <signal name="activate" handler="reorder_layer_cb"/>
        </object>
      </child>
      <child>
        <object class="GtkAction" id="DuplicateLayer">
          <property name="label" translatable="yes" context="Menu→Layer (labels), Accel Editor (labels)">Duplicate Layer</property>
          <property name="tooltip" translatable="yes" context="Accel Editor (descriptions)">Make an exact clone of the current layer.</property>
          <property name="icon-name">mypaint-duplicate-symbolic</property>
          <signal name="activate" handler="duplicate_layer_cb"/>
        </object>
      </child>
      <child>
        <object class="GtkAction" id="RenameLayer">
          <property name="label" translatable="yes" context="Menu→Layer (labels), Accel Editor (labels)">Rename Layer…</property>
          <property name="tooltip" translatable="yes" context="Accel Editor (descriptions)">Enter a new name for the current layer.</property>
          <signal name="activate" handler="rename_layer_cb"/>
        </object>
      </child>
      <child>
        <object class="GtkToggleAction" id="LayerLockedToggle">
          <property name="label" translatable="yes" context="Menu→Layer (labels), Accel Editor (labels)">Layer Locked</property>
          <property name="tooltip" translatable="yes" context="Accel Editor (descriptions)">Toggle the current layer’s locked state. Locked layers cannot be modified.</property>
          <signal name="activate" handler="layer_lock_toggle_cb"/>
        </object>
      </child>
      <child>
        <object class="GtkToggleAction" id="LayerVisibleToggle">
          <property name="label" translatable="yes" context="Menu→Layer (labels), Accel Editor (labels)">Layer Visible</property>
          <property name="tooltip" translatable="yes" context="Accel Editor (descriptions)">Toggle the current layer’s visibility state, making it hidden.</property>
          <signal name="activate" handler="layer_visible_toggle_cb"/>
        </object>
      </child>
      <child>
        <object class="GtkToggleAction" id="ShowBackgroundToggle">
          <property name="label" translatable="yes" context="Menu→View (labels), Accel Editor (labels)">Show Background</property>
          <property name="tooltip" translatable="yes" context="Accel Editor (descriptions)">Toggle the background layer’s visibility.</property>
          <signal name="activate" handler="show_background_toggle_cb"/>
        </object>
      </child>
      <!-- }}} -->
      <!-- {{{ View manipulation -->
      <child>
        <object class="GtkAction" id="ResetView">
          <property name="icon-name">mypaint-view-100-symbolic</property>
          <property name="label" translatable="yes" context="Menu→View (labels), Accel Editor (labels)">Reset and Center View</property>
          <property name="tooltip" translatable="yes" context="Accel Editor (descriptions)">Reset Zoom, Rotation and Mirroring, and recenter the document.</property>
          <signal name="activate" handler="reset_view_cb"/>
        </object>
        <accelerator key="F12"/>
      </child>
      <child>
        <object class="GtkToggleAction" id="FitView">
          <property name="icon-name">mypaint-view-fit-symbolic</property>
          <property name="label" translatable="yes" context="Menu→View (labels), Accel Editor (labels)">Fit to View</property>
          <property name="tooltip" translatable="yes" context="Accel Editor (descriptions)">Switch between a fitted view and your working location and zoom.</property>
          <signal name="activate" handler="fit_view_toggled_cb"/>
        </object>
        <accelerator key="F10"/>
      </child>
      <child>
        <object class="GtkAction" id="ResetMenu">
          <property name="label" translatable="yes" context="Menu→View (labels)">Reset</property>
          <!-- NO TOOLTIP: this is a menu -->
        </object>
      </child>
      <child>
        <object class="GtkAction" id="ResetZoom">
          <property name="icon-name">mypaint-view-100-symbolic</property>
          <property name="label" translatable="yes" context="Menu→View→Reset (labels), Accel Editor (labels)">Reset Zoom</property>
          <property name="tooltip" translatable="yes" context="Accel Editor (descriptions)">Restore the view’s zoom to its default.</property>
          <signal name="activate" handler="reset_view_cb"/>
        </object>
      </child>
      <child>
        <object class="GtkAction" id="ResetRotation">
          <property name="label" translatable="yes" context="Menu→View→Reset (labels), Accel Editor (labels)">Reset Rotation</property>
          <property name="tooltip" translatable="yes" context="Accel Editor (descriptions)">Restore the view’s rotation to 0°</property>
          <signal name="activate" handler="reset_view_cb"/>
        </object>
      </child>
      <child>
        <object class="GtkAction" id="ResetMirror">
          <property name="label" translatable="yes" context="Menu→View→Reset (labels), Accel Editor (labels)">Reset Mirroring</property>
          <property name="tooltip" translatable="yes" context="Accel Editor (descriptions)">Turn off mirroring of the view.</property>
          <signal name="activate" handler="reset_view_cb"/>
        </object>
      </child>
      <child>
        <object class="GtkAction" id="ZoomIn">
          <property name="icon-name">mypaint-view-zoom-more-symbolic</property>
          <property name="label" translatable="yes" context="Menu→View→Adjust View (labels), Accel Editor (labels)">Zoom In</property>
          <property name="tooltip" translatable="yes" context="Accel Editor (descriptions)">Increase magnification.</property>
          <signal name="activate" handler="zoom_cb"/>
        </object>
        <accelerator key="period"/>
      </child>
      <child>
        <object class="GtkAction" id="ZoomOut">
          <property name="icon-name">mypaint-view-zoom-less-symbolic</property>
          <property name="label" translatable="yes" context="Menu→View→Adjust View (labels), Accel Editor (labels)">Zoom Out</property>
          <property name="tooltip" translatable="yes" context="Accel Editor (descriptions)">Decrease magnification.</property>
          <signal name="activate" handler="zoom_cb"/>
        </object>
        <accelerator key="comma"/>
      </child>
      <child>
        <object class="GtkAction" id="RotateLeft">
          <property name="icon-name">mypaint-view-rotate-clockwise-symbolic</property>
          <!--
            Note: the object we've agreed to present as being rotated
            by "RotateLeft and "RotateRight" is the *canvas*,
            not the viewing rectangle.

            https://github.com/mypaint/mypaint/issues/553

          -->
          <property name="label" translatable="yes" context="Menu→View→Adjust View (labels), Accel Editor (labels)">Rotate Clockwise</property>
          <!-- FIXME: add tooltip back in: should say "Rotate the canvas clockwise" -->
          <signal name="activate" handler="rotate_cb"/>
        </object>
        <accelerator key="Left" modifiers="GDK_CONTROL_MASK"/>
      </child>
      <child>
        <object class="GtkAction" id="RotateRight">
          <property name="icon-name">mypaint-view-rotate-anticlockwise-symbolic</property>
          <property name="label" translatable="yes" context="Menu→View→Adjust View (labels), Accel Editor (labels)">Rotate Counterclockwise</property>
          <!-- FIXME: add tooltip back in: should say "Rotate the canvas counterclockwise" -->
          <signal name="activate" handler="rotate_cb"/>
        </object>
        <accelerator key="Right" modifiers="GDK_CONTROL_MASK"/>
      </child>
      <child>
        <object class="GtkAction" id="MirrorHorizontal">
          <property name="icon-name">mypaint-view-mirror-horizontal-symbolic</property>
          <property name="label" translatable="yes" context="Menu→View→Adjust View (labels), Accel Editor (labels)">Mirror Horizontal</property>
          <property name="tooltip" translatable="yes" context="Accel Editor (descriptions)">Flip the view left to right.</property>
          <signal name="activate" handler="mirror_horizontal_cb"/>
        </object>
        <accelerator key="i"/>
      </child>
      <child>
        <object class="GtkAction" id="MirrorVertical">
          <property name="icon-name">mypaint-view-mirror-vertical-symbolic</property>
          <property name="label" translatable="yes" context="Menu→View→Adjust View (labels), Accel Editor (labels)">Mirror Vertical</property>
          <property name="tooltip" translatable="yes" context="Accel Editor (descriptions)">Flip the view upside-down.</property>
          <signal name="activate" handler="mirror_vertical_cb"/>
        </object>
        <accelerator key="u"/>
      </child>
      <child>
        <object class="GtkToggleAction" id="SoloLayer">
          <property name="label" translatable="yes" context="Menu→View (labels), Accel Editor (labels)">Layer Solo</property>
          <property name="tooltip" translatable="yes" context="Accel Editor (descriptions)">Toggle whether only the current layer is shown.</property>
          <signal name="toggled" handler="current_layer_solo_toggled_cb"/>
        </object>
        <accelerator key="Home"/>
      </child>
      <!--}}} -->
      <!--{{{ Symmetry & frame toggles -->
      <child>
        <object class="GtkToggleAction" id="SymmetryActive">
          <property name="icon-name">mypaint-symmetry-symbolic</property>
          <property name="label" translatable="yes" context="Menu→Edit (labels), Accel Editor (labels)">Symmetrical Painting Active</property>
          <property name="tooltip" translatable="yes" context="Accel Editor (descriptions)">Mirror brushstrokes along the axis of symmetry</property>
          <signal name="activate" handler="symmetry_active_toggled_cb"/>
        </object>
        <accelerator key="i" modifiers="GDK_SHIFT_MASK"/>
      </child>
      <child>
        <object class="GtkToggleAction" id="FrameToggle">
          <property name="label" translatable="yes" context="Menu→File (labels), Accel Editor (labels)">Frame Enabled</property>
          <property name="tooltip" translatable="yes" context="Accel Editor (descriptions)">Toggle visibility of the document frame.</property>
          <property name="icon-name">mypaint-frame-symbolic</property>
          <signal name="activate" handler="toggle_frame_cb"/>
        </object>
      </child>
      <!-- }}} -->
      <!-- {{{ Debugging toggles -->
      <child>
        <object class="GtkToggleAction" id="PrintInputs">
          <property name="label" translatable="yes" context="Menu→Help→Debug (labels), Accel Editor (labels)">Print Brush Input Values to Console</property>
          <property name="tooltip" translatable="yes" context="Accel Editor (descriptions)">Show the brush engine’s internally generated inputs on the console.</property>
          <signal name="activate" handler="print_inputs_cb"/>
        </object>
      </child>
      <child>
        <object class="GtkToggleAction" id="VisualizeRendering">
          <property name="label" translatable="yes" context="Menu→Help→Debug (labels), Accel Editor (labels)">Visualize Rendering</property>
          <property name="tooltip" translatable="yes" context="Accel Editor (descriptions)">Show rendering updates on-screen, for debugging.</property>
          <signal name="activate" handler="visualize_rendering_cb"/>
        </object>
      </child>
      <child>
        <object class="GtkToggleAction" id="NoDoubleBuffereing">
          <property name="label" translatable="yes" context="Menu→Help→Debug (labels), Accel Editor (labels)">No Double Buffering</property>
          <property name="tooltip" translatable="yes" context="Accel Editor (descriptions)">Turn off GTK’s double buffering, normally enabled.</property>
          <signal name="activate" handler="no_double_buffering_cb"/>
        </object>
      </child>
      <!-- }}} -->
      <!-- {{{ inktool points related actions -->
      <child>
        <object class="GtkAction" id="DeleteCurrentNode">
          <property name="label" translatable="yes" context="Menu→Brush (labels), Accel Editor (labels)">Delete current node</property>
          <property name="tooltip" translatable="yes" context="Accel Editor (descriptions)">Delete currently selected node at inking tool.</property>
          <signal name="activate" handler="delete_current_node_cb"/>
        </object>
      </child>
      <child>
        <object class="GtkAction" id="SimplifyNodes">
          <property name="label" translatable="yes" context="Menu→Brush (labels), Accel Editor (labels)">Simplify inktool nodes</property>
          <property name="tooltip" translatable="yes" context="Accel Editor (descriptions)">Simplify inking tool nodes according to angle and distance between nodes.</property>
          <signal name="activate" handler="simplify_nodes_cb"/>
        </object>
      </child>
      <child>
        <object class="GtkAction" id="CullNodes">
          <property name="label" translatable="yes" context="Menu→Brush (labels), Accel Editor (labels)">Cull node</property>
          <property name="tooltip" translatable="yes" context="Accel Editor (descriptions)">Cull inking tool nodes alternately.</property>
          <signal name="activate" handler="cull_nodes_cb"/>
        </object>
      </child>
      <child>
        <object class="GtkAction" id="AverageNodesAngle">
          <property name="label" translatable="yes" context="Menu→Brush (labels), Accel Editor (labels)">Average nodes angle</property>
          <property name="tooltip" translatable="yes" context="Accel Editor (descriptions)">Average(smooth) nodes angle and make stroke less bumpy.</property>
          <signal name="activate" handler="average_nodes_angle_cb"/>
        </object>
      </child>
      <child>
        <object class="GtkAction" id="AverageNodesDistance">
          <property name="label" translatable="yes" context="Menu→Brush (labels), Accel Editor (labels)">Average nodes distance</property>
          <property name="tooltip" translatable="yes" context="Accel Editor (descriptions)">Average(smooth) nodes distance and make stroke more loose.</property>
          <signal name="activate" handler="average_nodes_distance_cb"/>
        </object>
      </child>
      <child>
        <object class="GtkAction" id="AverageNodesPressure">
          <property name="label" translatable="yes" context="Menu→Brush (labels), Accel Editor (labels)">Average nodes distance</property>
          <property name="tooltip" translatable="yes" context="Accel Editor (descriptions)">Average(smooth) nodes pressure.</property>
          <signal name="activate" handler="average_nodes_pressure_cb"/>
        </object>
      </child>
      <child>
        <object class="GtkAction" id="SelectAllNodes">
          <property name="label" translatable="yes" context="Menu→Brush (labels), Accel Editor (labels)">Select all nodes</property>
          <property name="tooltip" translatable="yes" context="Accel Editor (descriptions)">Mark all InkingMode nodes as selected.</property>
          <signal name="activate" handler="select_all_nodes_cb"/>
        </object>
      </child>
      <child>
        <object class="GtkAction" id="DeselectAllNodes">
          <property name="label" translatable="yes" context="Menu→Brush (labels), Accel Editor (labels)">Deselect all nodes</property>
          <property name="tooltip" translatable="yes" context="Accel Editor (descriptions)">Clear selected state of all nodes.</property>
          <signal name="activate" handler="deselect_all_nodes_cb"/>
        </object>
      </child>
      <!-- }}} -->
    </object>
  </child>
  <!--}}} -->
  <!-- {{{ BrushModifierActions -->
  <child>
    <object class="GtkActionGroup" id="BrushModifierActions">
      <!-- Brush blend modes: defined in gui/brushmodifier.py -->
      <child>
        <object class="GtkAction" id="BlendModeMenu">
          <property name="label" translatable="yes" context="Menu→Brush (labels)">Paint Mode</property>
          <property name="icon-name">mypaint-brush-blend-modes-symbolic</property>
          <!-- NO TOOLTIP: this is a menu -->
        </object>
      </child>
      <child>
        <object class="GtkToggleAction" id="BlendModeNormal">
          <property name="icon_name">mypaint-paint-over-symbolic</property>
          <property name="label" translatable="yes" context="Menu→Brush→Blend Mode (labels), Accel Editor (labels)">Paint Mode: Normal</property>
          <property name="tooltip" translatable="yes" context="Accel Editor (descriptions)">Apply color normally when painting.</property>
          <signal name="activate" handler="blend_mode_normal_cb"/>
        </object>
        <accelerator key="n"/>
      </child>
      <child>
        <object class="GtkToggleAction" id="BlendModeEraser">
          <property name="icon_name">mypaint-eraser-symbolic</property>
          <property name="label" translatable="yes" context="Menu→Brush→Blend Mode (labels), Accel Editor (labels)">Paint Mode: Eraser</property>
          <property name="tooltip" translatable="yes" context="Accel Editor (descriptions)">Erase using the current brush.</property>
          <signal name="activate" handler="blend_mode_eraser_cb"/>
        </object>
        <accelerator key="e"/>
      </child>
      <child>
        <object class="GtkToggleAction" id="BlendModeLockAlpha">
          <property name="icon_name">mypaint-lock-alpha-symbolic</property>
          <property name="label" translatable="yes" context="Menu→Brush→Blend Mode (labels), Accel Editor (labels)">Paint Mode: Lock Alpha</property>
          <property name="tooltip" translatable="yes" context="Accel Editor (descriptions)">Applying the brush doesn't change the layer’s opacity.</property>
          <signal name="activate" handler="blend_mode_lock_alpha_cb"/>
        </object>
        <accelerator key="l" modifiers="GDK_SHIFT_MASK"/>
      </child>
      <child>
        <object class="GtkToggleAction" id="BlendModeColorize">
          <property name="icon_name">mypaint-colorize-symbolic</property>
          <property name="label" translatable="yes" context="Menu→Brush→Blend Mode (labels), Accel Editor (labels)">Paint Mode: Colorize</property>
          <property name="tooltip" translatable="yes" context="Accel Editor (descriptions)">Apply color to the current layer without affecting its brightness or opacity.</property>
          <signal name="activate" handler="blend_mode_colorize_cb"/>
        </object>
        <accelerator key="k" modifiers="GDK_SHIFT_MASK"/>
      </child>
    </object>
  </child>
  <!--}}} /BrushModifierActions -->
  <!-- {{{ AssistModifierActions -->
  <child>
    <object class="GtkActionGroup" id="AssistModifierActions">
        <child>
          <object class="GtkAction" id="AssistModeMenu">
            <property name="label" translatable="yes" context="Menu→Brush (labels)">Assist Mode</property>
            <!-- NO TOOLTIP: this is a menu -->
          </object>
        </child>
        <child>
          <object class="GtkToggleAction" id="AssistModeStabilizer">
            <property name="icon_name">mypaint-stabilizer-symbolic</property>
            <property name="label" translatable="yes" context="Menu→Brush→Assist Mode (labels), Accel Editor (labels)">Assist Mode: Stabilizer</property>
            <property name="tooltip" translatable="yes" context="Accel Editor (descriptions)">Apply stroke stabilizer.</property>
            <signal name="activate" handler="assist_mode_stabilizer_cb"/>
          </object>
        </child>
        <child>
          <object class="GtkToggleAction" id="AssistModeNormal">
            <property name="label" translatable="yes" context="Menu→Brush→Assist Mode (labels), Accel Editor (labels)">Assist Mode: Normal</property>
            <property name="tooltip" translatable="yes" context="Accel Editor (descriptions)">Normal stroke.</property>
            <signal name="activate" handler="assist_mode_normal_cb"/>
          </object>
        </child>
    </object>
  </child>
  <!--}}} /AssistModifierActions -->
  <!--{{{ WindowActions: actions affecting the application window and document view -->
  <child>
    <object class="GtkActionGroup" id="WindowActions">
      <!-- {{{ File menu structural actions -->
      <child>
        <object class="GtkAction" id="FileMenu">
          <property name="label" translatable="yes" context="Menu (labels)">File</property>
          <!-- NO TOOLTIP: this is a menu -->
        </object>
      </child>
      <child>
        <object class="GtkAction" id="ProjectMenu">
          <property name="label" translatable="yes" context="Menu→File (labels)">Project</property>
          <!-- NO TOOLTIP: this is a menu -->
        </object>
      </child>
      <child>
        <object class="GtkAction" id="Quit">
          <property name="label" translatable="yes" context="Menu→File (labels), Accel Editor (labels)">Quit</property>
          <property name="tooltip" translatable="yes" context="Accel Editor (descriptions)">Close main window and exit the app.</property>
          <property name="icon-name">mypaint-close-symbolic</property>
          <signal name="activate" handler="quit_cb"/>
        </object>
        <accelerator key="q" modifiers="GDK_CONTROL_MASK"/>
      </child>
      <!-- }}} -->
      <!-- {{{ Edit menu structure -->
      <child>
        <object class="GtkAction" id="EditMenu">
          <property name="label" translatable="yes" context="Menu (labels)">Edit</property>
          <!-- NO TOOLTIP: this is a menu -->
        </object>
      </child>
      <child>
        <object class="GtkAction" id="CurrentModeMenu">
          <property name="label" translatable="yes" context="Menu→Edit (labels)">Current Tool</property>
          <!-- NO TOOLTIP: this is a menu -->
        </object>
      </child>
      <!-- }}} -->
      <!-- {{{ Color menu structure & actions -->
      <child>
        <object class="GtkAction" id="ColorMenu">
          <property name="label" translatable="yes" context="Menu (labels)">Color</property>
          <!-- NO TOOLTIP: this is a menu -->
        </object>
      </child>
      <child>
        <object class="GtkAction" id="ColorAdjustmentsMenu">
          <property name="label" translatable="yes" context="Menu→Color (labels)">Adjust Color</property>
          <!-- NO TOOLTIP: this is a menu -->
        </object>
      </child>
      <child>
        <object class="GtkAction" id="ColorHistoryPopup">
          <property name="label" translatable="yes" context="Menu→Color (labels), Accel Editor (labels)">Color History Popup</property>
          <property name="tooltip" translatable="yes" context="Accel Editor (descriptions)">Pop up a timeline of recent colors under the cursor.</property>
          <signal name="activate" handler="popup_cb"/>
        </object>
        <accelerator key="x"/>
      </child>
      <child>
        <object class="GtkAction" id="ColorDetailsDialog">
          <property name="label" translatable="yes" context="Menu→Color (labels), Accel Editor (labels)">Color Details Dialog</property>
          <property name="tooltip" translatable="yes" context="Accel Editor (descriptions)">Show a color details dialog with text entry.</property>
          <signal name="activate" handler="color_details_dialog_cb"/>
        </object>
      </child>
      <child>
        <object class="GtkAction" id="PaletteNext">
          <property name="label" translatable="yes" context="Menu→Color">Next Palette Color</property>
          <property name="tooltip" translatable="yes" context="Accel Editor (descriptions)">Set painting color to the next color in the palette.</property>
          <signal name="activate" handler="palette_next_cb"/>
        </object>
      </child>
      <child>
        <object class="GtkAction" id="PalettePrev">
          <property name="label" translatable="yes" context="Menu→Color (labels), Accel Editor (labels)">Previous Palette Color</property>
          <property name="tooltip" translatable="yes" context="Accel Editor (descriptions)">Set painting color to the previous color in the palette.</property>
          <signal name="activate" handler="palette_prev_cb"/>
        </object>
      </child>
      <child>
        <object class="GtkAction" id="PaletteAddCurrentColor">
          <property name="label" translatable="yes" context="Menu→Color (labels), Accel Editor (labels)">Add Color to Palette</property>
          <property name="tooltip" translatable="yes" context="Accel Editor (descriptions)">Append the current painting color to the palette.</property>
          <signal name="activate" handler="palette_add_current_color_cb"/>
        </object>
      </child>
      <!-- }}} -->
      <!-- {{{ Layer menu strucure -->
      <child>
        <object class="GtkAction" id="LayerMenu">
          <property name="label" translatable="yes" context="Menu (labels)">Layer</property>
          <!-- NO TOOLTIP! This is a menu. -->
        </object>
      </child>
      <child>
        <object class="GtkAction" id="LayerOpacityMenu">
          <property name="label" translatable="yes" context="Menu→Layer→Properties (labels)">Opacity</property>
          <!-- NO TOOLTIP! This is a menu. -->
        </object>
      </child>
      <child>
        <object class="GtkAction" id="LayerGoMenu">
          <property name="label" translatable="yes" context="Menu→Layer (labels)">Go to Layer</property>
          <!-- NO TOOLTIP! This is a menu. -->
        </object>
      </child>
      <child>
        <object class="GtkAction" id="LayerNewBelowMenu">
          <property name="label" translatable="yes" context="Menu→Layer (labels)">New Layer Below</property>
          <!-- NO TOOLTIP! This is a menu. -->
        </object>
      </child>
      <child>
        <object class="GtkAction" id="LayerPropertiesMenu">
          <property name="label" translatable="yes" context="Menu→Layer (labels)">Properties</property>
          <!-- NO TOOLTIP! This is a menu. -->
        </object>
      </child>
      <!-- }}} -->
      <!-- {{{ Scratchpad menu actions -->
      <child>
        <object class="GtkAction" id="ScratchMenu">
          <property name="label" translatable="yes" context="Menu (labels)">Scratchpad</property>
          <!-- NO TOOLTIP! This is a menu. -->
        </object>
      </child>
      <child>
        <object class="GtkAction" id="ScratchNew">
          <property name="label" translatable="yes" context="Menu→Scratchpad (labels), Accel Editor (labels)" >New Scratchpad</property>
          <property name="tooltip" translatable="yes" context="Accel Editor (descriptions)">Load the default scratchpad as a new scratchpad canvas.</property>
          <property name="icon-name">mypaint-document-new-symbolic</property>
          <signal name="activate" handler="new_scratchpad_cb"/>
        </object>
      </child>
      <child>
        <object class="GtkAction" id="ScratchLoad">
          <property name="label" translatable="yes" context="Menu→Scratchpad (labels), Accel Editor (labels)">Open Scratchpad…</property>
          <property name="tooltip" translatable="yes" context="Accel Editor (descriptions)">Load an image file on disk into the scratchpad.</property>
          <property name="icon-name">mypaint-document-open-symbolic</property>
          <signal name="activate" handler="load_scratchpad_cb"/>
        </object>
      </child>
      <child>
        <object class="GtkAction" id="ScratchSaveNow">
          <property name="label" translatable="yes" context="Menu→Scratchpad (labels), Accel Editor (labels)">Save Scratchpad</property>
          <property name="tooltip" translatable="yes" context="Accel Editor (descriptions)">Save the scratchpad to its existing file on disk.</property>
          <property name="icon-name">mypaint-document-save-symbolic</property>
          <signal name="activate" handler="save_current_scratchpad_cb"/>
        </object>
      </child>
      <child>
        <object class="GtkAction" id="ScratchSaveAs">
          <property name="label" translatable="yes" context="Menu→Scratchpad (labels), Accel Editor (labels)">Export Scratchpad As…</property>
          <property name="tooltip" translatable="yes" context="Accel Editor (descriptions)">Export the scratchpad to disk, under a file name of your choice.</property>
          <property name="icon-name">mypaint-document-save-as-symbolic</property>
          <signal name="activate" handler="save_as_scratchpad_cb"/>
        </object>
      </child>
      <child>
        <object class="GtkAction" id="ScratchRevert">
          <property name="label" translatable="yes" context="Menu→Scratchpad (labels), Accel Editor (labels)">Revert Scratchpad</property>
          <property name="tooltip" translatable="yes" context="Accel Editor (descriptions)">Revert the scratchpad to its last saved state.</property>
          <property name="icon-name">mypaint-document-revert-symbolic</property>
          <signal name="activate" handler="revert_current_scratchpad_cb"/>
        </object>
      </child>
      <child>
        <object class="GtkAction" id="ScratchSaveAsDefault">
          <property name="label" translatable="yes" context="Menu→Scratchpad (labels), Accel Editor (labels)">Save Scratchpad as Default</property>
          <property name="tooltip" translatable="yes" context="Accel Editor (descriptions)">Save the scratchpad as the default for ‘New Scratchpad’.</property>
          <signal name="activate" handler="save_scratchpad_as_default_cb"/>
        </object>
      </child>
      <child>
        <object class="GtkAction" id="ScratchClearDefault">
          <property name="label" translatable="yes" context="Menu→Scratchpad (labels), Accel Editor (labels)">Clear Default Scratchpad</property>
          <property name="tooltip" translatable="yes" context="Accel Editor (descriptions)">Clear the default scratchpad to a blank canvas.</property>
          <signal name="activate" handler="clear_default_scratchpad_cb"/>
        </object>
      </child>
      <child>
        <object class="GtkAction" id="ScratchCopyBackground">
          <property name="label" translatable="yes" context="Menu→Scratchpad (labels), Accel Editor (labels)">Copy Main Background to Scratchpad</property>
          <property name="tooltip" translatable="yes" context="Accel Editor (descriptions)">Copy the background image from the working document into the Scratchpad.</property>
          <signal name="activate" handler="scratchpad_copy_background_cb"/>
        </object>
      </child>
      <!--}}} / scratchpad menu actions -->
      <!--{{{ Window menu -->
      <child>
        <object class="GtkAction" id="WindowMenu">
          <property name="label" translatable="yes" context="Menu (labels)">Window</property>
          <!-- NO TOOLTIP! This is a menu. -->
        </object>
      </child>
      <!--}}} / Window menu -->
      <!--{{{ Brush menu actions -->
      <child>
        <object class="GtkAction" id="BrushMenu">
          <property name="label" translatable="yes" context="Menu→Brush (labels)">Brush</property>
          <!-- NO TOOLTIP! This is a menu. -->
        </object>
      </child>
      <child>
        <object class="GtkAction" id="ContextMenu">
          <property name="label" translatable="yes" context="Menu→Brush (labels)">Shortcut Keys</property>
          <!-- NO TOOLTIP! This is a menu. -->
        </object>
      </child>
      <child>
        <object class="GtkAction" id="OnlineHelpBrushShortcutKeys">
          <property name="label" translatable="yes" context="Menu→Brush→Shortcut Keys (labels), Accel Editor (labels)">Brush Shortcut Keys Help</property>
          <property name="tooltip" translatable="yes" context="Accel Editor (descriptions)">Show an explanation of how the shortcut keys work.</property>
          <property name="icon-name">mypaint-help-symbolic</property>
          <signal name="activate" handler="show_online_help_cb"/>
        </object>
      </child>
      <child>
        <object class="GtkAction" id="BrushChooserPopup">
          <property name="label" translatable="yes" context="Menu→Brush (labels), Accel Editor (labels)">Change Brush…</property> <property name="icon-name">mypaint-brushes-symbolic</property>
          <property name="tooltip" translatable="yes" context="Accel Editor (descriptions)">Pop up a brush changer under the cursor.</property>
          <signal name="activate" handler="quick_chooser_popup_cb"/>
        </object>
        <accelerator key="b"/>
      </child>
      <child>
        <object class="GtkAction" id="ColorChooserPopup">
          <property name="label" translatable="yes" context="Menu→Color (labels), Accel Editor (labels)">Change Color…</property>
          <property name="tooltip" translatable="yes" context="Accel Editor (descriptions)">Pop up a color changer under the cursor, with all color selectors listed.</property>
          <property name="icon-name">mypaint-color-symbolic</property>
          <signal name="activate" handler="quick_chooser_popup_cb"/>
        </object>
        <accelerator key="c"/>
      </child>
      <child>
        <object class="GtkAction" id="ColorChooserPopupFastSubset">
          <property name="label" translatable="yes" context="Menu→Color (labels), Accel Editor (labels)">Change Color (fast subset)…</property>
          <property name="tooltip" translatable="yes" context="Accel Editor (descriptions)">Pop up a color changer under the cursor, with only single-click selectors listed.</property>
          <property name="icon-name">mypaint-color-symbolic</property>
          <signal name="activate" handler="quick_chooser_popup_cb"/>
        </object>
        <accelerator key="v"/>
      </child>
      <child>
        <object class="GtkAction" id="DownloadBrushPack">
          <property name="label" translatable="yes" context="Menu→Brush (labels), Accel Editor (labels)">Get More Brushes…</property>
          <property name="tooltip" translatable="yes" context="Accel Editor (descriptions)">Download brushpacks from the MyPaint wiki.</property>
          <signal name="activate" handler="download_brush_pack_cb"/>
          <property name="icon-name">mypaint-globe-symbolic</property>
        </object>
      </child>
      <child>
        <object class="GtkAction" id="ImportBrushPack">
          <property name="label" translatable="yes" context="Menu→Brush (labels), Accel Editor (labels)">Import Brushes…</property>
          <property name="tooltip" translatable="yes" context="Accel Editor (descriptions)">Load a brushpack from disk.</property>
          <property name="icon-name">mypaint-document-open-symbolic</property>
          <signal name="activate" handler="import_brush_pack_cb"/>
        </object>
      </child>
      <!--}}} /brush menu actions -->
      <!--{{{ Help/documentation menu -->
      <child>
        <object class="GtkAction" id="HelpMenu">
          <property name="label" translatable="yes" context="Menu (labels)">Help</property>
          <!-- NO TOOLTIP: this is a menu -->
        </object>
      </child>
      <child>
        <object class="GtkAction" id="OnlineHelpIndex">
          <property name="label" translatable="yes" context="Menu→Help (labels), Accel Editor (labels)">Online Help</property>
          <property name="tooltip" translatable="yes" context="Accel Editor (descriptions)">Go to MyPaint’s documentation wiki.</property>
          <property name="icon-name">mypaint-info-symbolic</property>
          <signal name="activate" handler="show_online_help_cb"/>
        </object>
      </child>
      <child>
        <object class="GtkAction" id="About">
          <property name="label" translatable="yes" context="Menu→Help (labels), Accel Editor (labels)">About MyPaint</property>
          <property name="tooltip" translatable="yes" context="Accel Editor (descriptions)">Show MyPaint’s license, version number, and credits.</property>
          <property name="icon-name">mypaint-about-symbolic</property>
          <signal name="activate" handler="about_cb"/>
        </object>
      </child>
      <!-- }}} help/debugging menu -->
      <!--{{{ Debugging menu -->
      <child>
        <object class="GtkAction" id="DebugMenu">
          <property name="label" translatable="yes" context="Menu→Help (labels)">Debug</property>
          <!-- NO TOOLTIP: this is a menu -->
        </object>
      </child>
      <child>
        <object class="GtkAction" id="PrintMemoryLeak">
          <property name="label" translatable="yes" context="Menu→Help→Debug (labels), Accel Editor (labels)">Print Memory Leak Info to Console (Slow!)</property>
          <property name="tooltip" translatable="yes" context="Accel Editor (descriptions)">Debug memory leaks.</property>
          <signal name="activate" handler="print_memory_leak_cb"/>
        </object>
      </child>
      <child>
        <object class="GtkAction" id="RunGarbageCollector">
          <property name="label" translatable="yes" context="Menu→Help→Debug (labels), Accel Editor (labels)">Run Garbage Collector Now</property>
          <property name="tooltip" translatable="yes" context="Accel Editor (descriptions)">Free memory used for Python objects which are no longer in use.</property>
          <signal name="activate" handler="run_garbage_collector_cb"/>
        </object>
      </child>
      <child>
        <object class="GtkAction" id="StartProfiling">
          <!-- FIXME: convert to a ToggleAction -->
          <property name="label" translatable="yes" context="Menu→Help→Debug (labels), Accel Editor (labels)">Start/Stop Profiling…</property>
          <property name="tooltip" translatable="yes" context="Accel Editor (descriptions)">Start or Stop Python Profiling (cProfile)</property>
          <property name="icon-name">mypaint-run-symbolic</property>
          <signal name="activate" handler="start_profiling_cb"/>
        </object>
      </child>
      <child>
        <object class="GtkAction" id="CrashProgram">
          <property name="label" translatable="yes" context="Menu→Help→Debug (labels), Accel Editor (labels)">Simulate a Crash…</property>
          <property name="tooltip" translatable="yes" context="Accel Editor (descriptions)">Raise a Python exception, to test the crash dialog.</property>
          <signal name="activate" handler="crash_program_cb"/>
        </object>
      </child>
      <!--}}} /debugging menu -->
      <!--{{{ View menu and its submenus -->
      <child>
        <object class="GtkAction" id="ViewMenu">
          <property name="label" translatable="yes" context="Menu (labels)">View</property>
          <!-- NO TOOLTIP! This is a menu. -->
        </object>
      </child>
      <child>
        <object class="GtkAction" id="FeedbackMenu">
          <property name="label" translatable="yes" context="Menu→View (labels)">Feedback</property>
          <!-- NO TOOLTIP! This is a menu. -->
        </object>
      </child>
      <child>
        <object class="GtkAction" id="ViewAdjustmentsMenu">
          <property name="label" translatable="yes" context="Menu→View (labels)">Adjust View</property>
          <!-- NO TOOLTIP! This is a menu. -->
        </object>
      </child>
      <child>
        <object class="GtkAction" id="ShowPopupMenu">
          <property name="label" translatable="yes" context="Menu→View (labels), Accel Editor (labels)">Popup Menu</property>
          <property name="tooltip" translatable="yes" context="Accel Editor (descriptions)">Show the main menu as a popup.</property>
          <signal name="activate" handler="popupmenu_show_cb"/>
        </object>
        <accelerator key="Menu"/>
      </child>
      <child>
        <object class="GtkAction" id="Fullscreen">
          <property name="label" translatable="yes" context="Menu→View (labels), Accel Editor (labels)">Fullscreen</property>
          <property name="tooltip" translatable="yes" context="Accel Editor (descriptions)">Toggle between full-screen and windowed mode.</property>
          <property name="icon-name">mypaint-fullscreen</property>
          <signal name="activate" handler="fullscreen_cb"/>
        </object>
        <accelerator key="F11"/>
      </child>
      <!-- }}} /view menu -->
      <!-- {{{ Subwindow hiding and showing -->
      <child>
        <object class="GtkToggleAction" id="PreferencesWindow">
          <property name="icon-name">mypaint-options-symbolic</property>
          <property name="label" translatable="yes" context="Menu→Edit (labels), Accel Editor (labels)">Edit Preferences</property>
          <property name="tooltip" translatable="yes" context="Accel Editor (descriptions)">Edit MyPaint’s global settings.</property>
          <signal name="activate" handler="toggle_window_cb"/>
        </object>
      </child>
      <child>
        <object class="GtkToggleAction" id="InputTestWindow">
          <property name="label" translatable="yes" context="Help→Debug (labels), Accel Editor (labels)">Test Input Devices</property>
          <property name="tooltip" translatable="yes" context="Accel Editor (descriptions)">Show a dialog which captures all events your input devices send.</property>
          <signal name="activate" handler="toggle_window_cb"/>
        </object>
      </child>
      <child>
        <object class="GtkToggleAction" id="BackgroundWindow">
          <property name="icon-name">mypaint-document-properties-symbolic</property>
          <property name="label" translatable="yes" context="Menu→Layer (labels), Accel Editor (labels)">Background Chooser</property>
          <property name="tooltip" translatable="yes" context="Accel Editor (descriptions)">Change the background paper texture.</property>
          <signal name="activate" handler="toggle_window_cb"/>
        </object>
      </child>
      <child>
        <object class="GtkToggleAction" id="BrushEditorWindow">
          <property name="icon-name">mypaint-options-symbolic</property>
          <property name="label" translatable="yes" context="Menu→Brush (labels), Accel Editor (labels)">Brush Settings Editor</property>
          <property name="tooltip" translatable="yes" context="Accel Editor (descriptions)">Edit the active brush’s settings.</property>
          <signal name="activate" handler="toggle_window_cb"/>
        </object>
        <accelerator key="b" modifiers="GDK_CONTROL_MASK"/>
      </child>
      <child>
        <object class="GtkToggleAction" id="BrushIconEditorWindow">
          <property name="icon-name">mypaint-options-symbolic</property>
          <property name="label" translatable="yes" context="Menu→Brush (labels), Accel Editor (labels)">Brush Icon Editor</property>
          <property name="tooltip" translatable="yes" context="Accel Editor (descriptions)">Edit brush icons.</property>
          <signal name="activate" handler="toggle_window_cb"/>
        </object>
      </child>
      <!-- }}} -->
      <!-- {{{ Layers panel -->
      <child>
        <object class="GtkToggleAction" id="ToggleLayersTool">
          <property name="label" translatable="yes" context="Menu→Window (labels), Toolbar (labels), Accel Editor (labels)">Layers Panel</property>
          <property name="tooltip" translatable="yes" context="Accel Editor (descriptions)">Toggle the Layers dockpanel (arrange layers, or assign modes).</property>
          <property name="icon-name">mypaint-layers-symbolic</property>
          <signal name="activate" handler="toggle_dockpanel_cb"/>
        </object>
      </child>
      <child>
        <object class="GtkAction" id="RevealLayersTool">
          <property name="label" translatable="yes" context="Menu→Layers (labels), Accel Editor (labels)">Show Layers Panel</property>
          <property name="tooltip" translatable="yes" context="Accel Editor (descriptions)">Reveal the Layers dockpanel (arrange layers, or assign modes).</property>
          <property name="icon-name">mypaint-layers-symbolic</property>
          <signal name="activate" handler="reveal_dockpanel_cb"/>
        </object>
        <accelerator key="l"/>
      </child>
      <!-- }}} -->
      <!-- {{{ Color selector panels -->
      <child>
        <object class="GtkToggleAction" id="HCYWheelTool">
          <property name="icon-name">mypaint-tool-hcywheel</property>
          <property name="label" translatable="yes" context="Menu→Color (labels), Accel Editor (labels)">HCY Wheel</property>
          <property name="tooltip" translatable="yes" context="Accel Editor (descriptions)">Dockable cylindrical hue/chroma/luma color selector. The circular slices are equiluminant.</property>
          <signal name="activate" handler="toggle_window_cb"/>
        </object>
      </child>
      <child>
        <object class="GtkToggleAction" id="PaletteTool">
          <property name="icon-name">mypaint-tool-color-palette</property>
          <property name="label" translatable="yes" context="Menu→Color (labels), Accel Editor (labels)">Color Palette</property>
          <property name="tooltip" translatable="yes" context="Accel Editor (descriptions)">Dockable palette color selector.</property>
          <signal name="activate" handler="toggle_window_cb"/>
        </object>
        <accelerator key="c" modifiers="GDK_SHIFT_MASK"/>
      </child>
      <child>
        <object class="GtkToggleAction" id="HSVWheelTool">
          <property name="icon-name">mypaint-tool-hsvwheel</property>
          <property name="label" translatable="yes" context="Menu→Color (labels), Accel Editor (labels)">HSV Wheel</property>
          <property name="tooltip" translatable="yes" context="Accel Editor (descriptions)">Dockable saturation and Value color changer.</property>
          <signal name="activate" handler="toggle_window_cb"/>
        </object>
      </child>
      <child>
        <object class="GtkToggleAction" id="HSVCubeTool">
          <property name="icon-name">mypaint-tool-hsvcube</property>
          <property name="label" translatable="yes" context="Menu→Color (labels), Accel Editor (labels)">HSV Cube</property>
          <property name="tooltip" translatable="yes" context="Accel Editor (descriptions)">Dockable color selector: HSV cube which can be rotated to show different planar slices.</property>
          <signal name="activate" handler="toggle_window_cb"/>
        </object>
      </child>
      <child>
        <object class="GtkToggleAction" id="HSVSquareTool">
          <property name="icon-name">mypaint-tool-hsvsquare</property>
          <property name="label" translatable="yes" context="Menu→Color (labels), Accel Editor (labels)">HSV Square</property>
          <property name="tooltip" translatable="yes" context="Accel Editor (descriptions)">Dockable color selector: HSV square which can be rotated to show different hues.</property>
          <!-- FIXME: this description needs to be improved -->
          <signal name="activate" handler="toggle_window_cb"/>
        </object>
      </child>
      <child>
        <object class="GtkToggleAction" id="ComponentSlidersTool">
          <property name="icon-name">mypaint-tool-component-sliders</property>
          <property name="label" translatable="yes" context="Menu→Color (labels), Accel Editor (labels)">Component Sliders</property>
          <property name="tooltip" translatable="yes" context="Accel Editor (descriptions)">Dockable color selector showing individual components of the color.</property>
          <signal name="activate" handler="toggle_window_cb"/>
        </object>
      </child>
      <child>
        <object class="GtkToggleAction" id="WashColorChangerTool">
          <property name="icon-name">mypaint-tool-wash-color-changer</property>
          <property name="label" translatable="yes" context="Menu→Color (labels), Accel Editor (labels)">Liquid Wash</property>
          <property name="tooltip" translatable="yes" context="Accel Editor (descriptions)">Dockable color selector showing a liquid-like wash of nearby colors.</property>
          <signal name="activate" handler="toggle_window_cb"/>
        </object>
      </child>
      <child>
        <object class="GtkToggleAction" id="RingsColorChangerTool">
          <property name="icon-name">mypaint-tool-rings-color-changer</property>
          <property name="label" translatable="yes" context="Menu→Color (labels), Accel Editor (labels)">Concentric Rings</property>
          <property name="tooltip" translatable="yes" context="Accel Editor (descriptions)">Dockable color selector with concentric HSV rings.</property>
          <signal name="activate" handler="toggle_window_cb"/>
        </object>
      </child>
      <child>
        <object class="GtkToggleAction" id="CrossedBowlColorChangerTool">
          <property name="icon-name">mypaint-tool-crossed-bowl-color-changer</property>
          <property name="label" translatable="yes" context="Menu→Color (labels), Accel Editor (labels)">Crossed Bowl</property>
          <property name="tooltip" translatable="yes" context="Accel Editor (descriptions)">Dockable color selector with HSV ramps crossing a radial bowl of color.</property>
          <signal name="activate" handler="toggle_window_cb"/>
        </object>
      </child>
      <!-- }}} /Color selectors -->
      <!-- {{{ Scratchpad panel -->
      <child>
        <object class="GtkToggleAction" id="ToggleScratchpadTool">
          <property name="icon-name">mypaint-scratchpad-symbolic</property>
          <property name="label" translatable="yes" context="Menu→Window (labels), Accel Editor (labels)">Scratchpad Panel</property>
          <property name="tooltip" translatable="yes" context="Accel Editor (descriptions)">Toggle the Scratchpad dockpanel (mix colors and make sketches).</property>
          <signal name="activate" handler="toggle_dockpanel_cb"/>
        </object>
      </child>
      <child>
        <object class="GtkAction" id="RevealScratchpadTool">
          <property name="icon-name">mypaint-scratchpad-symbolic</property>
          <property name="label" translatable="yes" context="Menu→Scratchpad (labels), Accel Editor (labels)">Show Scratchpad Panel</property>
          <property name="tooltip" translatable="yes" context="Accel Editor (descriptions)">Reveal the Scratchpad dockpanel (mix colors and make sketches).</property>
          <signal name="activate" handler="reveal_dockpanel_cb"/>
        </object>
        <accelerator key="s" modifiers="GDK_SHIFT_MASK"/>
      </child>
      <!-- }}} -->
      <!-- {{{ Preview panel -->
      <child>
        <object class="GtkToggleAction" id="TogglePreviewTool">
          <property name="label" translatable="yes" context="Menu→Window (labels), Toolbar (labels), Accel Editor (labels)">Preview Panel</property>
          <property name="tooltip" translatable="yes" context="Accel Editor (descriptions)">Toggle the Preview dockpanel (overview of the whole drawing area).</property>
          <property name="icon-name">mypaint-view-symbolic</property>
          <signal name="activate" handler="toggle_dockpanel_cb"/>
        </object>
      </child>
      <child>
        <object class="GtkAction" id="RevealPreviewTool">
          <property name="label" translatable="yes" context="Menu→View (labels), Accel Editor (labels)">Preview</property>
          <property name="tooltip" translatable="yes" context="Accel Editor (descriptions)">Reveal the Preview dockpanel (overview of the whole drawing area).</property>
          <property name="icon-name">mypaint-view-symbolic</property>
          <signal name="activate" handler="reveal_dockpanel_cb"/>
        </object>
        <accelerator key="p" modifiers="GDK_SHIFT_MASK"/>
      </child>
      <!-- }}} -->
      <!-- {{{ Tool Options panel -->
      <child>
        <object class="GtkToggleAction" id="ToggleModeOptionsTool">
          <property name="label" translatable="yes" context="Menu→Window (labels), Toolbar (labels), Accel Editor (labels)">Tool Options Panel</property>
          <property name="tooltip" translatable="yes" context="Accel Editor (descriptions)">Toggle the Tool Options dockpanel (options for the current tool).</property>
          <property name="icon-name">mypaint-options-symbolic</property>
          <signal name="activate" handler="toggle_dockpanel_cb"/>
        </object>
      </child>
      <child>
        <object class="GtkAction" id="RevealModeOptionsTool">
          <property name="label" translatable="yes" context="Menu→Edit (labels), Accel Editor (labels)">Show Tool Options Panel</property>
          <property name="tooltip" translatable="yes" context="Accel Editor (descriptions)">Reveal the Tool Options dockpanel (options for the current tool).</property>
          <property name="icon-name">mypaint-options-symbolic</property>
          <signal name="activate" handler="reveal_dockpanel_cb"/>
        </object>
      </child>
      <!-- }}} -->
      <!-- {{{ Brush & Color History panel -->
      <child>
        <object class="GtkToggleAction" id="ToggleHistoryPanel">
          <property name="label" translatable="yes" context="Menu→Window (labels), Toolbar (labels), Accel Editor (labels)">Brush &amp; Color History Panel</property>
          <property name="tooltip" translatable="yes" context="Accel Editor (descriptions)">Toggle the History panel (recently used brushes and colors).</property>
          <property name="icon-name">mypaint-history-symbolic</property>
          <signal name="activate" handler="toggle_dockpanel_cb"/>
        </object>
      </child>
      <child>
        <object class="GtkAction" id="RevealHistoryPanel">
          <property name="label" translatable="yes" context="Menu→Edit (labels), Accel Editor (labels)">Recent Brushes &amp; Colors</property>
          <property name="tooltip" translatable="yes" context="Accel Editor (descriptions)">Reveal the History panel (recently used brushes and colors).</property>
          <property name="icon-name">mypaint-history-symbolic</property>
          <signal name="activate" handler="reveal_dockpanel_cb"/>
        </object>
      </child>
      <!-- }}} -->
      <!-- {{{ UI and feedback toggles -->
      <child>
        <object class="GtkToggleAction" id="FullscreenAutohide">
          <property name="label" translatable="yes" context="Menu→View (labels), Accel Editor (labels)">Hide Controls in Fullscreen</property>
          <property name="tooltip" translatable="yes" context="Accel Editor (descriptions)">Toggle automatic hiding of the user interface in fullscreen.</property>
          <signal name="toggled" handler="fullscreen_autohide_toggled_cb"/>
        </object>
        <accelerator key="Tab"/>
      </child>
      <child>
        <object class="GtkToggleAction" id="ToggleScaleFeedback">
          <property name="label" translatable="yes" context="Menu→View→Feedback (labels), Accel Editor (labels)">Show Zoom Level</property>
          <property name="tooltip" translatable="yes" context="Accel Editor (descriptions)">Toggle zoom level feedback.</property>
          <signal name="activate" handler="toggle_scale_feedback_cb"/>
        </object>
      </child>
      <child>
        <object class="GtkToggleAction" id="ToggleLastPosFeedback">
          <property name="label" translatable="yes" context="Menu→View→Feedback (labels), Accel Editor (labels)">Show Last Painting Position</property>
          <property name="tooltip" translatable="yes" context="Accel Editor (descriptions)">Toggle feedback showing where the last stroke ended.</property>
          <signal name="activate" handler="toggle_last_pos_feedback_cb"/>
        </object>
      </child>
      <!-- }}} -->
      <!-- {{{ Display filters submenu -->
      <child>
        <object class="GtkAction" id="DisplayFilterMenu">
          <property name="label" translatable="yes" context="Menu→View (labels)">Display Filter</property>
          <!-- NO TOOLTIP: this is a menu -->
        </object>
      </child>
      <child>
        <object class="GtkRadioAction" id="DisplayFilterNone">
          <property name="label" translatable="yes" context="Menu→View→Display Filter (labels), Accel Editor (labels)">Display Colors Normally</property>
          <property name="tooltip" translatable="yes" context="Accel Editor (descriptions)">Filter colors: show colors unchanged.</property>
          <signal name="changed" handler="_display_filter_radioaction_changed_cb"/>
          <property name="current-value">0</property>
          <property name="value">0</property>
        </object>
      </child>
      <child>
        <object class="GtkRadioAction" id="DisplayFilterLumaOnly">
          <property name="label" translatable="yes" context="Menu→View→Display Filter (labels), Accel Editor (labels)">Display Colors as Greyscale</property>
          <property name="tooltip" translatable="yes" context="Accel Editor (descriptions)">Filter colors: show brightness only (HCY/YCbCr Luma)</property>
          <property name="group">DisplayFilterNone</property>
          <property name="value">1</property>
        </object>
      </child>
      <child>
        <object class="GtkRadioAction" id="DisplayFilterInvertColors">
          <property name="label" translatable="yes" context="Menu→View→Display Filter (labels), Accel Editor (labels)">Display Colors Inverted</property>
          <property name="tooltip" translatable="yes" context="Accel Editor (descriptions)">Filter colors: inverse video. Black is white and red is cyan.</property>
          <property name="group">DisplayFilterLumaOnly</property>
          <property name="value">2</property>
        </object>
      </child>
      <child>
        <object class="GtkRadioAction" id="DisplayFilterSimDeuteranopia">
          <property name="label" translatable="yes" context="Menu→View→Display Filter (labels), Accel Editor (labels)">Display Colors with Simulated Insensitivity to Red</property>
          <property name="tooltip" translatable="yes" context="Accel Editor (descriptions)">Filter colors to simulate deuteranopia, a common form of color blindness.</property>
          <property name="group">DisplayFilterInvertColors</property>
          <property name="value">3</property>
        </object>
      </child>
      <child>
        <object class="GtkRadioAction" id="DisplayFilterSimProtanopia">
          <property name="label" translatable="yes" context="Menu→View→Display Filter (labels), Accel Editor (labels)">Display Colors with Simulated Insensitivity to Green</property>
          <property name="tooltip" translatable="yes" context="Accel Editor (descriptions)">Filter colors to simulate protanopia, a common form of color blindness.</property>
          <property name="group">DisplayFilterSimDeuteranopia</property>
          <property name="value">4</property>
        </object>
      </child>
      <child>
        <object class="GtkRadioAction" id="DisplayFilterSimTritanopia">
          <property name="label" translatable="yes" context="Menu→View→Display Filter (labels), Accel Editor (labels)">Display Colors with Simulated Insensitivity to Blue</property>
          <property name="tooltip" translatable="yes" context="Accel Editor (descriptions)">Filter colors to simulate tritanopia, a rare form of color blindness.</property>
          <property name="group">DisplayFilterSimProtanopia</property>
          <property name="value">5</property>
        </object>
      </child>
      <!-- }}} -->
      <!-- {{{ My local menu -->
      <child>
        <object class="GtkAction" id="ResetDockSizes">
          <property name="label" translatable="yes" context="Menu→Window (labels), Accel Editor (labels)">Reset dock sizes</property>
          <property name="tooltip" translatable="yes" context="Accel Editor (descriptions)">Reset dock panels sizes,as workaround for gtk3 glitch.</property>
          <signal name="activate" handler="mylocal_resetdocksizes_cb"/>
        </object>
      </child>
      <!-- My local menu }}} -->
    </object>
  </child>
  <!-- }}} -->
  <!-- {{{ ModeStackActions: actions which affect the current mode (i.e. the tool the user is working with) -->
  <child>
    <object class="GtkActionGroup" id="ModeStackActions">
      <!-- {{{ Freehand radio and flip actions -->
      <child>
        <object class="GtkRadioAction" id="FreehandMode">
          <property name="label" translatable="yes" context="Menu→Edit→Current Mode (labels)">Freehand</property>
          <property name="short-label" translatable="yes" context="Toolbar (short labels)">Freehand</property>
          <property name="tooltip" translatable="yes" context="Toolbar (tooltips)">Freehand: draw and paint freely, without geometric constraints.</property>
          <property name="icon-name">mypaint-brush-symbolic</property>
          <property name="value">1</property>
          <property name="current-value">1</property>
          <signal name="changed" handler="mode_radioaction_changed_cb"/>
        </object>
      </child>
      <child>
        <object class="GtkAction" id="FlipFreehandMode">
          <property name="label" translatable="yes" context="Menu→Edit (labels), Accel Editor (labels)">Freehand</property>
          <property name="tooltip" translatable="yes" context="Accel Editor (descriptions)">Draw and paint freely, without geometric constraints.</property>
          <property name="icon-name">mypaint-brush-symbolic</property>
          <signal name="activate" handler="mode_flip_action_activated_cb"/>
        </object>
        <accelerator key="p"/><!-- "pencil", or "paint" -->
      </child>
      <!-- }}} -->
      <!-- {{{ Pan-view radio and flip actions -->
      <child>
        <object class="GtkRadioAction" id="PanViewMode">
          <property name="label" translatable="yes" context="Menu→Edit→Current Mode (labels)">Pan View</property>
          <property name="short-label" translatable="yes" context="Toolbar (short labels)">Pan</property>
          <property name="tooltip" translatable="yes" context="Toolbar (tooltips)">Pan View: move your view of the canvas horizontally or vertically.</property>
          <property name="icon-name">mypaint-view-pan-symbolic</property>
          <property name="group">FreehandMode</property>
          <property name="value">2</property>
        </object>
      </child>
      <child>
        <object class="GtkAction" id="FlipPanViewMode">
          <property name="label" translatable="yes" context="Menu→View (labels), Accel Editor (labels)">Pan View</property>
          <property name="tooltip" translatable="yes" context="Accel Editor (descriptions)">Interactively move your view of the canvas horizontally or vertically.</property>
          <property name="icon-name">mypaint-view-pan-symbolic</property>
          <signal name="activate" handler="mode_flip_action_activated_cb"/>
        </object>
      </child>
      <!-- }}} -->
      <!-- {{{ Rotate-view radio and flip actions -->
      <child>
        <object class="GtkRadioAction" id="RotateViewMode">
          <property name="label" translatable="yes" context="Menu→Edit→Current Mode (labels)">Rotate View</property>
          <property name="short-label" translatable="yes" context="Toolbar (short labels)">Rotate</property>
          <property name="tooltip" translatable="yes" context="Toolbar (tooltips)">Rotate View: tilt your view of the canvas.</property>
          <property name="icon-name">mypaint-view-rotate-symbolic</property>
          <property name="group">PanViewMode</property>
          <property name="value">3</property>
        </object>
      </child>
      <child>
        <object class="GtkAction" id="FlipRotateViewMode">
          <property name="label" translatable="yes" context="Menu→View (labels), Accel Editor (labels)">Rotate View</property>
          <property name="tooltip" translatable="yes" context="Accel Editor (descriptions)">Interactively rotate your view of the canvas.</property>
          <property name="icon-name">mypaint-view-rotate-symbolic</property>
          <signal name="activate" handler="mode_flip_action_activated_cb"/>
        </object>
      </child>
      <!-- }}} -->
      <!-- {{{ Zoom-view radio and flip actions -->
      <child>
        <object class="GtkRadioAction" id="ZoomViewMode">
          <property name="label" translatable="yes" context="Menu→Edit→Current Mode (labels)">Zoom View</property>
          <property name="short-label" translatable="yes" context="Toolbar (short labels)">Zoom</property>
          <property name="tooltip" translatable="yes" context="Toolbar (tooltips)">Zoom View: zoom into or out of the canvas.</property>
          <property name="icon-name">mypaint-view-zoom-symbolic</property>
          <property name="group">RotateViewMode</property>
          <property name="value">3</property>
        </object>
      </child>
      <child>
        <object class="GtkAction" id="FlipZoomViewMode">
          <property name="label" translatable="yes" context="Menu→View (labels), Accel Editor (labels)">Zoom View</property>
          <property name="tooltip" translatable="yes" context="Accel Editor (descriptions)">Interactively zoom into or out of the canvas.</property>
          <property name="icon-name">mypaint-view-zoom-symbolic</property>
          <signal name="activate" handler="mode_flip_action_activated_cb"/>
        </object>
      </child>
      <!-- }}} -->
      <!-- {{{ Lines-and-Curves radio and flip actions -->
      <child>
        <object class="GtkRadioAction" id="StraightMode">
          <property name="label" translatable="yes" context="Menu→Edit→Current Mode (labels)">Lines and Curves</property>
          <property name="short-label" translatable="yes" context="Toolbar (short labels)">Lines</property>
          <property name="tooltip" translatable="yes" context="Toolbar (tooltips)">Lines and Curves: draw straight or curved lines.</property>
          <property name="icon-name">mypaint-lines-and-curves-symbolic</property>
          <property name="group">ZoomViewMode</property>
          <property name="value">4</property>
        </object>
      </child>
      <child>
        <object class="GtkAction" id="FlipStraightMode">
          <property name="label" translatable="yes" context="Menu→Edit (labels), Accel Editor (labels)">Lines and Curves</property>
          <property name="tooltip" translatable="yes" context="Accel Editor (descriptions)">Draw straight or curved lines.</property>
          <property name="icon-name">mypaint-lines-and-curves-symbolic</property>
          <signal name="activate" handler="mode_flip_action_activated_cb"/>
        </object>
        <accelerator key="k"/> <!-- Lines and, um, Kurves. -->
      </child>
      <!-- }}} -->
      <!-- {{{ Connected-Lines radio and flip actions -->
      <child>
        <object class="GtkRadioAction" id="SequenceMode">
          <property name="label" translatable="yes" context="Menu→Edit→Current Mode (labels)">Connected Lines</property>
          <property name="short-label" translatable="yes" context="Toolbar (short labels)">Conn. Lines</property>
          <property name="tooltip" translatable="yes" context="Toolbar (tooltips)">Connected Lines: draw sequences of straight or curved lines.</property>
          <property name="icon-name">mypaint-line-sequence-symbolic</property>
          <property name="group">StraightMode</property>
          <property name="value">5</property>
        </object>
      </child>
      <child>
        <object class="GtkAction" id="FlipSequenceMode">
          <property name="label" translatable="yes" context="Menu→Edit (labels), Accel Editor (labels)">Connected Lines</property>
          <property name="tooltip" translatable="yes" context="Accel Editor (descriptions)">Draw sequences of straight or curved lines.</property>
          <property name="icon-name">mypaint-line-sequence-symbolic</property>
          <signal name="activate" handler="mode_flip_action_activated_cb"/>
        </object>
        <accelerator key="j"/> <!-- next to k, on my keyboard -->
      </child>
      <!-- }}} -->
      <!-- {{{ Ellipses-and-Circles radio and flip actions -->
      <child>
        <object class="GtkRadioAction" id="EllipseMode">
          <property name="label" translatable="yes" context="Menu→Edit→Current Mode (labels)">Ellipses and Circles</property>
          <property name="short-label" translatable="yes" context="Toolbar (short labels)">Ellipse</property>
          <property name="tooltip" translatable="yes" context="Toolbar (tooltips)">Ellipses and Circles: draw rounded shapes.</property>
          <property name="icon-name">mypaint-ellipse-symbolic</property>
          <property name="group">SequenceMode</property>
          <property name="value">6</property>
        </object>
      </child>
      <child>
        <object class="GtkAction" id="FlipEllipseMode">
          <property name="label" translatable="yes" context="Menu→Edit (labels), Accel Editor (labels)">Ellipses and Circles</property>
          <property name="tooltip" translatable="yes" context="Accel Editor (descriptions)">Draw circles and ellipses.</property>
          <property name="icon-name">mypaint-ellipse-symbolic</property>
          <signal name="activate" handler="mode_flip_action_activated_cb"/>
        </object>
        <accelerator key="o"/> <!-- *looks* like a circle -->
      </child>
      <!-- }}} -->
      <!-- {{{ Inking tool radio and flip actions -->
      <child>
        <object class="GtkRadioAction" id="InkingMode">
          <property name="label" translatable="yes" context="Menu→Edit→Current Mode (labels)">Inking</property>
          <property name="short-label" translatable="yes" context="Toolbar (short labels)">Ink</property>
          <property name="tooltip" translatable="yes" context="Toolbar (tooltips)">Inking: draw smooth controlled lines.</property>
          <property name="icon-name">mypaint-tool-inking-symbolic</property>
          <property name="group">EllipseMode</property>
          <property name="value">7</property>
        </object>
      </child>
      <child>
        <object class="GtkAction" id="FlipInkingMode">
          <property name="label" translatable="yes" context="Menu→Edit (labels), Accel Editor (labels)">Inking</property>
          <property name="tooltip" translatable="yes" context="Accel Editor (descriptions)">Draw smooth controlled lines.</property>
          <property name="icon-name">mypaint-tool-inking-symbolic</property>
          <signal name="activate" handler="mode_flip_action_activated_cb"/>
        </object>
      </child>
      <!-- }}} -->
      <!-- {{{ Move-Layer tool radio and flip actions -->
      <child>
        <object class="GtkRadioAction" id="LayerMoveMode">
          <property name="label" translatable="yes" context="Menu→Edit→Current Mode (labels)">Reposition Layer</property>
          <property name="short-label" translatable="yes" context="Toolbar (short labels)">Layer Pos.</property>
          <property name="tooltip" translatable="yes" context="Toolbar (tooltips)">Reposition Layer: move the current layer on the canvas.</property>
          <property name="icon-name">mypaint-layer-move-symbolic</property>
          <property name="group">EllipseMode</property>
          <property name="value">7</property>
        </object>
      </child>
      <child>
        <object class="GtkAction" id="FlipLayerMoveMode">
          <property name="label" translatable="yes" context="Menu→Layer (labels), Accel Editor (labels)">Reposition Layer</property>
          <property name="tooltip" translatable="yes" context="Accel Editor (description)">Interactively move the current layer on the canvas.</property>
          <property name="icon-name">mypaint-layer-move-symbolic</property>
          <signal name="activate" handler="mode_flip_action_activated_cb"/>
        </object>
      </child>
      <!-- }}} -->
      <!-- {{{ Edit Frame tool radio and flip actions -->
      <child>
        <object class="GtkRadioAction" id="FrameEditMode">
          <property name="label" translatable="yes" context="Menu→Edit→Current Mode (labels)">Edit Frame</property>
          <property name="short-label" translatable="yes" context="Toolbar (short labels)">Frame</property>
          <property name="tooltip" translatable="yes" context="Toolbar (tooltips)">Edit Frame: define a frame around the document to give it a finite size.</property>
          <property name="icon-name">mypaint-frame-symbolic</property>
          <property name="group">LayerMoveMode</property>
          <property name="value">8</property>
        </object>
      </child>
      <child>
        <object class="GtkAction" id="FlipFrameEditMode">
          <property name="label" translatable="yes" context="Menu→File (labels), Accel Editor (labels)">Edit Frame</property>
          <property name="tooltip" translatable="yes" context="Accel Editor (descriptions)">Interactively define a frame around the document to give it a finite size.</property>
          <property name="icon-name">mypaint-frame-symbolic</property>
          <signal name="activate" handler="mode_flip_action_activated_cb"/>
        </object>
      </child>
      <!-- }}} -->
      <!-- {{{ Symmetry edit tool radio and flip actions -->
      <child>
        <object class="GtkRadioAction" id="SymmetryEditMode">
          <property name="label" translatable="yes" context="Menu→Edit→Current Mode (labels)">Edit Painting Symmetry</property>
          <property name="short-label" translatable="yes" context="Toolbar (short labels)">Symmetry</property>
          <property name="tooltip" translatable="yes" context="Toolbar (tooltips)">Edit Painting Symmetry: adjust the axis used for symmetrical painting.</property>
          <property name="icon-name">mypaint-symmetry-symbolic</property>
          <property name="group">FrameEditMode</property>
          <property name="value">9</property>
        </object>
      </child>
      <child>
        <object class="GtkAction" id="FlipSymmetryEditMode">
          <property name="label" translatable="yes" context="Menu→File (labels), Accel Editor (labels)">Edit Painting Symmetry</property>
          <property name="tooltip" translatable="yes" context="Accel Editor (description)">Interactively adjust the axis used for symmetrical painting.</property>
          <property name="icon-name">mypaint-symmetry-symbolic</property>
          <signal name="activate" handler="mode_flip_action_activated_cb"/>
        </object>
      </child>
      <!-- }}} -->
      <!-- {{{ Pick Color tool radio and flip actions -->
      <child>
        <object class="GtkRadioAction" id="ColorPickMode">
          <property name="label" translatable="yes" context="Menu→Edit→Current Mode (labels)">Pick Color</property>
          <property name="short-label" translatable="yes" context="Toolbar (short labels)">Pick Col.</property>
          <property name="tooltip" translatable="yes" context="Toolbar (tooltips)">Pick Color: set the painting color from screen pixels.</property>
          <property name="icon-name">mypaint-pick-color-symbolic</property>
          <property name="group">SymmetryEditMode</property>
          <property name="value">10</property>
        </object>
      </child>
      <child>
        <object class="GtkAction" id="FlipColorPickMode">
          <property name="label" translatable="yes" context="Menu→Color (labels), Accel Editor (labels)">Pick Color</property>
          <property name="tooltip" translatable="yes" context="Accel Editor (descriptions)">Set the painting color from screen pixels.</property>
          <property name="icon-name">mypaint-pick-color-symbolic</property>
          <signal name="activate" handler="mode_flip_action_activated_cb"/>
        </object>
        <accelerator key="r"/>
      </child>
      <!-- }}} -->
      <!-- {{{ Flood Fill tool radio and flip actions -->
      <child>
        <object class="GtkRadioAction" id="FloodFillMode">
          <property name="label" translatable="yes" context="Menu→Edit→Current Mode (labels)">Flood Fill</property>
          <property name="short-label" translatable="yes" context="Toolbar (short labels)">Fill</property>
          <property name="tooltip" translatable="yes" context="Toolbar (tooltips)">Flood Fill: fill an area with color.</property>
          <property name="icon-name">mypaint-fill-symbolic</property>
          <property name="group">ColorPickMode</property>
          <property name="value">11</property>
        </object>
      </child>
      <child>
        <object class="GtkAction" id="FlipFloodFillMode">
          <property name="label" translatable="yes" context="Menu→Edit (labels), Accel Editor (labels)">Flood Fill</property>
          <property name="tooltip" translatable="yes" context="Accel Editor (descriptions)">Fill an area with color.</property>
          <property name="icon-name">mypaint-fill-symbolic</property>
          <signal name="activate" handler="mode_flip_action_activated_cb"/>
        </object>
      </child>
      <!-- }}} -->
      <!-- {{{ Resizing Brush radio and flip actions -->
      <child>
        <object class="GtkRadioAction" id="OncanvasSizeMode">
          <property name="label" translatable="yes" context="Menu→Edit→Current Mode (labels)">On-Canvas Brush Size Changer</property>
          <property name="short-label" translatable="yes" context="Toolbar (short labels)">Brushsize adj.</property>
          <property name="tooltip" translatable="yes" context="Toolbar (tooltips)">On-canvas brush size change: change brush size with dragging a pointing device on canvas.</property>
          <property name="icon-name">mypaint-size-change-symbolic</property>
          <property name="group">OncanvasSizeMode</property>
          <property name="value">12</property>
        </object>
      </child>
      <child>
        <object class="GtkAction" id="FlipOncanvasSizeMode">
          <property name="label" translatable="yes" context="Menu→Edit (labels), Accel Editor (labels)">On-Canvas Brush Size Changer</property>
          <property name="tooltip" translatable="yes" context="Accel Editor (descriptions)">change brush size with dragging a pointing device on canvas.</property>
          <property name="icon-name">mypaint-size-change-symbolic</property>
          <signal name="activate" handler="mode_flip_action_activated_cb"/>
        </object>
      </child>
      <!-- }}} -->
      <!-- {{{ Bezier curve tool and flip actions -->
      <child>
        <object class="GtkRadioAction" id="BezierCurveMode">
          <property name="label" translatable="yes" context="Menu→Edit→Current Mode (labels)">Bezier Curve</property>
          <property name="short-label" translatable="yes" context="Toolbar (short labels)">Bezier</property>
          <property name="tooltip" translatable="yes" context="Toolbar (tooltips)">Bezier Curve: draw cubic bezier curve.</property>
          <property name="group">EllipseMode</property>
          <property name="icon-name">mypaint-tool-bezier-symbolic</property>
          <property name="value">13</property>
        </object>
      </child>
      <child>
        <object class="GtkAction" id="FlipBezierCurveMode">
          <property name="label" translatable="yes" context="Menu→Edit (labels), Accel Editor (labels)">Bezier Curve</property>
          <property name="tooltip" translatable="yes" context="Accel Editor (descriptions)">draw cubic bezier curve.</property>
          <property name="icon-name">mypaint-tool-bezier-symbolic</property>
          <signal name="activate" handler="mode_flip_action_activated_cb"/>
        </object>
      </child>
      <!-- }}} -->
    </object>
  </child>
  <!-- }}} -->
</object>

</interface><|MERGE_RESOLUTION|>--- conflicted
+++ resolved
@@ -186,8 +186,6 @@
         </object>
       </child>
       <child>
-<<<<<<< HEAD
-=======
         <object class="GtkAction" id="OpenRecentProject">
           <property name="label" translatable="yes" context="Menu→File (labels)">Open Recent Project</property>
           <!-- NO TOOTIP: this is a submenu -->
@@ -202,7 +200,6 @@
         </object>
       </child>
       <child>
->>>>>>> cb81755a
         <object class="GtkAction" id="SaveAsProject">
           <property name="label" translatable="yes" context="Menu→File (labels), Accel Editor (labels)">Save As Project</property>
           <property name="tooltip" translatable="yes" context="Toolbar (tooltips), Accel Editor (descriptions)">Save current work as a project directory, with assigning it a new name.</property>

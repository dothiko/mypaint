--- conflicted
+++ resolved
@@ -89,7 +89,7 @@
 import gui.autorecover
 import lib.xml
 import gui.profiling
-<<<<<<< HEAD
+# XXX Added experimental modules (and needed from them)
 import sizechangemode
 import beziertool
 import polyfilltool
@@ -106,11 +106,10 @@
 import lib.tiledsurface
 import oncanvas
 import closefill
-=======
+# XXX Added experimental modules (and needed from them) end
 
 logger = logging.getLogger(__name__)
 
->>>>>>> 046ec8fb
 
 ## Utility methods
 

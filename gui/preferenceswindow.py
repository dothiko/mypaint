--- conflicted
+++ resolved
@@ -17,16 +17,11 @@
 
 from gi.repository import Gtk
 
-<<<<<<< HEAD
-import windowing
+from . import windowing
 import gui.mode
 import accelmap
 import gui.device
 import gui.stategroup
-=======
-from . import windowing
-
->>>>>>> daf2c8ec
 
 logger = getLogger(__name__)
 RESPONSE_REVERT = 1

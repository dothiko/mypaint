--- conflicted
+++ resolved
@@ -810,7 +810,6 @@
         self._queue_redraw_all_nodes()
         self._queue_draw_buttons()
 
-<<<<<<< HEAD
 
     def _adjust_pressure_with_motion(self, tdw, x, y, affect_nearby_nodes):
         """Adjust pressure of current selected node,
@@ -848,7 +847,7 @@
 
             self._pressed_x = x
             self._pressed_y = y
-=======
+
     def delete_current_node(self):
         if self.can_delete_node(self.current_node_index):
             self.delete_node(self.current_node_index)
@@ -967,7 +966,6 @@
         """User interface method of cull nodes."""
         self._nodes_deletion_operation(self._cull_nodes, ())
 
->>>>>>> 96101bab
 
 class Overlay (gui.overlays.Overlay):
     """Overlay for an InkingMode's adjustable points"""

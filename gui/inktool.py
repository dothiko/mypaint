--- conflicted
+++ resolved
@@ -1330,7 +1330,6 @@
         if inkmode.can_delete_node(node_idx):
             inkmode.delete_node(node_idx)
 
-<<<<<<< HEAD
     def _simplify_points_button_clicked_cb(self, button):
         inkmode, node_idx = self.target
         if inkmode.can_delete_node(node_idx):
@@ -1339,6 +1338,4 @@
     def _cull_points_button_clicked_cb(self, button):
         inkmode, node_idx = self.target
         if inkmode.can_delete_node(node_idx):
-            inkmode.cull_nodes()
-=======
->>>>>>> 4cb21e8c
+            inkmode.cull_nodes()
--- conflicted
+++ resolved
@@ -1101,12 +1101,8 @@
 
     def scroll_cb(self, tdw, event):
         """Handles scroll-wheel events, to adjust pressure."""
-<<<<<<< HEAD
-        if (self.phase == _Phase.ADJUST and self.target_node_index != None):
-=======
         if (self.phase == self.SCROLL_WHEELABLE_PHASE 
                 and self.target_node_index != None):
->>>>>>> 3274c8a2
 
             if len(self.selected_nodes) == 0:
                 targets = (self.target_node_index,)

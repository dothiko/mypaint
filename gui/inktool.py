--- conflicted
+++ resolved
@@ -77,55 +77,6 @@
     REJECT_BUTTON = 2  #: On-canvas button that abandons the current line
     ACCEPT_BUTTON = 3  #: On-canvas button that commits the current line
 
-class _CapturePeriodSetting(object):
-    """Capture Period Setting class,to ease for user to customize it"""
-   #BASE_INTERNODE_DISTANCE_MIDDLE = 30   # display pixels
-   #BASE_INTERNODE_DISTANCE_ENDS = 10   # display pixels
-
-   #INTERPOLATION_MAX_SLICE_TIME = 1/200.0   # seconds
-   #INTERPOLATION_MAX_SLICE_DISTANCE = 20   # model pixels
-   #INTERPOLATION_MAX_SLICES = MAX_INTERNODE_DISTANCE_MIDDLE * 5
-
-    @property
-    def internode_distance_middle(self):
-        return 30 * self.factor # display pixels
-
-    @property
-    def internode_distance_ends(self):
-        return 10 * self.factor # display pixels
-
-    @property
-    def max_internode_time(self):
-        return 1/100.0 #1/(100.0 / self.factor) # default MAX TIME is 1/100.0
-
-    @property
-    def min_internode_time(self):
-        return 1/200.0 #1/(200.0 / self.factor) # default MIN TIME is 1/200.0
-
-    # Captured input nodes are then interpolated with a spline.
-    # The code tries to make nice smooth input for the brush engine,
-    # but avoids generating too much work.
-
-    @property
-    def interpolation_max_slices(self):
-        return self.internode_distance_middle * 5
-
-    @property
-    def interpolation_max_slice_distance(self):
-        return 20# * self.factor # model pixels
-
-    @property
-    def interpolation_max_slice_time(self):
-        return 1/200.0 #1/(200.0 / self.factor)
-
-        # In other words, limit to a set number of interpolation slices
-        # per display pixel at the time of stroke capture.
-
-    def __init__(self):
-        self.factor=1.0
-
-    def set_factor(self, value):
-        self.factor = value
 
 
 class _CapturePeriodSetting(object):
@@ -1183,58 +1134,6 @@
         """
         pass
 
-<<<<<<< HEAD
-    ## Auto cull feature
-    def _auto_cull_nodes(self):
-        max = self.doc.app.preferences.get('inktool.autocull', 3)
-        if max > 3 and len(self.nodes) > max:
-            # Call this 3 lines at here,
-            # to ensure redraw entire overlay,avoiding glitches.
-            self._queue_redraw_curve()
-            self._queue_redraw_all_nodes()
-            self._queue_draw_buttons()
-
-
-            def cull_shortest_node():
-                least_length = -1.0
-                least_idx = -1
-                idx = 1
-                pn = self.nodes[idx - 1]
-                cn = self.nodes[idx]
-                while idx < len(self.nodes) - 1:
-                    nn = self.nodes[idx + 1]
-                    # Get vector length  
-                    # pl = length of between prev node - current node 
-                    # nl = length of between current node - next node 
-                    pl = math.sqrt((cn.x - pn.x)**2 + (cn.y - pn.y)**2)
-                    nl = math.sqrt((nn.x - cn.x)**2 + (nn.y - cn.y)**2)
-                    cur_length = pl + nl
-
-                    if least_length > cur_length or least_length == -1.0:
-                        least_idx = idx
-                        least_length = cur_length
-                    idx += 1
-                    pn = cn
-                    cn = nn
-                assert least_idx != -1
-                del self.nodes[least_idx]
-
-            while len(self.nodes) > max:
-                cull_shortest_node()
-
-
-            if self.current_node_index > len(self.nodes) - 1:
-                self.current_node_index = len(self.nodes) - 1
-
-            if self.target_node_index > len(self.nodes) - 1:
-                self.target_node_index = len(self.nodes) - 1
-
-            # Redraws for the changed on-canvas elements
-            self._queue_redraw_curve()
-            self._queue_redraw_all_nodes()
-            self._queue_draw_buttons()
-=======
->>>>>>> 6c628da9
         
 
 class Overlay (gui.overlays.Overlay):
@@ -1581,22 +1480,12 @@
         self._optimize_button.set_sensitive(False)
         self._cull_button = builder.get_object("cull_points_button")
         self._cull_button.set_sensitive(False)
-<<<<<<< HEAD
-        self._autocull_adj = builder.get_object("autocull_adj")
-        self._autocull_scale = builder.get_object("autocull_scale")
-        self._autocull_adj.set_value(self._app.preferences.get(
-            "inktool.autocull", 3))
-=======
->>>>>>> 6c628da9
         self._period_adj = builder.get_object("period_adj")
         self._period_scale = builder.get_object("period_scale")
         self._period_adj.set_value(self._app.preferences.get(
             "inktool.capture_period_factor", 1))
-<<<<<<< HEAD
-=======
         self._average_button = builder.get_object("average_nodes_button")
         self._average_button.set_sensitive(False)
->>>>>>> 6c628da9
 
     @property
     def widget(self):
@@ -1654,16 +1543,9 @@
             self._delete_button.set_sensitive(inkmode.can_delete_node(cn_idx))
             self._optimize_button.set_sensitive(len(inkmode.nodes) > 3)
             self._cull_button.set_sensitive(len(inkmode.nodes) > 2)
-<<<<<<< HEAD
-            self._autocull_adj.set_value(self._app.preferences.get(
-                "inktool.autocull", 3))
-            self._period_adj.set_value(self._app.preferences.get(
-                "inktool.capture_period_factor", 1))
-=======
             self._period_adj.set_value(self._app.preferences.get(
                 "inktool.capture_period_factor", 1))
             self._average_button.set_sensitive(len(inkmode.nodes) > 2)
->>>>>>> 6c628da9
         finally:
             self._updating_ui = False                               
 
@@ -1719,21 +1601,6 @@
         self._app.preferences['inktool.capture_period_factor'] = adj.get_value()
         InkingMode.CAPTURE_SETTING.set_factor(adj.get_value())
 
-<<<<<<< HEAD
-    def _autocull_format_value_cb(self, scale, value):
-        if value <= 3:
-            return 'no'
-        return str(int(value))
-
-    def _period_adj_value_changed_cb(self, adj):
-        if self._updating_ui:
-            return
-        self._app.preferences['inktool.capture_period_factor'] = adj.get_value()
-        InkingMode.CAPTURE_SETTING.set_factor(adj.get_value())
-
-    def _period_scale_format_value_cb(self, scale, value):
-        return "%.1fx" % value
-=======
     def _period_scale_format_value_cb(self, scale, value):
         return "%.1fx" % value
 
@@ -1741,4 +1608,3 @@
         inkmode, node_idx = self.target
         if inkmode:
             inkmode.average_nodes()
->>>>>>> 6c628da9

<ui>
  <menubar name='Menubar'>
    <menu action='FileMenu'>
      <menuitem action='New'/>
      <menuitem action='Open'/>
      <menuitem action='OpenProject'/>
      <menuitem action='OpenRecent'/>
      <menuitem action='OpenLast'/>
      <menuitem action='Reload'/>
      <separator/>
      <menuitem action='Save'/>
      <menuitem action='SaveAs'/>
<<<<<<< HEAD
      <menuitem action='SaveIncrementalVersion'/>
=======
      <menuitem action='SaveAsProject'/>
>>>>>>> 56cab9cc
      <menuitem action='Export' />
      <separator/>
      <menuitem action='SaveScrap'/>
      <menuitem action='NextScrap'/>
      <menuitem action='PrevScrap'/>
      <separator/>
      <menuitem action='FrameToggle'/>
      <menuitem action='SymmetryActive'/>
      <separator/>
      <menuitem action='RecoverAutosavedBackup'/>
      <separator/>
      <menuitem action='Quit'/>
    </menu>
    <menu action='EditMenu'>
      <menuitem action='Undo'/>
      <menuitem action='Redo'/>
      <!-- Modes which affect drawing -->
      <separator/>
      <menuitem action='FlipFreehandMode'/>
      <menuitem action='FlipInkingMode'/>
      <menuitem action='FlipFloodFillMode'/>
      <menuitem action='FlipStraightMode'/>
      <menuitem action='FlipSequenceMode'/>
      <menuitem action='FlipEllipseMode'/>
      <menuitem action='FlipSymmetryEditMode'/>
      <!-- All radio modes, in case somebody wants to bind those -->
      <separator/>
      <menu action="CurrentModeMenu">
        <menuitem action='FreehandMode'/>
        <menuitem action='InkingMode'/>
        <menuitem action='StraightMode'/>
        <menuitem action='SequenceMode'/>
        <menuitem action='EllipseMode'/>
        <menuitem action='FloodFillMode'/>
        <separator/>
        <menuitem action='ColorPickMode'/>
        <menuitem action='LayerMoveMode'/>
        <separator/>
        <menuitem action='FrameEditMode'/>
        <menuitem action='SymmetryEditMode'/>
        <separator/>
        <menuitem action='PanViewMode'/>
        <menuitem action='ZoomViewMode'/>
        <menuitem action='RotateViewMode'/>
      </menu>
      <separator/>
      <menuitem action='RevealModeOptionsTool'/>
      <menuitem action='RevealHistoryPanel'/>
      <separator/>
      <menuitem action='PreferencesWindow'/>
    </menu>
    <menu action='ViewMenu'>
      <menuitem action='Fullscreen'/>
      <menu action='FeedbackMenu'>
        <menuitem action='ToggleScaleFeedback'/>
        <menuitem action='ToggleLastPosFeedback'/>
      </menu>
      <!--
      Perhaps the less-important "show/toggle bits of the UI" settings
      should be merged into one submenu.
      -->
      <menuitem action='FullscreenAutohide'/>
      <menuitem action='ShowPopupMenu'/>
      <menuitem action='RevealPreviewTool'/>
      <separator/>
      <!-- ResetView is on its own because it also recentres the canvas, -->
      <menuitem action='ResetView'/>
      <!-- also it should be more accessible then the following resets -->
      <menuitem action='FitView'/>
      <menu action='ResetMenu'>
        <menuitem action='ResetRotation'/>
        <menuitem action='ResetZoom'/>
        <menuitem action='ResetMirror'/>
        <!-- which all operate around the centre of the viewport. -->
      </menu>
      <separator/>
      <menuitem action='FlipPanViewMode'/>
      <menuitem action='FlipZoomViewMode'/>
      <menuitem action='FlipRotateViewMode'/>
      <menu action='ViewAdjustmentsMenu'>
        <!-- Detailed view adjustments, for binding to keys -->
        <menuitem action='ZoomIn'/>
        <menuitem action='ZoomOut'/>
        <menuitem action='RotateLeft'/>
        <menuitem action='RotateRight'/>
        <menuitem action='MirrorHorizontal'/>
        <menuitem action='MirrorVertical'/>
      </menu>
      <separator/>
      <menu action="DisplayFilterMenu">
        <menuitem action='DisplayFilterNone'/>
        <menuitem action='DisplayFilterLumaOnly'/>
        <menuitem action='DisplayFilterInvertColors'/>
        <menuitem action='DisplayFilterSimDeuteranopia'/>
        <menuitem action='DisplayFilterSimProtanopia'/>
        <menuitem action='DisplayFilterSimTritanopia'/>
      </menu>
      <separator/>
      <menuitem action='SoloLayer'/>
      <menuitem action='ShowBackgroundToggle'/>
    </menu>
    <menu action='BrushMenu'>
      <!-- Brush choice from the user's collection -->
      <menuitem action='BrushChooserPopup'/>
      <menuitem action='BrushGroups'/>
      <!-- Basic brush settings -->
      <separator/>
      <menuitem action='Bigger'/>
      <menuitem action='Smaller'/>
      <menuitem action='MoreOpaque'/>
      <menuitem action='LessOpaque'/>
      <!-- Detailed brush settings -->
      <separator/>
      <menuitem action='BrushEditorWindow'/>
      <menuitem action='BrushIconEditorWindow'/>
      <menuitem action='BrushReload'/>
      <separator/>
      <menu action='BlendModeMenu'>
        <menuitem action='BlendModeNormal'/>
        <menuitem action='BlendModeEraser'/>
        <menuitem action='BlendModeLockAlpha'/>
        <menuitem action='BlendModeColorize'/>
      </menu>
      <separator/>
      <menu action='AssistModeMenu'>
        <menuitem action='AssistModeNormal'/>
        <menuitem action='AssistModeStabilizer'/>
      </menu>
      <!-- Shortcuts for settings -->
      <separator/>
      <menu action='ContextMenu'>
        <menuitem action='OnlineHelpBrushShortcutKeys'/>
        <menuitem action='ContextStore'/>
        <menuitem action='ContextRestoreColor'/>
        <separator/>
        <menuitem action='Context00'/>
        <menuitem action='Context00s'/>
        <menuitem action='Context01'/>
        <menuitem action='Context01s'/>
        <menuitem action='Context02'/>
        <menuitem action='Context02s'/>
        <menuitem action='Context03'/>
        <menuitem action='Context03s'/>
        <menuitem action='Context04'/>
        <menuitem action='Context04s'/>
        <menuitem action='Context05'/>
        <menuitem action='Context05s'/>
        <menuitem action='Context06'/>
        <menuitem action='Context06s'/>
        <menuitem action='Context07'/>
        <menuitem action='Context07s'/>
        <menuitem action='Context08'/>
        <menuitem action='Context08s'/>
        <menuitem action='Context09'/>
        <menuitem action='Context09s'/>
      </menu>
      <menuitem action='PickContext'/>
      <!-- Brush pack import -->
      <separator/>
      <menuitem action='ImportBrushPack'/>
      <menuitem action='DownloadBrushPack'/>
    </menu>
    <menu action='ColorMenu'>
      <!-- Colour choice using popups -->
      <menuitem action='ColorChooserPopup'/>
      <menuitem action='ColorChooserPopupFastSubset'/>
      <!-- Color choice using fancy dialogs -->
      <separator/>
      <menuitem action='HCYWheelTool'/>
      <menuitem action='HSVWheelTool'/>
      <menuitem action='PaletteTool'/>
      <menuitem action='HSVCubeTool'/>
      <menuitem action='HSVSquareTool'/>
      <menuitem action='ComponentSlidersTool'/>
      <separator/>
      <menuitem action="CrossedBowlColorChangerTool"/>
      <menuitem action="WashColorChangerTool"/>
      <menuitem action="RingsColorChangerTool"/>
      <!-- Picking and reusing -->
      <separator/>
      <menuitem action='FlipColorPickMode'/>
      <menuitem action='ColorHistoryPopup'/>
      <separator/>
      <menu action="ColorAdjustmentsMenu">
        <!-- These are only here to be bound to some keypress -->
        <menuitem action='Brighter'/>
        <menuitem action='Darker'/>
        <menuitem action='IncreaseHue'/>
        <menuitem action='DecreaseHue'/>
        <menuitem action='Purer'/>
        <menuitem action='Grayer'/>
      </menu>
      <!-- Palette -->
      <separator/>
      <menuitem action='PalettePrev'/>
      <menuitem action='PaletteNext'/>
      <menuitem action='PaletteAddCurrentColor'/>
    </menu>
    <menu action='LayerMenu'>
      <!-- All layers: general -->
      <separator/>
      <menuitem action='RevealLayersTool'/>
      <menuitem action='BackgroundWindow'/>
      <!-- Switching layers -->
      <separator/>
      <menu action="LayerGoMenu">
        <menuitem action='SelectLayerAbove'/>
        <menuitem action='SelectLayerBelow'/>
        <menuitem action='PickLayer'/>
      </menu>
      <!-- Current layer properties -->
      <separator/>
      <menu action="LayerPropertiesMenu">
        <menuitem action='RenameLayer'/>
        <menuitem action="LayerVisibleToggle"/>
        <menuitem action="LayerLockedToggle"/>
        <menuitem action='LayerMode'/>
        <separator/>
        <menu action="LayerOpacityMenu">
          <menuitem action='IncreaseLayerOpacity'/>
          <menuitem action='DecreaseLayerOpacity'/>
        </menu>
      </menu>
      <!-- Current layer: position -->
      <separator/>
      <menuitem action='FlipLayerMoveMode'/>
      <menuitem action="RaiseLayerInStack"/>
      <menuitem action="LowerLayerInStack"/>
      <!-- Current layer: creation -->
      <separator/>
      <menuitem action='NewPaintingLayerAbove'/>
      <menuitem action='NewLayerGroupAbove'/>
      <menuitem action='NewVectorLayerAbove'/>
      <menu action="LayerNewBelowMenu">
        <menuitem action='NewPaintingLayerBelow'/>
        <menuitem action='NewLayerGroupBelow'/>
        <menuitem action='NewVectorLayerBelow'/>
      </menu>
      <!-- Current layer: editing: Clipboard -->
      <separator/>
      <menuitem action='CopyLayer'/>
      <menuitem action='PasteLayer'/>
      <!-- Current layer: destructive editing actions -->
      <separator/>
      <menuitem action='ClearLayer'/>
      <menuitem action='RemoveLayer'/>
      <separator/>
      <menuitem action='TrimLayer'/>
      <!-- Current layer: Splitting and merging -->
      <separator/>
      <menuitem action='DuplicateLayer'/>
      <separator/>
      <menuitem action='MergeLayerDown'/>
      <menuitem action='MergeVisibleLayers'/>
      <menuitem action='NewLayerMergedFromVisible'/>
      <menuitem action='NormalizeLayerMode'/>
      <!-- Current layer: external editing -->
      <separator/>
      <menuitem action='BeginExternalLayerEdit'/>
      <menuitem action='CommitExternalLayerEdit'/>
    </menu>
    <menu action="ScratchMenu">
      <menuitem action='RevealScratchpadTool'/>
      <separator/>
      <menuitem action='ScratchNew'/>
      <menuitem action='ScratchLoad'/>
      <menuitem action='ScratchSaveNow'/>
      <menuitem action='ScratchSaveAs'/>
      <menuitem action='ScratchRevert'/>
      <separator/>
      <menuitem action='ScratchCopyBackground'/>
      <separator/>
      <menuitem action='ScratchSaveAsDefault'/>
      <menuitem action='ScratchClearDefault'/>
    </menu>
    <menu action="WindowMenu">
      <menuitem action="BrushGroups"/>
      <menuitem action="ColorAdjusters"/>
      <separator/>
      <!-- "Reveal" variants go in the relevant menu. -->
      <!-- This just collects the "Toggle" actions. -->
      <menuitem action="ToggleModeOptionsTool"/>
      <menuitem action="ToggleLayersTool"/>
      <menuitem action="ToggleScratchpadTool"/>
      <menuitem action="TogglePreviewTool"/>
      <menuitem action="ToggleHistoryPanel"/>
      <separator/>
      <menuitem action="BackgroundWindow"/>
      <separator/>
      <menuitem action="BrushEditorWindow"/>
      <menuitem action="BrushIconEditorWindow"/>
      <separator/>
      <menuitem action="PreferencesWindow"/>
      <!-- my local menu starts. -->
      <separator/>
      <menuitem action="ResetDockSizes"/>
      <!-- my local menu end. -->
    </menu>
    <menu action='HelpMenu'>
      <menuitem action='OnlineHelpIndex'/>
      <separator/>
      <menu action='DebugMenu'>
        <menuitem action='InputTestWindow'/>
        <menuitem action='PrintInputs'/>
        <menuitem action='CrashProgram'/>
        <separator/>
        <menuitem action='VisualizeRendering'/>
        <menuitem action='NoDoubleBuffereing'/>
        <separator/>
        <menuitem action='PrintMemoryLeak'/>
        <menuitem action='RunGarbageCollector'/>
        <menuitem action='StartProfiling'/>
      </menu>
      <separator/>
      <menuitem action='About'/>
    </menu>
  </menubar>
</ui><|MERGE_RESOLUTION|>--- conflicted
+++ resolved
@@ -10,11 +10,8 @@
       <separator/>
       <menuitem action='Save'/>
       <menuitem action='SaveAs'/>
-<<<<<<< HEAD
       <menuitem action='SaveIncrementalVersion'/>
-=======
       <menuitem action='SaveAsProject'/>
->>>>>>> 56cab9cc
       <menuitem action='Export' />
       <separator/>
       <menuitem action='SaveScrap'/>

--- conflicted
+++ resolved
@@ -238,17 +238,6 @@
 
     filename = property(get_filename, set_filename)
 
-<<<<<<< HEAD
-    def init_save_dialog(self, chooser_flag = gtk.FILE_CHOOSER_ACTION_SAVE, with_format_widget=True):
-        """
-        Init save dialog as self.save_dialog
-        This attribute might be referred from other modules.
-        """
-        dialog = gtk.FileChooserDialog(
-            C_("Dialogs: Save As...", u"Save"),
-            self.app.drawWindow,
-            chooser_flag,
-=======
     def init_save_dialog(self, export):
         if export:
             save_dialog_name = C_("Dialogs: Save As...", u"Export")
@@ -258,7 +247,6 @@
             save_dialog_name,
             self.app.drawWindow,
             Gtk.FileChooserAction.SAVE,
->>>>>>> c24475f9
             (
                 Gtk.STOCK_CANCEL, Gtk.ResponseType.CANCEL,
                 Gtk.STOCK_SAVE, Gtk.ResponseType.OK,
@@ -268,25 +256,6 @@
         dialog.set_do_overwrite_confirmation(True)
 
         # Add widget for selecting save format
-<<<<<<< HEAD
-        if with_format_widget:
-            _add_filters_to_dialog(self.file_filters, dialog)
-            box = gtk.HBox()
-            label = gtk.Label(_('Format to save as:'))
-            label.set_alignment(0.0, 0.0)
-            combo = self.saveformat_combo = gtk.ComboBoxText()
-            for name, ext, opt in self.saveformats.itervalues():
-                combo.append_text(name)
-            combo.set_active(0)
-            combo.connect('changed', self.selected_save_format_changed_cb)
-            box.pack_start(label)
-            box.pack_start(combo, expand=False)
-            dialog.set_extra_widget(box)
-        else:
-            self.saveformat_combo = None            
-        dialog.show_all()
-        
-=======
         box = Gtk.HBox()
         label = Gtk.Label(_('Format to save as:'))
         label.set_alignment(0.0, 0.0)
@@ -301,7 +270,6 @@
         dialog.show_all()
         return dialog
 
->>>>>>> c24475f9
     def selected_save_format_changed_cb(self, widget):
         """When the user changes the selected format to save as in the dialog,
         change the extension of the filename (if existing) immediately."""
@@ -600,7 +568,6 @@
             self.register_recent_project(self.filename)
             # As project, recent file management is inappropriate,for now
             return 
-           #export = True # so pretend export, bypass it! 
 
         if not os.path.isfile(filename):  # failed to save
             return
@@ -761,7 +728,7 @@
         return dialog
 
     def open_cb(self, action):
-        self._open_internal(gtk.FILE_CHOOSER_ACTION_OPEN,
+        self._open_internal(Gtk.FILE_CHOOSER_ACTION_OPEN,
                 self.update_preview_cb,
                 self.file_filters)
 
@@ -785,11 +752,7 @@
                 u"Open File",
             ),
             parent = self.app.drawWindow,
-<<<<<<< HEAD
-            action = dialog_action,
-=======
             action = Gtk.FileChooserAction.OPEN,
->>>>>>> c24475f9
             buttons = [
                 Gtk.STOCK_CANCEL, Gtk.ResponseType.CANCEL,
                 Gtk.STOCK_OPEN, Gtk.ResponseType.OK,
@@ -797,16 +760,9 @@
         )
         dialog.set_default_response(Gtk.ResponseType.OK)
 
-<<<<<<< HEAD
-        if preview_cb:
-            preview = gtk.Image()
-            dialog.set_preview_widget(preview)
-            dialog.connect("update-preview", preview_cb, preview)
-=======
         preview = Gtk.Image()
         dialog.set_preview_widget(preview)
         dialog.connect("update-preview", self.update_preview_cb, preview)
->>>>>>> c24475f9
 
         if filters:
             _add_filters_to_dialog(self.file_filters, dialog)
@@ -1321,7 +1277,7 @@
         file_chooser.set_preview_widget_active(False)
 
     def open_project_cb(self, action):
-        self._open_internal(gtk.FILE_CHOOSER_ACTION_SELECT_FOLDER,
+        self._open_internal(Gtk.FILE_CHOOSER_ACTION_SELECT_FOLDER,
                 self.update_project_preview_cb,
                 None)
 
@@ -1354,7 +1310,7 @@
         # we can use customized version of dialog.
         # this dialog should be destoroyed in self.save_as_dialog().
         self.init_save_dialog(
-            gtk.FILE_CHOOSER_ACTION_CREATE_FOLDER | gtk.FILE_CHOOSER_ACTION_SELECT_FOLDER,
+            Gtk.FILE_CHOOSER_ACTION_CREATE_FOLDER | Gtk.FILE_CHOOSER_ACTION_SELECT_FOLDER,
             False
             )
             
@@ -1395,7 +1351,6 @@
                 "file handling: revert project failed (statusbar)",
                 u"Current document is not project,you cannot revert it.",
             ))
-           #self.app.message_dialog(unicode(e), type=gtk.MESSAGE_ERROR)
 
     def open_recent_project_cb(self, action):
         filepath = self.recent_projects_info[action.id]
@@ -1429,13 +1384,13 @@
                                 curdir)
 
         menu_or.set_visible(True)
-        menu_sub = gtk.Menu()
+        menu_sub = Gtk.Menu()
         menu_sub.set_visible(True)
         self.PROJECT_RECENT_MAX = 5
         self.project_recent_menus = []
 
         for i in range(self.PROJECT_RECENT_MAX):
-            cmenu = gtk.MenuItem() 
+            cmenu = Gtk.MenuItem() 
             cmenu.id = i
             cmenu.connect('activate', self.open_recent_project_cb)
             cmenu.set_visible(False)
@@ -1444,8 +1399,6 @@
         menu_or.set_submenu(menu_sub)
         self.menu_sub = menu_sub
 
-       #self.project_recent_menus = sorted(self.project_recent_menus, 
-       #        reverse=True)
 
         self._refresh_recent_project_menu()
 

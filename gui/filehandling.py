# -*- coding: utf-8 -*-
# This file is part of MyPaint.
# Copyright (C) 2007-2014 by Martin Renold <martinxyz@gmx.ch>
# Copyright (C) 2009-2015 by the MyPaint Development Team
#
# This program is free software; you can redistribute it and/or modify
# it under the terms of the GNU General Public License as published by
# the Free Software Foundation; either version 2 of the License, or
# (at your option) any later version.

"""File opening/saving."""


## Imports

import os
import re
from glob import glob
import sys
import logging
logger = logging.getLogger(__name__)
from collections import OrderedDict

import glib
import gtk

from lib import document, helpers, tiledsurface
from lib import fileutils
from lib.errors import FileHandlingError
from lib.errors import AllocationError
import drawwindow
from lib import mypaintlib
from lib.gettext import gettext as _
from lib.gettext import ngettext
from lib.gettext import C_
import lib.glib
import lib.xml


## Save format consts

SAVE_FORMAT_ANY = 0
SAVE_FORMAT_ORA = 1
SAVE_FORMAT_PNGSOLID = 2
SAVE_FORMAT_PNGTRANS = 3
SAVE_FORMAT_PNGMULTI = 4
SAVE_FORMAT_JPEG = 5
SAVE_FORMAT_PNGAUTO = 6


## Internal helper funcs



def _get_case_insensitive_glob(string):
    """Converts a glob pattern into a case-insensitive glob pattern.

    >>> _get_case_insensitive_glob('*.ora')
    '*.[oO][rR][aA]'

    This utility function is a workaround for the GTK
    FileChooser/FileFilter not having an easy way to use case
    insensitive filters

    """
    ext = string.split('.')[1]
    globlist = ["[%s%s]" % (c.lower(), c.upper()) for c in ext]
    return '*.%s' % ''.join(globlist)


def _add_filters_to_dialog(filters, dialog):
    """Adds Gtk.FileFilter objs for patterns to a dialog."""
    for name, patterns in filters:
        f = gtk.FileFilter()
        f.set_name(name)
        for p in patterns:
            f.add_pattern(_get_case_insensitive_glob(p))
        dialog.add_filter(f)


def _dialog_set_filename(dialog, s):
    """Sets the filename and folder visible in a dialog.

    According to the PyGTK documentation we should use set_filename();
    however, doing so removes the selected file filter.

    TODO: verify whether this is still needed with GTK3+PyGI.

    """
    path, name = os.path.split(s)
    dialog.set_current_folder(path)
    dialog.set_current_name(name)


## Public class definitions

class FileHandler (object):
    """File handling object, part of the central app object.

    A single app-wide instance of this object is accessible from the
    central gui.application.Application instance as as app.filehandler.
    Several GTK action callbacks for opening and saving files reside
    here, and the object's public methods may be called from other parts
    of the application.

    NOTE: filehandling and drawwindow are very tightly coupled.

    """

    def __init__(self, app):
        self.app = app
        self.save_dialog = None

        # File filters definitions, for dialogs
        self.file_filters = [
            # (name, patterns)
            (_("All Recognized Formats"), ("*.ora", "*.png", "*.jpg", "*.jpeg")),
            (_("OpenRaster (*.ora)"), ("*.ora",)),
            (_("PNG (*.png)"), ("*.png",)),
            (_("JPEG (*.jpg; *.jpeg)"), ("*.jpg", "*.jpeg")),
        ]

        # Recent filter, for the menu.
        # Better to use a regex with re.IGNORECASE than
        # .upper()==.upper() hacks since internally, filenames are
        # Unicode and capitalization rules like Turkish's dotless "i"
        # exist. One day we want all the formats GdkPixbuf can load to
        # be supported in the dialog.

        file_regex_exts = set()
        for name, patts in self.file_filters:
            for p in patts:
                e = p.replace("*.", "", 1)
                file_regex_exts.add(re.escape(e))
        file_re = r'[.](?:' + ('|'.join(file_regex_exts)) + r')$'
        logger.debug("Using regex /%s/i for filtering recent files", file_re)
        self._file_extension_regex = re.compile(file_re, re.IGNORECASE)
        rf = gtk.RecentFilter()
        rf.add_pattern('')
        # The blank-string pattern is eeded so the custom func will
        # get URIs at all, despite the needed flags below.
        rf.add_custom(
            func = self._recentfilter_func,
            needed = (
                gtk.RecentFilterFlags.APPLICATION |
                gtk.RecentFilterFlags.URI
            )
        )
        ra = app.find_action("OpenRecent")
        ra.add_filter(rf)

        # Initializing Recent projects
       #menubar = app.ui_manager.get_widget('/Menubar')
       #print dir(menubar)
       #menubar.append(gtk.MenuItem("test1"))
       #rp.append(gtk.MenuItem("test2"))
       #rp.append(gtk.MenuItem("test3"))
       #
        ag = app.builder.get_object('FileActions')
        for action in ag.list_actions():
            self.app.kbm.takeover_action(action)

        self._filename = None
        self.current_file_observers = []
        self.file_opened_observers = []
        self.active_scrap_filename = None
        self.lastsavefailed = False
        self._update_recent_items()
        self._update_recent_project_items()

        saveformat_keys = [
            SAVE_FORMAT_ANY,
            SAVE_FORMAT_ORA,
            SAVE_FORMAT_PNGSOLID,
            SAVE_FORMAT_PNGTRANS,
            SAVE_FORMAT_PNGMULTI,
            SAVE_FORMAT_JPEG,
        ]
        saveformat_values = [
            # (name, extension, options)
            (_("By extension (prefer default format)"), None, {}),
            (_("OpenRaster (*.ora)"), '.ora', {}),
            (_("PNG solid with background (*.png)"), '.png', {'alpha': False}),
            (_("PNG transparent (*.png)"), '.png', {'alpha': True}),
            (_("Multiple PNG transparent (*.XXX.png)"), '.png', {'multifile': True}),
            (_("JPEG 90% quality (*.jpg; *.jpeg)"), '.jpg', {'quality': 90}),
        ]
        self.saveformats = OrderedDict(zip(saveformat_keys, saveformat_values))
        self.ext2saveformat = {
            ".ora": (SAVE_FORMAT_ORA, "image/openraster"),
            ".png": (SAVE_FORMAT_PNGAUTO, "image/png"),
            ".jpeg": (SAVE_FORMAT_JPEG, "image/jpeg"),
            ".jpg": (SAVE_FORMAT_JPEG, "image/jpeg"),
        }
        self.config2saveformat = {
            'openraster': SAVE_FORMAT_ORA,
            'jpeg-90%': SAVE_FORMAT_JPEG,
            'png-solid': SAVE_FORMAT_PNGSOLID,
        }

        self.__statusbar_context_id = None

    @property
    def _statusbar_context_id(self):
        cid = self.__statusbar_context_id
        if not cid:
            cid = self.app.statusbar.get_context_id("filehandling-message")
            self.__statusbar_context_id = cid
        return cid

    def _update_recent_items(self):
        """Updates self._recent_items from the GTK RecentManager.

        This list is consumed in open_last_cb.

        """
        # Note: i.exists() does not work on Windows if the pathname
        # contains utf-8 characters. Since GIMP also saves its URIs
        # with utf-8 characters into this list, I assume this is a
        # gtk bug.  So we use our own test instead of i.exists().

        recent_items = []
        rm = gtk.RecentManager.get_default()
        for i in rm.get_items():
            if not i:
                continue
            apps = i.get_applications()
            if not (apps and "mypaint" in apps):
                continue
            if self._uri_is_loadable(i.get_uri()):
                recent_items.append(i)
        # This test should be kept in sync with _recentfilter_func.
        recent_items.reverse()
        self._recent_items = recent_items

    def get_filename(self):
        return self._filename

    def set_filename(self, value):
        self._filename = value
        for f in self.current_file_observers:
            f(self.filename)

        if self.filename:
            if self.filename.startswith(self.get_scrap_prefix()):
                self.active_scrap_filename = self.filename

    filename = property(get_filename, set_filename)

    def init_save_dialog(self, chooser_flag = gtk.FILE_CHOOSER_ACTION_SAVE, with_format_widget=True):
        """
        Init save dialog as self.save_dialog
        This attribute might be referred from other modules.
        """
        dialog = gtk.FileChooserDialog(
            C_("Dialogs: Save As...", u"Save"),
            self.app.drawWindow,
            chooser_flag,
            (
                gtk.STOCK_CANCEL, gtk.RESPONSE_CANCEL,
                gtk.STOCK_SAVE, gtk.RESPONSE_OK,
            ),
        )
        self.save_dialog = dialog
        dialog.set_default_response(gtk.RESPONSE_OK)
        dialog.set_do_overwrite_confirmation(True)

        # Add widget for selecting save format
        if with_format_widget:
            _add_filters_to_dialog(self.file_filters, dialog)
            box = gtk.HBox()
            label = gtk.Label(_('Format to save as:'))
            label.set_alignment(0.0, 0.0)
            combo = self.saveformat_combo = gtk.ComboBoxText()
            for name, ext, opt in self.saveformats.itervalues():
                combo.append_text(name)
            combo.set_active(0)
            combo.connect('changed', self.selected_save_format_changed_cb)
            box.pack_start(label)
            box.pack_start(combo, expand=False)
            dialog.set_extra_widget(box)
        else:
            self.saveformat_combo = None            
        dialog.show_all()
        
    def selected_save_format_changed_cb(self, widget):
        """When the user changes the selected format to save as in the dialog,
        change the extension of the filename (if existing) immediately."""
        dialog = self.save_dialog
        filename = dialog.get_filename()
        if filename:
            filename = filename.decode('utf-8')
            filename, ext = os.path.splitext(filename)
            if ext:
                saveformat = self.saveformat_combo.get_active()
                ext = self.saveformats[saveformat][1]
                if ext is not None:
                    _dialog_set_filename(dialog, filename+ext)

    def confirm_destructive_action(self, title=None, confirm=None,
                                   offer_save=True):
        """Asks the user to confirm an action that might lose work.

        :param unicode title: Short question to ask the user.
        :param unicode confirm: Imperative verb for the "do it" button.
        :param bool offer_save: Set False to turn off the save checkbox.
        :rtype: bool
        :returns: True if the user allows the destructive action

        Phrase the title question tersely.
        In English/source, use title case for it, and with a question mark.
        Good examples are “Really Quit?”,
        or “Delete Everything?”.
        The title should always tell the user
        what destructive action is about to take place.
        If it is not specified, a default title is used.

        Use a single, specific, imperative verb for the confirm string.
        It should reflect the title question.
        This is used for the primary confirmation button, if specified.
        See the GNOME HIG for further guidelines on what to use here.

        This method doesn't bother asking
        if there's less than a handful of seconds of unsaved work.
        By default, that's 1 second.
        The build-time and runtime debugging flags
        make this period longer
        to allow more convenient development and testing.

        Ref: https://developer.gnome.org/hig/stable/dialogs.html.en

        """
        if title is None:
            title = C_(
                "Destructive action confirm dialog: "
                "fallback title (normally overridden)",
                "Really Continue?"
            )

        # Get an accurate assesment of how much change is unsaved.
        self.doc.model.sync_pending_changes()
        t = self.doc.model.unsaved_painting_time

        # This used to be 30, but see https://gna.org/bugs/?17955
        # Then 8 by default, but Twitter users hate that too.
        t_bother = 1
        if mypaintlib.heavy_debug:
            t_bother += 7
        if os.environ.get("MYPAINT_DEBUG", False):
            t_bother += 7
        logger.debug("Destructive action don't-bother period is %ds", t_bother)
        if t < t_bother:
            return True

        # Custom response codes.
        # The default ones are all negative ints.
        save1st_response_code = 1
        continue_response_code = 2

        # Dialog setup.
        d = gtk.MessageDialog(
            title = title,
            parent = self.app.drawWindow,
            type = gtk.MessageType.QUESTION,
            flags = gtk.DialogFlags.MODAL,
        )

        # Translated strings for things
        cancel_btn_text = C_(
            "Destructive action confirm dialog: cancel button",
            u"_Cancel",
        )
        save_to_scraps_first_text = C_(
            "Destructive action confirm dialog: save checkbox",
            u"_Save to Scraps first",
        )
        if not confirm:
            continue_btn_text = C_(
                "Destructive action confirm dialog: "
                "fallback continue button (normally overridden)",
                u"Co_ntinue",
            )
        else:
            continue_btn_text = confirm

        # Button setup. Cancel first, continue at end.
        d.add_button(cancel_btn_text, gtk.RESPONSE_CANCEL)
        d.add_button(continue_btn_text, continue_response_code)

        # Explanatory message.
        if self.filename:
            file_basename = os.path.basename(self.filename)
        else:
            file_basename = None
        warning_msg_tmpl = C_(
            "Destructive action confirm dialog: warning message",
            u"You risk losing {abbreviated_time} of unsaved painting. "
        )
        markup_tmpl = warning_msg_tmpl
        d.set_markup(markup_tmpl.format(
            abbreviated_time = lib.xml.escape(helpers.fmt_time_period_abbr(t)),
            current_file_name = lib.xml.escape(file_basename),
        ))

        # Checkbox for saving
        if offer_save:
            save1st_text = save_to_scraps_first_text
            save1st_cb = gtk.CheckButton.new_with_mnemonic(save1st_text)
            save1st_cb.set_hexpand(False)
            save1st_cb.set_halign(gtk.Align.END)
            save1st_cb.set_vexpand(False)
            save1st_cb.set_margin_top(12)
            save1st_cb.set_margin_bottom(12)
            save1st_cb.set_margin_start(12)
            save1st_cb.set_margin_end(12)
            save1st_cb.set_can_focus(False)  # set back again in show handler
            d.connect(
                "show",
                self._destructive_action_dialog_show_cb,
                save1st_cb,
            )
            save1st_cb.connect(
                "toggled",
                self._destructive_action_dialog_save1st_toggled_cb,
                d,
            )
            vbox = d.get_content_area()
            vbox.set_spacing(0)
            vbox.set_margin_top(12)
            vbox.pack_start(save1st_cb, expand=False, fill=True)

        # Get a response and handle it.
        d.set_default_response(gtk.RESPONSE_CANCEL)
        response_code = d.run()
        d.destroy()
        if response_code == continue_response_code:
            logger.debug("Destructive action confirmed")
            if offer_save and save1st_cb.get_active():
                logger.info("Saving current canvas as a new scrap")
                self.save_scrap_cb(None)
            return True
        else:
            logger.debug("Destructive action cancelled")
            return False

    def _destructive_action_dialog_show_cb(self, dialog, checkbox):
        checkbox.show_all()
        checkbox.set_can_focus(True)

    def _destructive_action_dialog_save1st_toggled_cb(self, checkbox, dialog):
        # Choosing to save locks you into a particular course of action.
        # Hopefully this isn't too strange.
        # Escape will still work.
        cancel_allowed = not checkbox.get_active()
        cancel_btn = dialog.get_widget_for_response(gtk.RESPONSE_CANCEL)
        cancel_btn.set_sensitive(cancel_allowed)

    def new_cb(self, action):
        ok_to_start_new_doc = self.confirm_destructive_action(
            title = C_(
                u'File→New: confirm dialog: title question',
                u"New Canvas?",
            ),
            confirm = C_(
                u'File→New: confirm dialog: continue button',
                u"_New Canvas",
            ),
        )
        if not ok_to_start_new_doc:
            return
        self.doc.reset_background()
        self.doc.model.clear()
        self.filename = None
        self._update_recent_items()
        self.app.doc.reset_view(True, True, True)

    @staticmethod
    def gtk_main_tick():
        while gtk.events_pending():
            gtk.main_iteration()

    @drawwindow.with_wait_cursor
    def open_file(self, filename):
        prefs = self.app.preferences
        display_colorspace_setting = prefs["display.colorspace"]
        statusbar = self.app.statusbar
        statusbar_cid = self._statusbar_context_id
        statusbar.remove_all(statusbar_cid)
        file_basename = os.path.basename(filename)
        statusbar.push(statusbar_cid, C_(
            "file handling: open: during load (statusbar)",
            u"Loading “{file_basename}”…"
        ).format(
            file_basename = file_basename,
        ))
        try:
            self.doc.model.load(
                filename,
                feedback_cb=self.gtk_main_tick,
                convert_to_srgb=(display_colorspace_setting == "srgb"),
            )
        except (FileHandlingError, AllocationError, MemoryError) as e:
            statusbar.remove_all(statusbar_cid)
            self.app.show_transient_message(C_(
                "file handling: open failed (statusbar)",
                u"Could not load “{file_basename}”.",
            ).format(
                file_basename = file_basename,
            ))
            self.app.message_dialog(unicode(e), type=gtk.MESSAGE_ERROR)
        else:
            statusbar.remove_all(statusbar_cid)
            self.filename = os.path.abspath(filename)
            for func in self.file_opened_observers:
                func(self.filename)
            logger.info('Loaded from %r', self.filename)
            self.app.doc.reset_view(True, True, True)
            # try to restore the last used brush and color
            layers = self.doc.model.layer_stack
            search_layers = []
            if layers.current is not None:
                search_layers.append(layers.current)
            search_layers.extend(layers.deepiter())
            for layer in search_layers:
                si = layer.get_last_stroke_info()
                if si:
                    self.app.restore_brush_from_stroke_info(si)
                    break
            self.app.show_transient_message(C_(
                "file handling: open success (statusbar)",
                u"Loaded “{file_basename}”.",
            ).format(
                file_basename = file_basename,
            ))

    def open_scratchpad(self, filename):
        try:
            self.app.scratchpad_doc.model.load(filename, feedback_cb=self.gtk_main_tick)
            self.app.scratchpad_filename = os.path.abspath(filename)
            self.app.preferences["scratchpad.last_opened_scratchpad"] = self.app.scratchpad_filename
        except (FileHandlingError, AllocationError, MemoryError) as e:
            self.app.message_dialog(unicode(e), type=gtk.MESSAGE_ERROR)
        else:
            self.app.scratchpad_filename = os.path.abspath(filename)
            self.app.preferences["scratchpad.last_opened_scratchpad"] = self.app.scratchpad_filename
            logger.info('Loaded scratchpad from %r',
                        self.app.scratchpad_filename)
            self.app.scratchpad_doc.reset_view(True, True, True)

    @drawwindow.with_wait_cursor
    def save_file(self, filename, export=False, **options):
        """Saves the main document to one or more files (app/toplevel)

        :param filename: The base filename to save
        :param bool export: True if exporting
        :param **options: Pass-through options

        This method invokes `_save_doc_to_file()` with the main working
        doc, but also attempts to save thumbnails and perform recent
        files list management, when appropriate.

        See `_save_doc_to_file()`
        """
        thumbnail_pixbuf = self._save_doc_to_file(
            filename,
            self.doc,
            export=export,
            statusmsg=True,
            **options
        )
        if "multifile" in options:  # thumbs & recents are inappropriate
            return
        if not os.path.isfile(filename):  # failed to save
            return
        if not export:
            self.filename = os.path.abspath(filename)
            basename, ext = os.path.splitext(self.filename)
            recent_mgr = gtk.RecentManager.get_default()
            uri = lib.glib.filename_to_uri(self.filename)
            recent_data = gtk.RecentData()
            recent_data.app_name = "mypaint"
            recent_data.app_exec = sys.argv_unicode[0].encode("utf-8")
            mime_default = "application/octet-stream"
            fmt, mime_type = self.ext2saveformat.get(ext, (None, mime_default))
            recent_data.mime_type = mime_type
            recent_mgr.add_full(uri, recent_data)
        if not thumbnail_pixbuf:
            options["render_background"] = not options.get("alpha", False)
            thumbnail_pixbuf = self.doc.model.render_thumbnail(**options)
        helpers.freedesktop_thumbnail(filename, thumbnail_pixbuf)

    @drawwindow.with_wait_cursor
    def save_scratchpad(self, filename, export=False, **options):
        if self.app.scratchpad_doc.model.unsaved_painting_time or export or not os.path.exists(filename):
            self._save_doc_to_file(
                filename,
                self.app.scratchpad_doc,
                export=export,
                statusmsg=False,
                **options
            )
        if not export:
            self.app.scratchpad_filename = os.path.abspath(filename)
            self.app.preferences["scratchpad.last_opened_scratchpad"] = self.app.scratchpad_filename

    def _save_doc_to_file(self, filename, doc, export=False, statusmsg=True,
                          **options):
        """Saves a document to one or more files

        :param filename: The base filename to save
        :param gui.document.Document doc: Controller for the document to save
        :param bool export: True if exporting
        :param **options: Pass-through options

        This method handles logging, statusbar messages,
        and alerting the user to when the save failed.

        See also: `lib.document.Document.save()`.
        """
        thumbnail_pixbuf = None
        prefs = self.app.preferences
        display_colorspace_setting = prefs["display.colorspace"]
        options['save_srgb_chunks'] = (display_colorspace_setting == "srgb")
        if statusmsg:
            statusbar = self.app.statusbar
            statusbar_cid = self._statusbar_context_id
            statusbar.remove_all(statusbar_cid)
            file_basename = os.path.basename(filename)
            if export:
                during_tmpl = C_(
                    "file handling: during export (statusbar)",
                    u"Exporting to “{file_basename}”…"
                )
            else:
                during_tmpl = C_(
                    "file handling: during save (statusbar)",
                    u"Saving “{file_basename}”…"
                )
            statusbar.push(statusbar_cid, during_tmpl.format(
                file_basename = file_basename,
            ))
        try:
            x, y, w, h = doc.model.get_bbox()
            if w == 0 and h == 0:
                w, h = tiledsurface.N, tiledsurface.N
                # TODO: Add support for other sizes
            thumbnail_pixbuf = doc.model.save(
                filename,
                feedback_cb=self.gtk_main_tick,
                **options
            )
            self.lastsavefailed = False
        except (FileHandlingError, AllocationError, MemoryError) as e:
            if statusmsg:
                statusbar.remove_all(statusbar_cid)
                if export:
                    failed_tmpl = C_(
                        "file handling: export failure (statusbar)",
                        u"Failed to export to “{file_basename}”.",
                    )
                else:
                    failed_tmpl = C_(
                        "file handling: save failure (statusbar)",
                        u"Failed to save “{file_basename}”.",
                    )
                self.app.show_transient_message(failed_tmpl.format(
                    file_basename = file_basename,
                ))
            self.lastsavefailed = True
            self.app.message_dialog(unicode(e), type=gtk.MESSAGE_ERROR)
        else:
            if statusmsg:
                statusbar.remove_all(statusbar_cid)
            file_location = os.path.abspath(filename)
            multifile_info = ''
            if "multifile" in options:
                multifile_info = " (basis; used multiple .XXX.ext names)"
            if not export:
                logger.info('Saved to %r%s', file_location, multifile_info)
            else:
                logger.info('Exported to %r%s', file_location, multifile_info)
            if statusmsg:
                if export:
                    success_tmpl = C_(
                        "file handling: export success (statusbar)",
                        u"Exported to “{file_basename}” successfully.",
                    )
                else:
                    success_tmpl = C_(
                        "file handling: save success (statusbar)",
                        u"Saved “{file_basename}” successfully.",
                    )
                self.app.show_transient_message(success_tmpl.format(
                    file_basename = file_basename,
                ))
        return thumbnail_pixbuf

    def update_preview_cb(self, file_chooser, preview):
        filename = file_chooser.get_preview_filename()
        if filename:
            filename = filename.decode('utf-8')
            pixbuf = helpers.freedesktop_thumbnail(filename)
            if pixbuf:
                # if pixbuf is smaller than 256px in width, copy it onto a transparent 256x256 pixbuf
                pixbuf = helpers.pixbuf_thumbnail(pixbuf, 256, 256, True)
                preview.set_from_pixbuf(pixbuf)
                file_chooser.set_preview_widget_active(True)
            else:
                #TODO display "no preview available" image?
                file_chooser.set_preview_widget_active(False)

    
                
    def get_open_dialog(self, filename=None, start_in_folder=None, file_filters=[]):
        dialog = gtk.FileChooserDialog(_("Open..."), self.app.drawWindow,
                                       gtk.FILE_CHOOSER_ACTION_OPEN,
                                       (gtk.STOCK_CANCEL, gtk.RESPONSE_CANCEL,
                                        gtk.STOCK_OPEN, gtk.RESPONSE_OK))
        dialog.set_default_response(gtk.RESPONSE_OK)
        _add_filters_to_dialog(file_filters, dialog)

        if filename:
            dialog.set_filename(filename)
        elif start_in_folder and os.path.isdir(start_in_folder):
            dialog.set_current_folder(start_in_folder)

        return dialog

    def open_cb(self, action):
        self._open_internal(gtk.FILE_CHOOSER_ACTION_OPEN,
                self.update_preview_cb,
                self.file_filters)


    def _open_internal(self, dialog_action, preview_cb, filters):
        ok_to_open = self.app.filehandler.confirm_destructive_action(
            title = C_(
                u'File→Open: confirm dialog: title question',
                u"Open File?",
            ),
            confirm = C_(
                u'File→Open: confirm dialog: continue button',
                u"_Open…",
            ),
        )
        if not ok_to_open:
            return
        dialog = gtk.FileChooserDialog(
            title = C_(
                u'File→Open: file chooser dialog: title',
                u"Open File",
            ),
            parent = self.app.drawWindow,
            action = dialog_action,
            buttons = [
                gtk.STOCK_CANCEL, gtk.RESPONSE_CANCEL,
                gtk.STOCK_OPEN, gtk.RESPONSE_OK,
            ]
        )
        dialog.set_default_response(gtk.RESPONSE_OK)

        if preview_cb:
            preview = gtk.Image()
            dialog.set_preview_widget(preview)
            dialog.connect("update-preview", preview_cb, preview)

        if filters:
            _add_filters_to_dialog(self.file_filters, dialog)

        if self.filename:
            dialog.set_filename(self.filename)
        else:
            # choose the most recent save folder
            self._update_recent_items()
            for item in reversed(self._recent_items):
                uri = item.get_uri()
                fn, _h = lib.glib.filename_from_uri(uri)
                dn = os.path.dirname(fn)
                if os.path.isdir(dn):
                    dialog.set_current_folder(dn)
                    break
        try:
            if dialog.run() == gtk.RESPONSE_OK:
                dialog.hide()
                self.open_file(dialog.get_filename().decode('utf-8'))
        finally:
            dialog.destroy()


    def open_scratchpad_dialog(self):
        dialog = gtk.FileChooserDialog(_("Open Scratchpad..."), self.app.drawWindow,
                                       gtk.FILE_CHOOSER_ACTION_OPEN,
                                       (gtk.STOCK_CANCEL, gtk.RESPONSE_CANCEL,
                                        gtk.STOCK_OPEN, gtk.RESPONSE_OK))
        dialog.set_default_response(gtk.RESPONSE_OK)

        preview = gtk.Image()
        dialog.set_preview_widget(preview)
        dialog.connect("update-preview", self.update_preview_cb, preview)

        _add_filters_to_dialog(self.file_filters, dialog)

        if self.app.scratchpad_filename:
            dialog.set_filename(self.app.scratchpad_filename)
        else:
            # choose the most recent save folder
            self._update_recent_items()
            for item in reversed(self._recent_items):
                uri = item.get_uri()
                fn, _h = lib.glib.filename_from_uri(uri)
                dn = os.path.dirname(fn)
                if os.path.isdir(dn):
                    dialog.set_current_folder(dn)
                    break
        try:
            if dialog.run() == gtk.RESPONSE_OK:
                dialog.hide()
                self.app.scratchpad_filename = dialog.get_filename().decode('utf-8')
                self.open_scratchpad(self.app.scratchpad_filename)
        finally:
            dialog.destroy()

    def save_cb(self, action):
        if not self.filename:
            self.save_as_cb(action)
        else:
            self.save_file(self.filename)

    def save_as_cb(self, action):
        if self.filename:
            current_filename = self.filename
        else:
            current_filename = ''
            # choose the most recent save folder
            self._update_recent_items()
            for item in reversed(self._recent_items):
                uri = item.get_uri()
                fn, _h = lib.glib.filename_from_uri(uri)
                dn = os.path.dirname(fn)
                if os.path.isdir(dn):
                    break

        if action.get_name() == 'Export':
            # Do not change working file
            self.save_as_dialog(self.save_file, suggested_filename=current_filename, export=True)
        else:
            self.save_as_dialog(self.save_file, suggested_filename=current_filename)

    def save_incremental_cb(self,action):
        if not self.filename:
            self.save_as_cb(action)
        else:
            prefix,ext=os.path.splitext(self.filename)
            number=re.findall(r'_[0-9]+$',prefix)
            if number:
                prefix=prefix[:-len(number[0])]
            self.save_autoincrement_file(None, prefix+"_", main_doc=True, ext=ext)

<<<<<<< HEAD
    def save_as_project_cb(self, action):
        
        if self.filename:
            current_dirname = os.path.dirname(self.filename)
        else:
            current_dirname = ''
            # choose the most recent save folder
            self._update_recent_items()
            for item in reversed(self._recent_items):
                uri = item.get_uri()
                fn, _h = lib.glib.filename_from_uri(uri)
                dn = os.path.dirname(fn)
                if os.path.isdir(dn):
                    current_dirname = dn
                    break
                    
        # With creating save dialog prior to self.save_as_dialog(),
        # we can use customized version of dialog.
        # this dialog should be destoroyed in self.save_as_dialog().
        self.init_save_dialog(
            gtk.FILE_CHOOSER_ACTION_CREATE_FOLDER | gtk.FILE_CHOOSER_ACTION_SELECT_FOLDER,
            False
            )
            
        junk, ext = os.path.splitext(self.filename)
        

        if ext != "":
            # This means 'export as project directory'
            # but... we have nothing to do for this. for now.
            self.save_as_dialog(
                self.save_file, 
                start_in_folder=current_dirname)
            # export flag is for exporting other filetype.
            # exporting as directory is not for this flag.
        else:
            self.save_as_dialog(
                self.save_file, 
                start_in_folder=current_dirname)

    def save_project_as_new_version_cb(self, action):
        if not hasattr(self.doc.model, "as_project") or self.doc.model.as_project == False:
            self.save_as_project_cb(action)
        else:
            self.save_file(self.filename, options={"version_save" : True})

    def revert_project_cb(self, action):
        if hasattr(self.doc, "as_project") and self.doc.as_project == True:
            raise NotImplementedError("revert project does not implemented yet")
        else:
            self.app.show_transient_message(C_(
                "file handling: revert project failed (statusbar)",
                u"Current document is not project,you cannot revert it.",
            ))
           #self.app.message_dialog(unicode(e), type=gtk.MESSAGE_ERROR)
=======
>>>>>>> cb81755a
                    
    def save_scratchpad_as_dialog(self, export=False):
        if self.app.scratchpad_filename:
            current_filename = self.app.scratchpad_filename
        else:
            current_filename = ''

        self.save_as_dialog(self.save_scratchpad, suggested_filename=current_filename, export=export)
        
    def save_as_dialog(self, save_method_reference, suggested_filename=None, start_in_folder=None, export=False, **options):
        
        if not self.save_dialog:
            self.init_save_dialog()
        dialog = self.save_dialog
                   
        # Set the filename in the dialog
        if suggested_filename:
            _dialog_set_filename(dialog, suggested_filename)
        else:
            _dialog_set_filename(dialog, '')
            # Recent directory?
            if start_in_folder:
                dialog.set_current_folder(start_in_folder)

        try:
            # Loop until we have filename with an extension
            while dialog.run() == gtk.RESPONSE_OK:
                filename = dialog.get_filename()
                if filename is None:
                    continue
                filename = filename.decode('utf-8')
                name, ext = os.path.splitext(filename)
                if self.saveformat_combo:
                    saveformat = self.saveformat_combo.get_active()

                    # If no explicitly selected format, use the extension to figure it out
                    if saveformat == SAVE_FORMAT_ANY:
                        cfg = self.app.preferences['saving.default_format']
                        default_saveformat = self.config2saveformat[cfg]
                        if ext:
                            try:
                                saveformat, mime = self.ext2saveformat[ext]
                            except KeyError:
                                saveformat = default_saveformat
                        else:
                            saveformat = default_saveformat
                            
                    # if saveformat isn't a key, it must be SAVE_FORMAT_PNGAUTO.
                    desc, ext_format, options = self.saveformats.get(saveformat,
                        ("", ext, {'alpha': None}))
                    #
                    if ext:
                        if ext_format != ext:
                            # Minor ugliness: if the user types '.png' but
                            # leaves the default .ora filter selected, we
                            # use the default options instead of those
                            # above. However, they are the same at the moment.
                            options = {}
                        assert(filename)
                        dialog.hide()
                        if export:
                            # Do not change working file
                            save_method_reference(filename, True, **options)
                        else:
                            save_method_reference(filename, **options)
                        break
                    
                    ## If we get extension successfully,loop end above 'break'
                    ## Otherwise,fall-through
                    
                else:
                    # this is for 'project' save.
                    filename = name   
                    if export:
                        # Do not change working file
                        save_method_reference(filename, True, **options)
                    else:
                        save_method_reference(filename, **options)
                    break
                     
                     
                filename = name + ext_format
                
                # trigger overwrite confirmation for the modified filename
                _dialog_set_filename(dialog, filename)
                dialog.response(gtk.RESPONSE_OK)

        finally:
            dialog.hide()
            dialog.destroy()  # avoid GTK crash: https://gna.org/bugs/?17902
            self.save_dialog = None

            
    def save_scrap_cb(self, action):
        filename = self.filename
        prefix = self.get_scrap_prefix()
        self.app.filename = self.save_autoincrement_file(filename, prefix, main_doc=True)

    def save_scratchpad_cb(self, action):
        filename = self.app.scratchpad_filename
        prefix = self.get_scratchpad_prefix()
        self.app.scratchpad_filename = self.save_autoincrement_file(filename, prefix, main_doc=False)

    def save_autoincrement_file(self, filename, prefix, main_doc=True, ext=None):
        # If necessary, create the folder(s) the scraps are stored under
        prefix_dir = os.path.dirname(prefix)
        if not os.path.exists(prefix_dir):
            os.makedirs(prefix_dir)

        number = None
        if filename:
            junk, file_fragment = os.path.split(filename)
            if file_fragment.startswith("_md5"):
                #store direct, don't attempt to increment
                if main_doc:
                    self.save_file(filename)
                else:
                    self.save_scratchpad(filename)
                return filename

            l = re.findall(re.escape(prefix) + '([0-9]+)', filename)
            if l:
                number = l[0]

        if number:
            # reuse the number, find the next character
            char = 'a'
            for filename in glob(prefix + number + '_*'):
                c = filename[len(prefix + number + '_')]
                if c >= 'a' and c <= 'z' and c >= char:
                    char = chr(ord(c)+1)
            if char > 'z':
                # out of characters, increase the number
                filename = None
                return self.save_autoincrement_file(filename, prefix, main_doc)
            filename = '%s%s_%c' % (prefix, number, char)
        else:
            # we don't have a scrap filename yet, find the next number
            maximum = 0
            for filename in glob(prefix + '[0-9][0-9][0-9]*'):
                filename = filename[len(prefix):]
                res = re.findall(r'[0-9]*', filename)
                if not res:
                    continue
                number = int(res[0])
                if number > maximum:
                    maximum = number
            if ext:
                # I think no need for trailing character for version-save 
                filename = '%s%03d' % (prefix, maximum+1) 
            else:
                filename = '%s%03d_a' % (prefix, maximum+1)

        # Add extension
        if ext:
            filename += ext
        else:
            cfg = self.app.preferences['saving.default_format']
            default_saveformat = self.config2saveformat[cfg]
            filename += self.saveformats[default_saveformat][1]

        assert not os.path.exists(filename)
        if main_doc:
            self.save_file(filename)
        else:
            self.save_scratchpad(filename)
        return filename

    def get_scrap_prefix(self):
        prefix = self.app.preferences['saving.scrap_prefix']
        # This should really use two separate settings, not one.
        # https://github.com/mypaint/mypaint/issues/375
        prefix = fileutils.expanduser_unicode(prefix)
        prefix = os.path.abspath(prefix)
        if os.path.isdir(prefix):
            if not prefix.endswith(os.path.sep):
                prefix += os.path.sep
        return prefix

    def get_scratchpad_prefix(self):
        # TODO allow override via prefs, maybe
        prefix = os.path.join(self.app.user_datapath, 'scratchpads')
        prefix = os.path.abspath(prefix)
        if os.path.isdir(prefix):
            if not prefix.endswith(os.path.sep):
                prefix += os.path.sep
        return prefix

    def get_scratchpad_default(self):
        # TODO get the default name from preferences
        prefix = self.get_scratchpad_prefix()
        return os.path.join(prefix, "scratchpad_default.ora")

    def get_scratchpad_autosave(self):
        prefix = self.get_scratchpad_prefix()
        return os.path.join(prefix, "autosave.ora")

    def list_scraps(self):
        prefix = self.get_scrap_prefix()
        return self.list_prefixed_dir(prefix)

    def list_scratchpads(self):
        prefix = self.get_scratchpad_prefix()
        files = self.list_prefixed_dir(prefix)
        if os.path.isdir(os.path.join(prefix, "special")):
            files += self.list_prefixed_dir(os.path.join(prefix, "special") + os.path.sep)
        return files

    def list_prefixed_dir(self, prefix):
        filenames = []
        for ext in ['png', 'ora', 'jpg', 'jpeg']:
            filenames += glob(prefix + '[0-9]*.' + ext)
            filenames += glob(prefix + '[0-9]*.' + ext.upper())
            # For the special linked scratchpads
            filenames += glob(prefix + '_md5[0-9a-f]*.' + ext)
        filenames.sort()
        return filenames

    def list_scraps_grouped(self):
        filenames = self.list_scraps()
        return self.list_files_grouped(filenames)

    def list_scratchpads_grouped(self):
        filenames = self.list_scratchpads()
        return self.list_files_grouped(filenames)

    def list_files_grouped(self, filenames):
        """return scraps grouped by their major number"""
        def scrap_id(filename):
            s = os.path.basename(filename)
            if s.startswith("_md5"):
                return s
            return re.findall('([0-9]+)', s)[0]
        groups = []
        while filenames:
            group = []
            sid = scrap_id(filenames[0])
            while filenames and scrap_id(filenames[0]) == sid:
                group.append(filenames.pop(0))
            groups.append(group)
        return groups

    def open_recent_cb(self, action):
        """Callback for RecentAction"""
        uri = action.get_current_uri()
        fn, _h = lib.glib.filename_from_uri(uri)
        ok_to_open = self.app.filehandler.confirm_destructive_action(
            title = C_(
                u'File→Open Recent→* confirm dialog: title',
                u"Open File?"
            ),
            confirm = C_(
                u'File→Open Recent→* confirm dialog: continue button',
                u"_Open"
            ),
        )
        if not ok_to_open:
            return
        self.open_file(fn)

    def open_last_cb(self, action):
        """Callback to open the last file"""
        if not self._recent_items:
            return
        ok_to_open = self.app.filehandler.confirm_destructive_action(
            title = C_(
                u'File→Open Most Recent confirm dialog: '
                u'title',
                u"Open Most Recent File?",
            ),
            confirm = C_(
                u'File→Open Most Recent→* confirm dialog: '
                u'continue button',
                u"_Open"
            ),
        )
        if not ok_to_open:
            return
        uri = self._recent_items.pop().get_uri()
        fn, _h = lib.glib.filename_from_uri(uri)
        self.open_file(fn)

    def open_scrap_cb(self, action):
        groups = self.list_scraps_grouped()
        if not groups:
            msg = _('There are no scrap files named "%s" yet.') % \
                (self.get_scrap_prefix() + '[0-9]*')
            self.app.message_dialog(msg, gtk.MESSAGE_WARNING)
            return
        next = action.get_name() == 'NextScrap'
        if next:
            dialog_title = C_(
                u'File→Open Next/Prev Scrap confirm dialog: '
                u'title',
                u"Open Next Scrap?"
            )
            idx = 0
            delta = 1
        else:
            dialog_title = C_(
                u'File→Open Next/Prev Scrap confirm dialog: '
                u'title',
                u"Open Previous Scrap?"
            )
            idx = -1
            delta = -1
        ok_to_open = self.app.filehandler.confirm_destructive_action(
            title = dialog_title,
            confirm = C_(
                u'File→Open Next/Prev Scrap confirm dialog: '
                u'continue button',
                u"_Open"
            ),
        )
        if not ok_to_open:
            return
        for i, group in enumerate(groups):
            if self.active_scrap_filename in group:
                idx = i + delta
        filename = groups[idx % len(groups)][-1]
        self.open_file(filename)

    def reload_cb(self, action):
        if not self.filename:
            self.app.show_transient_message(C_(
                u'File→Revert: status message: canvas has no filename yet',
                u"Cannot revert: canvas has not been saved to a file yet.",
            ))
            return
        ok_to_reload = self.app.filehandler.confirm_destructive_action(
            title = C_(
                u'File→Revert confirm dialog: '
                u'title',
                u"Revert Changes?",
            ),
            confirm = C_(
                u'File→Revert confirm dialog: '
                u'continue button',
                u"_Revert"
            ),
        )
        if ok_to_reload:
            self.open_file(self.filename)

    def delete_scratchpads(self, filenames):
        prefix = self.get_scratchpad_prefix()
        prefix = os.path.abspath(prefix)
        for filename in filenames:
            if os.path.isfile(filename) and os.path.abspath(filename).startswith(prefix):
                os.remove(filename)
                logger.info("Removed %s", filename)

    def delete_default_scratchpad(self):
        if os.path.isfile(self.get_scratchpad_default()):
            os.remove(self.get_scratchpad_default())
            logger.info("Removed the scratchpad default file")

    def delete_autosave_scratchpad(self):
        if os.path.isfile(self.get_scratchpad_autosave()):
            os.remove(self.get_scratchpad_autosave())
            logger.info("Removed the scratchpad autosave file")

    def _recentfilter_func(self, rfinfo):
        """Recent-file filter function.

        This does a filename extension check, and also verifies that the
        file actually exists.

        """
        if not rfinfo:
            return False
       # To workaround GTK3 bug at ubuntu 14.04 LTS.
       #>>>> original
       #apps = rfinfo.applications
       #if not (apps and "mypaint" in apps):
       #    return False
       #return self._uri_is_loadable(rfinfo.uri)
       ## Keep this test in sync with _update_recent_items().
       #<<<< original
        fnamebase, ext = os.path.splitext(rfinfo.display_name)
        ext = ext.lower()
        if ext in self.ext2saveformat:
            return self._uri_is_loadable(rfinfo.uri)
        return False

    def _uri_is_loadable(self, file_uri):
        """True if a URI is valid to be loaded by MyPaint."""
        if file_uri is None:
            return False
        if not file_uri.startswith("file://"):
            return False
        file_path, _host = lib.glib.filename_from_uri(file_uri)
        if not os.path.exists(file_path):
            return False
        if not self._file_extension_regex.search(file_path):
            return False
        return True

    ## Project related


    def _update_recent_project_items(self):
        """Updates self._recent_items from the GTK RecentManager.

        This list is consumed in open_last_cb.

        """
        # Note: i.exists() does not work on Windows if the pathname
        # contains utf-8 characters. Since GIMP also saves its URIs
        # with utf-8 characters into this list, I assume this is a
        # gtk bug.  So we use our own test instead of i.exists().

        if 'project.recent' in self.app.preferences:
            self._recent_projects = self.app.preferences['project.recent']
        else:
            self._recent_projects = []

    def _recentfilter_project_func(self, rfinfo):
        """Recent-file filter function.

        This does a filename extension check, and also verifies that the
        file actually exists.

        """
        if not rfinfo:
            return False
       # To workaround GTK3 bug at ubuntu 14.04 LTS.
       #>>>> original
       #apps = rfinfo.applications
       #if not (apps and "mypaint" in apps):
       #    return False
       #return self._uri_is_loadable(rfinfo.uri)
       ## Keep this test in sync with _update_recent_items().
       #<<<< original
        fnamebase, ext = os.path.splitext(rfinfo.display_name)
        ext = ext.lower()
        if ext in self.ext2saveformat:
            return self._uri_is_loadable(rfinfo.uri)
        return False


    def update_project_preview_cb(self, file_chooser, preview):
        """Project-Save specialized version of update_preview_cb()
        """
        filename = file_chooser.get_preview_filename()
        if filename:
            thumbname = os.path.join(filename,'Thumbnails','thumbnail.png').decode('utf-8')
            if os.path.exists(thumbname):
                pixbuf = helpers.freedesktop_thumbnail(thumbname)
                if pixbuf:
                    # if pixbuf is smaller than 256px in width, copy it onto a transparent 256x256 pixbuf
                    pixbuf = helpers.pixbuf_thumbnail(pixbuf, 256, 256, True)
                    preview.set_from_pixbuf(pixbuf)
                    file_chooser.set_preview_widget_active(True)
                    return

        #TODO display "no preview available" image?
        file_chooser.set_preview_widget_active(False)

    def open_project_cb(self, action):
        self._open_internal(gtk.FILE_CHOOSER_ACTION_SELECT_FOLDER,
                self.update_project_preview_cb,
                None)

        self.register_recent_project(self.filename)

    def save_current_project_cb(self, action):
        if not hasattr(self.doc.model, "as_project") or self.doc.model.as_project == False:
            self.save_as_project_cb(action)
        else:
            self.save_cb(action)

        if not self.lastsavefailed:
            self.register_recent_project(self.filename)

    def save_as_project_cb(self, action):
        
        if self.filename:
            current_dirname = os.path.dirname(self.filename)
        else:
            current_dirname = ''
            # choose the most recent save folder
            self._update_recent_items()
            for item in reversed(self._recent_items):
                uri = item.get_uri()
                fn, _h = lib.glib.filename_from_uri(uri)
                dn = os.path.dirname(fn)
                if os.path.isdir(dn):
                    current_dirname = dn
                    break
                    
        # With creating save dialog prior to self.save_as_dialog(),
        # we can use customized version of dialog.
        # this dialog should be destoroyed in self.save_as_dialog().
        self.init_save_dialog(
            gtk.FILE_CHOOSER_ACTION_CREATE_FOLDER | gtk.FILE_CHOOSER_ACTION_SELECT_FOLDER,
            False
            )
            
        junk, ext = os.path.splitext(self.filename)
        

        if ext != "":
            # This means 'export as project directory'
            # but... we have nothing to do for this. for now.
            self.save_as_dialog(
                self.save_file, 
                start_in_folder=current_dirname)
            # export flag is for exporting other filetype.
            # exporting as directory is not for this flag.
        else:
            self.save_as_dialog(
                self.save_file, 
                start_in_folder=current_dirname)


        if not self.lastsavefailed:
            self.register_recent_project(self.filename)

    def save_project_as_new_version_cb(self, action):
        if not hasattr(self.doc.model, "as_project") or self.doc.model.as_project == False:
            self.save_as_project_cb(action)
        else:
            self.save_file(self.filename, options={"version_save" : True})

        if not self.lastsavefailed:
            self.register_recent_project(self.filename)

    def revert_project_cb(self, action):
        if hasattr(self.doc, "as_project") and self.doc.as_project == True:
            raise NotImplementedError("revert project does not implemented yet")
        else:
            self.app.show_transient_message(C_(
                "file handling: revert project failed (statusbar)",
                u"Current document is not project,you cannot revert it.",
            ))
           #self.app.message_dialog(unicode(e), type=gtk.MESSAGE_ERROR)

    def open_recent_project_cb(self, action):
        filepath = self.recent_projects_info[action.id]
        self.open_file(filepath)
        self.register_recent_project(filepath)

    def init_project_related(self, menu_or):
        """ THIS IS ADHOC METHOD.
        because I think there is no way to add
        directory to recent file list. 
        if I found more resonable way,change this.
        (or,create filetype such as '.project'?)"""

        # loading recent project info(if exists)
        recent_project_path = os.path.join(
                self.app.state_dirs.user_data,
                'recent_projects.txt')

        self.recent_projects_info = []
        with open(recent_project_path, 'rt') as ifp:
            for curdir in ifp.read().strip().split('\n'):
                if (os.path.exists(curdir) and 
                        os.path.isdir(curdir) and
                        os.path.exists(os.path.join(curdir,'stack.xml'))):
                    self.recent_projects_info.append(curdir.decode('utf-8'))
                else:
                    logger.info('recent dir %s does not match.so rejected.' % curdir)

        menu_or.set_visible(True)
        menu_sub = gtk.Menu()
        menu_sub.set_visible(True)
        self.PROJECT_RECENT_MAX = 5
        self.project_recent_menus = []

        for i in range(self.PROJECT_RECENT_MAX):
            cmenu = gtk.MenuItem() 
            cmenu.id = i
            cmenu.connect('activate', self.open_recent_project_cb)
            cmenu.set_visible(False)
            self.project_recent_menus.append(cmenu)
            menu_sub.append(cmenu)
        menu_or.set_submenu(menu_sub)
        self.menu_sub = menu_sub

       #self.project_recent_menus = sorted(self.project_recent_menus, 
       #        reverse=True)

        self._refresh_recent_project_menu()

    def _refresh_recent_project_menu(self):
        for idx in range(self.PROJECT_RECENT_MAX):
            cmenu = self.project_recent_menus[idx]
            if idx < len(self.recent_projects_info):
                cmenu = self.project_recent_menus[idx]
                cmenu.set_label("%d:%s" % (idx, self.recent_projects_info[idx]))
                cmenu.set_visible(True)
            else:
                cmenu.set_visible(False)

    def register_recent_project(self, projectpath):

        if (projectpath in self.recent_projects_info and
                self.recent_projects_info[0] != projectpath):
            self.recent_projects_info.remove(projectpath)

        if (self.recent_projects_info[0] != projectpath):
            self.recent_projects_info.insert(0,projectpath)

        self._refresh_recent_project_menu()

    def write_recent_project_info(self):
        recent_project_path = os.path.join(
                self.app.state_dirs.user_data,
                'recent_projects.txt')

        with open(recent_project_path, 'w') as ifp:
            for cdir in self.recent_projects_info:
                ifp.write(cdir) 
                ifp.write('\n') 

<|MERGE_RESOLUTION|>--- conflicted
+++ resolved
@@ -856,64 +856,6 @@
                 prefix=prefix[:-len(number[0])]
             self.save_autoincrement_file(None, prefix+"_", main_doc=True, ext=ext)
 
-<<<<<<< HEAD
-    def save_as_project_cb(self, action):
-        
-        if self.filename:
-            current_dirname = os.path.dirname(self.filename)
-        else:
-            current_dirname = ''
-            # choose the most recent save folder
-            self._update_recent_items()
-            for item in reversed(self._recent_items):
-                uri = item.get_uri()
-                fn, _h = lib.glib.filename_from_uri(uri)
-                dn = os.path.dirname(fn)
-                if os.path.isdir(dn):
-                    current_dirname = dn
-                    break
-                    
-        # With creating save dialog prior to self.save_as_dialog(),
-        # we can use customized version of dialog.
-        # this dialog should be destoroyed in self.save_as_dialog().
-        self.init_save_dialog(
-            gtk.FILE_CHOOSER_ACTION_CREATE_FOLDER | gtk.FILE_CHOOSER_ACTION_SELECT_FOLDER,
-            False
-            )
-            
-        junk, ext = os.path.splitext(self.filename)
-        
-
-        if ext != "":
-            # This means 'export as project directory'
-            # but... we have nothing to do for this. for now.
-            self.save_as_dialog(
-                self.save_file, 
-                start_in_folder=current_dirname)
-            # export flag is for exporting other filetype.
-            # exporting as directory is not for this flag.
-        else:
-            self.save_as_dialog(
-                self.save_file, 
-                start_in_folder=current_dirname)
-
-    def save_project_as_new_version_cb(self, action):
-        if not hasattr(self.doc.model, "as_project") or self.doc.model.as_project == False:
-            self.save_as_project_cb(action)
-        else:
-            self.save_file(self.filename, options={"version_save" : True})
-
-    def revert_project_cb(self, action):
-        if hasattr(self.doc, "as_project") and self.doc.as_project == True:
-            raise NotImplementedError("revert project does not implemented yet")
-        else:
-            self.app.show_transient_message(C_(
-                "file handling: revert project failed (statusbar)",
-                u"Current document is not project,you cannot revert it.",
-            ))
-           #self.app.message_dialog(unicode(e), type=gtk.MESSAGE_ERROR)
-=======
->>>>>>> cb81755a
                     
     def save_scratchpad_as_dialog(self, export=False):
         if self.app.scratchpad_filename:

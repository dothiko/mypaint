--- conflicted
+++ resolved
@@ -389,14 +389,7 @@
                 if issubclass(mode_class, gui.mode.OneshotDragMode):
                     mode = mode_class(ignore_modifiers=True, temporary_activation=False)
                 else:
-<<<<<<< HEAD
-                    try:
-                        mode = mode_class(ignore_modifiers=True, abrupt_start=True)
-                    except TypeError:
-                        mode = mode_class(ignore_modifiers=True)
-=======
                     mode = mode_class(ignore_modifiers=True)
->>>>>>> 6c628da9
                 doc.modes.context_push(mode)
 
             # Select the brush and update the UI.

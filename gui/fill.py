--- conflicted
+++ resolved
@@ -8,12 +8,8 @@
 """Flood fill tool"""
 
 ## Imports
-<<<<<<< HEAD
-from __future__ import print_function
+from __future__ import division, print_function
 import math
-=======
-from __future__ import division, print_function
->>>>>>> 7b0d42e2
 
 import gi
 from gi.repository import Gtk

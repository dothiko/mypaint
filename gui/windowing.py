# This file is part of MyPaint.
# Copyright (C) 2010-2018 by the MyPaint Development Team.
#
# This program is free software; you can redistribute it and/or modify
# it under the terms of the GNU General Public License as published by
# the Free Software Foundation; either version 2 of the License, or
# (at your option) any later version.

"""Base classes for window types"""


## Imports

from __future__ import division, print_function
import logging

from gi.repository import Gtk
from gi.repository import Gdk
from gi.repository import GLib
from gi.repository import GObject # XXX for `autoleave`
import cairo # XXX for `transparent-dialog`  

from lib.helpers import clamp

logger = logging.getLogger(__name__)


## Base class definitions

class Dialog (Gtk.Dialog):
    """Base dialog accepting all keyboard input.

    Dialogs hide when closed. By default, they accept all keyboard input and
    are not modal. They can (and should) be kept around as references, and can
    be freely hidden and shown after construction.

    """
    def __init__(self, app, *args, **kwargs):
        Gtk.Dialog.__init__(self, *args, **kwargs)
        self.app = app
        if app and app.drawWindow:
            self.set_transient_for(app.drawWindow)
        self.connect('delete-event', lambda w, e: self.hide_on_delete())


class SubWindow (Gtk.Window):
    """A subwindow in the GUI.

    SubWindows don't accept keyboard input by default, but if your subclass
    requires it, pass key_input to the constructor.

    """

    def __init__(self, app, key_input=False):
        """Initialize, as an application subwindow.

        :param app: The main application instance. May be None for testing.
        :param key_input: set to True to accept keyboard input.
        :param hide_on_delete: set False to turn off hide-on-delete behavior.

        """
        Gtk.Window.__init__(self)
        self.app = app
        if app and not key_input:
            self.app.kbm.add_window(self)
            # TODO: do we need a separate class for keyboard-input-friendly
            # windows? Do they share anything in common with dialogs (could
            # they all be implemented as dialogs?)
        self.set_accept_focus(key_input)
        self.pre_hide_pos = None
        # Only hide when the close button is pressed if running as a subwindow
        if app:
            self.connect('delete-event', lambda w, e: self.hide_on_delete())
        # Mark subwindows as utility windows: many X11 WMs handle this sanely
        # This has caused issues with OSX and X11.app under GTK2/PyGTK in the
        # past. OSX builds no longer use X11.app, so this should no longer
        # need special-casing. Testers: use if not sys.platform == 'darwin':
        # if needed, and please submit a patch. https://gna.org/bugs/?15838
        self.set_type_hint(Gdk.WindowTypeHint.UTILITY)
        # Win32 and some Linux DEs are responsive to the following: keeps the
        # window above the main window in fullscreen.
        if app:
            self.set_transient_for(app.drawWindow)

    def show_all(self):
        pos = self.pre_hide_pos
        Gtk.Window.show_all(self)
        if pos:
            self.move(*pos)
        # To keep Compiz happy, move() must be called in the very same
        # handler as show_all(), immediately after. Wiring it in to
        # a map-event or show event handler won't do. Workaround for
        # https://bugs.launchpad.net/ubuntu/+source/compiz/+bug/155101

    def hide(self):
        self.pre_hide_pos = self.get_position()
        Gtk.Window.hide(self)

# XXX for `autoleave`
class AutoleaveMixin(object):

    def _autoleave_init(self):
        self._autoleave_id = None
        
    def _autoleave_start(self, enable):
        """Start/Stop autoleave timer.
        
        :param enable: Boolean. If true, and user-configured timeout value
                       is greater than 0, timeout timer start.
        """
        if self._autoleave_id is not None:
            GObject.source_remove(self._autoleave_id)
            self._autoleave_id = None
            
        if enable:
            timeout = self.app.preferences.get('ui.quickchooser_timeout', 0)
            if timeout > 0:
                self._autoleave_id = GObject.timeout_add(
                    timeout,
                    self._autoleave_timeout_cb
                )
                        
    def _autoleave_timeout_cb(self):
        if self.get_visible():
            self.hide()
        self._autoleave_id = None
        return False

# XXX for `autoleave` end 


class PopupWindow (Gtk.Window,
                   AutoleaveMixin): # XXX for `autoleave`
    """
    A popup window, with no decoration. Popups always appear centred under the
    mouse, and don't accept keyboard input.
    """
    def __init__(self, app):
        Gtk.Window.__init__(self, type=Gtk.WindowType.POPUP)
        self.set_gravity(Gdk.Gravity.CENTER)
        self.set_position(Gtk.WindowPosition.MOUSE)
        self.app = app
        self.app.kbm.add_window(self)
        self._autoleave_init() # XXX for `autoleave`


class ChooserPopup (Gtk.Window, 
                    AutoleaveMixin): # XXX for `autoleave`
    """A resizable popup window used for making fast choices

    Chooser popups can be used for fast selection of items
    from a list of alternatives.
    They normally appear under the mouse pointer,
    but can be popped up next to another on-screen widget
    to provide a menu-like response.

    The popup can be resized using its edges.
    To cancel and hide the popup without making a choice,
    move the pointer outside the window beyond a certain distance or
    click outside the window.

    Code using this class should also hide() the popup
    when the user has made a definite, complete choice
    from what's on offer.

    Popup choosers theoretically permit keyboard input as far as the WM
    is concerned, but eat most keypresses except those whose actions
    have been nominated to be dispatched via ``app.kbm``. As such,
    they're not suited for keyboard data entry, but are fine for
    clicking on brushes, colours etc.

    """

    ## Class constants

    MIN_WIDTH = 256
    MIN_HEIGHT = 256
    MAX_HEIGHT = 512
    MAX_WIDTH = 512

    LEAVE_SLACK = 64
    EDGE_SIZE = 12
    EDGE_CURSORS = {
<<<<<<< HEAD
            None: None,
            Gdk.WindowEdge.NORTH_EAST: Gdk.CursorType.TOP_RIGHT_CORNER,
            Gdk.WindowEdge.NORTH_WEST: Gdk.CursorType.TOP_LEFT_CORNER,
            Gdk.WindowEdge.SOUTH_EAST: Gdk.CursorType.BOTTOM_RIGHT_CORNER,
            Gdk.WindowEdge.SOUTH_WEST: Gdk.CursorType.BOTTOM_LEFT_CORNER,
            Gdk.WindowEdge.WEST: Gdk.CursorType.LEFT_SIDE,
            Gdk.WindowEdge.EAST: Gdk.CursorType.RIGHT_SIDE,
            Gdk.WindowEdge.SOUTH: Gdk.CursorType.BOTTOM_SIDE,
            Gdk.WindowEdge.NORTH: Gdk.CursorType.TOP_SIDE,
        }
=======
        None: None,
        Gdk.WindowEdge.NORTH_EAST: Gdk.CursorType.TOP_RIGHT_CORNER,
        Gdk.WindowEdge.NORTH_WEST: Gdk.CursorType.TOP_LEFT_CORNER,
        Gdk.WindowEdge.SOUTH_EAST: Gdk.CursorType.BOTTOM_RIGHT_CORNER,
        Gdk.WindowEdge.SOUTH_WEST: Gdk.CursorType.BOTTOM_LEFT_CORNER,
        Gdk.WindowEdge.WEST: Gdk.CursorType.LEFT_SIDE,
        Gdk.WindowEdge.EAST: Gdk.CursorType.RIGHT_SIDE,
        Gdk.WindowEdge.SOUTH: Gdk.CursorType.BOTTOM_SIDE,
        Gdk.WindowEdge.NORTH: Gdk.CursorType.TOP_SIDE,
    }

>>>>>>> daf2c8ec
    ## Method defs

    def __init__(self, app, actions, config_name):
        """Initialize.

        :param app: the main Application object.
        :param iterable actions: keyboard action names to pass through.
        :param str config_name: config prefix for saving window size.

        Use a simple "lowercase_with_underscores" name for the
        configuration key prefix.

        See also: `gui.keyboard.KeyboardManager.add_window()`.
        """
        # Superclass
        Gtk.Window.__init__(self, type=Gtk.WindowType.POPUP)
        self.set_modal(True)

        # Internal state
        self.app = app
        self._size = None  # last recorded size from any show()
        self._motion_handler_id = None
        self._prefs_size_key = "%s.window_size" % (config_name,)
        self._resize_info = None   # state during an edge resize
        self._outside_grab_active = False
        self._outside_cursor = Gdk.Cursor(Gdk.CursorType.LEFT_PTR)
        self._popup_info = None
        
        self._autoleave_init() # XXX for `autoleave`

        # Initial positioning
        self._initial_move_pos = None  # used when forcing a specific position
        self._corrected_pos = None  # used when keeping the widget on-screen

        # Resize cursors
        self._edge_cursors = {}
        for edge, cursor in self.EDGE_CURSORS.items():
            if cursor is not None:
                cursor = Gdk.Cursor(cursor)
            self._edge_cursors[edge] = cursor

        # Default size
        self.set_gravity(Gdk.Gravity.NORTH_WEST)
        default_size = (self.MIN_WIDTH, self.MIN_HEIGHT)
        w, h = app.preferences.get(self._prefs_size_key, default_size)
        w = clamp(int(w), self.MIN_WIDTH, self.MAX_WIDTH)
        h = clamp(int(h), self.MIN_HEIGHT, self.MAX_HEIGHT)
        default_size = (w, h)
        self.set_transient_for(app.drawWindow)
        self.set_default_size(*default_size)
        self.set_position(Gtk.WindowPosition.MOUSE)
        
        # XXX for `Advance/Backward chooser`
        # Add default actions, which manage chooser movement.
        if not type(actions) == list:
            actions = [n for n in actions]
        if not 'AdvanceChooser' in actions:
            actions.append('AdvanceChooser')
            actions.append('BackwardChooser')
        # XXX for `Advance/Backward chooser` end

        # Register with the keyboard manager, but only let certain actions be
        # driven from the keyboard.
        app.kbm.add_window(self, actions)     

        # Event handlers
        self.connect("realize", self._realize_cb)
        self.connect("configure-event", self._configure_cb)
        self.connect("enter-notify-event", self._crossing_cb)
        self.connect("leave-notify-event", self._crossing_cb)
        self.connect("show", self._show_cb)
        self.connect("hide", self._hide_cb)
        self.connect("button-press-event", self._button_press_cb)
        self.connect("button-release-event", self._button_release_cb)
        self.add_events(Gdk.EventMask.BUTTON_PRESS_MASK |
                        Gdk.EventMask.BUTTON_RELEASE_MASK)

        # Appearance
        self._frame = Gtk.Frame()
        self._frame.set_shadow_type(Gtk.ShadowType.OUT)
        self._align = Gtk.Alignment.new(0.5, 0.5, 1.0, 1.0)
        self._align.set_padding(self.EDGE_SIZE, self.EDGE_SIZE,
                                self.EDGE_SIZE, self.EDGE_SIZE)
        self._frame.add(self._align)
        Gtk.Window.add(self, self._frame)

    def _crossing_cb(self, widget, event):
        if self._resize_info:
            return
        if event.mode != Gdk.CrossingMode.NORMAL:
            return
        if event.detail != Gdk.NotifyType.NONLINEAR:
            return
        if event.get_window() is not self.get_window():
            return
        x, y, w, h = self._get_size()
        inside = (x <= event.x_root < x+w) and (y <= event.y_root < y+h)
        logger.debug("crossing: inside=%r", inside)
        # Grab the pointer if crossing from inside the popup to the
        # outside. Ungrab if doing the reverse.
        if inside:
            self._ungrab_pointer_outside(
                device = event.get_device(),
                time = event.time,
            )
        else:
            self._grab_pointer_outside(
                device = event.get_device(),
                time = event.time,
            )

    def _grab_pointer_outside(self, device, time):
        if self._outside_grab_active:
            logger.warning("grab: outside-popup grab already active: "
                           "regrabbing")
            self._ungrab_pointer_outside(device, time)
        event_mask = (
            Gdk.EventMask.POINTER_MOTION_MASK
            | Gdk.EventMask.ENTER_NOTIFY_MASK
            | Gdk.EventMask.LEAVE_NOTIFY_MASK
            | Gdk.EventMask.BUTTON_PRESS_MASK
            | Gdk.EventMask.BUTTON_RELEASE_MASK
        )
        cursor = self._outside_cursor
        grab_status = device.grab(
            window = self.get_window(),
            grab_ownership = Gdk.GrabOwnership.APPLICATION,
            owner_events = False,
            event_mask = Gdk.EventMask(event_mask),
            cursor = cursor,
            time_ = time,
        )
        if grab_status == Gdk.GrabStatus.SUCCESS:
            logger.debug("grab: acquired grab on %r successfully", device)
            self._outside_grab_active = True
        else:
            logger.warning("grab: failed to acquire grab on %r (status=%s)",
                           device, grab_status.value_nick)

    def _ungrab_pointer_outside(self, device, time):
        if not self._outside_grab_active:
            logger.debug("ungrab: outside-popup grab not active")
        device.ungrab(time_=time)
        logger.debug("ungrab: released grab on %r", device)
        self._outside_grab_active = False

    def _configure_cb(self, widget, event):
        """Internal: Update size and prefs when window is adjusted"""
        # Constrain window to fit on its current monitor, if possible.
        screen = event.get_screen()
        mon = screen.get_monitor_at_point(event.x, event.y)
        mon_geom = screen.get_monitor_geometry(mon)
        # Constrain width and height
        w = clamp(int(event.width), self.MIN_WIDTH, self.MAX_WIDTH)
        h = clamp(int(event.height), self.MIN_HEIGHT, self.MAX_HEIGHT)
        # Constrain position
        x, y = event.x, event.y
        if y+h > mon_geom.y + mon_geom.height:
            y = mon_geom.y + mon_geom.height - h
        if x+w > mon_geom.x + mon_geom.width:
            x = mon_geom.x + mon_geom.width - w
        if x < mon_geom.x:
            x = mon_geom.x
        if y < mon_geom.y:
            y = mon_geom.y
        event_size = (event.x, event.y, event.width, event.height)
        ex, ey, ew, eh = [int(c) for c in event_size]
        x, y, w, h = [int(c) for c in (x, y, w, h)]
        if not self._corrected_pos:
            if (x, y) != (ex, ey):
                GLib.idle_add(self.move, x, y)
            if (w, h) != (ew, eh):
                GLib.idle_add(self.resize, w, h)
            self._corrected_pos = True
        # Record size
        self._size = (x, y, w, h)
        self.app.preferences[self._prefs_size_key] = (w, h)

    def _get_size(self):
        if not self._size:
            # From time to time, popups presented in fullscreen don't
            # receive configure events. Why?
            win = self.get_window()
            x, y = win.get_position()
            w = win.get_width()
            h = win.get_height()
            x, y = self.get_position()
            self._size = (x, y, w, h)
        return self._size

    def _realize_cb(self, widget):
        gdk_window = self.get_window()
        gdk_window.set_type_hint(Gdk.WindowTypeHint.POPUP_MENU)

    def popup(self, widget=None, above=False, textwards=True, event=None):
        """Display, with an optional position relative to a widget

        :param widget: The widget defining the pop-up position
        :param above: If true, pop up above from `widget`
        :param textwards: If true, pop up in the text direction from `widget`
        :param event: the originating event

        """
        if not widget:
            self.set_position(Gtk.WindowPosition.MOUSE)
            self.set_gravity(Gdk.Gravity.NORTH_WEST)
        else:
            win = widget.get_window()
            x, y = win.get_origin()[1:]
            alloc = widget.get_allocation()
            style = widget.get_style_context()
            rtl = (style.get_direction() == Gtk.TextDirection.RTL)
            grav_table = {
                # (Above, rtl, textwards): Gravity
                (True, True, True): Gdk.Gravity.SOUTH_EAST,
                (True, False, False): Gdk.Gravity.SOUTH_EAST,
                (True, True, False): Gdk.Gravity.SOUTH_WEST,
                (True, False, True): Gdk.Gravity.SOUTH_WEST,
                (False, True, True): Gdk.Gravity.NORTH_EAST,
                (False, False, False): Gdk.Gravity.NORTH_EAST,
                (False, True, False): Gdk.Gravity.NORTH_WEST,
                (False, False, True): Gdk.Gravity.NORTH_WEST,
            }
            grav = grav_table.get((above, rtl, textwards),
                                  Gdk.Gravity.NORTH_WEST)
            if not above:
                y += alloc.height
            if (rtl and textwards) or ((not rtl) and (not textwards)):
                x += alloc.width
            self.set_position(Gtk.WindowPosition.NONE)
            self.set_gravity(grav)
            x = int(x)
            y = int(y)
            self._initial_move_pos = (x, y)
            if self._size:
                self._do_initial_move()
        popup_info = None
        if event:
            popup_info = (event.get_device(), event.time)
        self._popup_info = popup_info
        self.present()
        
        self._autoleave_start(True) # XXX for `autoleave`
        
    def _do_initial_move(self):
        x, y, w, h = self._get_size()
        x, y = self._initial_move_pos
        grav = self.get_gravity()
        if grav in [Gdk.Gravity.SOUTH_EAST, Gdk.Gravity.SOUTH_WEST]:
            y -= h
        if grav in [Gdk.Gravity.NORTH_EAST, Gdk.Gravity.SOUTH_EAST]:
            x -= w
        self.move(x, y)

    def _show_cb(self, widget):
        """Internal: show child widgets, grab, start the motion handler"""
        self._frame.show_all()
        if not self._motion_handler_id:
            h_id = self.connect("motion-notify-event", self._motion_cb)
            self._motion_handler_id = h_id
        if self._initial_move_pos:
            self._do_initial_move()
            self._initial_move_pos = None
            self.set_gravity(Gdk.Gravity.NORTH_WEST)
        # Grab the device used for the click
        # if popped up next to a widget - the cursor counts as outside
        # initially.
        if self._popup_info:
            device, time = self._popup_info
            self._grab_pointer_outside(
                device = device,
                time = time,
            )

    def _hide_cb(self, widget):
        """Internal: reset during-show state when the window is hidden"""
        if self._motion_handler_id is not None:
            self.disconnect(self._motion_handler_id)
        self._motion_handler_id = None
        self._corrected_pos = None
        self._initial_move_pos = None
        self._popup_info = None
        self._resize_info = None
        self._outside_grab_active = False

    def add(self, child):
        """Override: add() adds the child widget to an internal alignment"""
        return self._align.add(child)

    def remove(self, child):
        """Override: remove() removes the child from an internal alignment"""
        return self._align.remove(child)

    def _get_edge(self, px, py):
        """Internal: returns which window edge the pointer is pointing at"""
        size = self._get_size()
        if size is None:
            return None
        x, y, w, h = size
        s = self.EDGE_SIZE
        inside = (x <= px < x+w) and (y <= py < y+h)
        if not inside:
            return None
        north = east = south = west = False
        if px >= x and px <= x+s:
            west = True
        elif px <= x+w and px >= x+w-s:
            east = True
        if py >= y and py <= y+s:
            north = True
        elif py <= y+h and py >= y+h-s:
            south = True
        if north:
            if east:
                return Gdk.WindowEdge.NORTH_EAST
            elif west:
                return Gdk.WindowEdge.NORTH_WEST
            else:
                return Gdk.WindowEdge.NORTH
        elif south:
            if east:
                return Gdk.WindowEdge.SOUTH_EAST
            elif west:
                return Gdk.WindowEdge.SOUTH_WEST
            else:
                return Gdk.WindowEdge.SOUTH
        elif east:
            return Gdk.WindowEdge.EAST
        elif west:
            return Gdk.WindowEdge.WEST
        else:
            return None

    def _get_cursor(self, px, py):
        x, y, w, h = self._get_size()
        edge = self._get_edge(px, py)
        outside_window = px < x or py < y or px > x+w or py > y+h
        if outside_window:
            return self._outside_cursor
        else:
            return self._edge_cursors.get(edge, None)

    def _button_press_cb(self, widget, event):
        """Internal: starts resizing if the pointer is at the edge"""
        # XXX for 'autoleave' : does not work(never called) for QuickColorChooser??
        win = self.get_window()
        if not win:
            return False
        if event.button != 1:
            return False
        if not self.get_visible():
            return False

        rx, ry = event.x_root, event.y_root
        edge = self._get_edge(rx, ry)
        size = self._get_size()
        if edge is not None:
            self._resize_info = (rx, ry, size, edge)
            return True
        else:
            x, y, w, h = size
            inside = (x <= rx < x+w) and (y <= ry < y+h)
            if not inside:
                logger.debug("click outside detected: hiding popup")
                self.hide()
                return True
        return False

    def _button_release_cb(self, widget, event):
        """Internal: stops any active resize"""
        if event.button != 1:
            return False
        if not self.get_visible():
            return False
        if self._resize_info:
            self._resize_info = None
        self._pressed_button = None # XXX for `autoleave`
        self._autoleave_start(True) # XXX for `autoleave` : restart autoleave
        # IDEA: re-grab the pointer here if the event is inside?
        return True

    def _motion_cb(self, widget, event):
        """Internal: handle motions: resizing, or leave checks"""

        # Ensure that at some point the user started inside a visible window
        if not self.get_visible():
            return
        win = self.get_window()
        if not win:
            return
        size = self._get_size()
        assert size is not None
        # XXX for `autoleave`
        if event.state & Gdk.ModifierType.BUTTON1_MASK: 
            self._autoleave_start(False) # Temporary disable while mouse used.
        # XXX for `autoleave` end
        
        # Resizing
        px, py = event.x_root, event.y_root
        if self._resize_info:
            px0, py0, size0, edge0 = self._resize_info
            x0, y0, w0, h0 = size0
            dx, dy = (px-px0, py-py0)
            x, y = x0, y0
            w, h = w0, h0
            if edge0 in (Gdk.WindowEdge.NORTH_WEST, Gdk.WindowEdge.WEST,
                         Gdk.WindowEdge.SOUTH_WEST):
                x += dx
                w -= dx
            elif edge0 in (Gdk.WindowEdge.NORTH_EAST, Gdk.WindowEdge.EAST,
                           Gdk.WindowEdge.SOUTH_EAST):
                w += dx
            if edge0 in (Gdk.WindowEdge.NORTH_WEST, Gdk.WindowEdge.NORTH,
                         Gdk.WindowEdge.NORTH_EAST):
                y += dy
                h -= dy
            elif edge0 in (Gdk.WindowEdge.SOUTH_EAST, Gdk.WindowEdge.SOUTH,
                           Gdk.WindowEdge.SOUTH_WEST):
                h += dy

            # Apply constraints
            # One caveat: if the minimum size of the widgets themselves
            # is larger than the hardcoded MIN_* sizes here, moving the
            # top or left edges can look weird until the calculated w or h
            # butts up against the minimum: it effectively does a move.
            if w < self.MIN_WIDTH:
                if x != x0:
                    x -= self.MIN_WIDTH - w
                w = self.MIN_WIDTH
            if h < self.MIN_HEIGHT:
                if y != y0:
                    y -= self.MIN_HEIGHT - h
                h = self.MIN_HEIGHT

            # Move and/or resize
            # Can't use gdk_window_move_resize because that screws up
            # child widgets with GtkScrolledWindows.
            if (x, y) != (x0, y0):
                self.move(x, y)
            if (w, h) != (w0, h0):
                self.resize(w, h)

            return True

        x, y, w, h = size
        inside = (x <= px < x+w) and (y < py < y+h)

        # One oddity of the outside grab handling code is that it
        # doesn't always detect re-entry (in fact, it's cyclic; every
        # *other* crossing to the inside gets dropped). As a workaround,
        # if the grab is active and the cursor is *moving* inside,
        # release the grab so that the user can interact with the
        # window's contents.
        if inside and self._outside_grab_active:
            self._ungrab_pointer_outside(event.get_device(), event.time)

        cursor = self._get_cursor(px, py)
        win.set_cursor(cursor)

        if inside:
            return False

        if self._popup_info:
            return False

        any_button_mask = (
            Gdk.ModifierType.BUTTON1_MASK
            | Gdk.ModifierType.BUTTON2_MASK
            | Gdk.ModifierType.BUTTON3_MASK
            | Gdk.ModifierType.BUTTON4_MASK
            | Gdk.ModifierType.BUTTON5_MASK
        )

        if event.state & any_button_mask:
            return False

        # Moving outside the window more than a certain amount causes it
        # to close.
        s = self.LEAVE_SLACK
        outside_tolerance = px < x-s or py < y-s or px > x+w+s or py > y+h+s
        if outside_tolerance:
            self.hide()
            return True
        

# XXX for `transparent-dialog`    
class TransparentMixin(object):
    """A Mixin for popup window which has transparent background
    """

    # Common zone value between derived classes.
    ZONE_INVALID = 0

    def init_transparent_mixin(self, app):
        self.set_position(Gtk.WindowPosition.MOUSE)
        self.app = app
        self.app.kbm.add_window(self)
        self.set_events(Gdk.EventMask.BUTTON_PRESS_MASK |
                        Gdk.EventMask.BUTTON_RELEASE_MASK |
                        Gdk.EventMask.ENTER_NOTIFY_MASK |
                        Gdk.EventMask.LEAVE_NOTIFY_MASK |
                        Gdk.EventMask.POINTER_MOTION_MASK 
                        )
        self.connect("button-release-event", self.button_release_cb)
        self.connect("button-press-event", self.button_press_cb)
        self.connect("leave-notify-event", self.popup_leave_cb)
        self.connect("enter-notify-event", self.popup_enter_cb)
        self.connect("motion-notify-event", self.motion_cb)
        self.connect("draw", self._draw_cb)

        self._button = None
        self._close_timer_id = None
        self._zone = self.ZONE_INVALID

    def is_desktop_composited(self):
        """ 
        Note: method name `is_composited` is conflict with Gtk and
        does not work.
        """
        if not hasattr(self, '_composited'):
            screen = self.get_screen()
            visual = screen.get_rgba_visual()
            self._composited = (visual != None and screen.is_composited())
            if self._composited:
                self.set_visual(visual)
        return self._composited

    def setup_background(self):
        """Setup screen background.
        If there is no composition mode in current window manager, 
        create its own capture buffer.
        """
        # Ensure transparent window supports
        self.is_desktop_composited()

        self.set_app_paintable(True)
        self.set_decorated(False)
        self.bgpix = None

    def update_background(self):
        """Update(Capture) background screen.
        This method is used when desktop compositor disabled.
        """
        if not self.is_desktop_composited():
            x, y = self.get_position()
            w, h = self.get_size()
            win = Gdk.get_default_root_window()
            self.bgpix = Gdk.pixbuf_get_from_window(win, x, y, w, h)

    def draw_background(self, cr):
        """Draw background.  call this from draw_cb.
        """
        cr.save()
        cr.set_operator(cairo.OPERATOR_SOURCE)
        # Drawing background for transparent.
        if self.bgpix is None:
            cr.set_source_rgba(1.0, 1.0, 1.0, 0.0)
            cr.paint()
        else:
            Gdk.cairo_set_source_pixbuf(cr, self.bgpix, 0, 0)
            cr.paint()
        cr.restore() # Exit from transparent state

    def _draw_cb(self, widget, cr):
        # If there is desktop compositer, update_background does nothing.
        if self.bgpix is None:
            self.update_background()

        self.draw_background(cr)
        # Call user class callback `draw_cb`.
        self.draw_cb(widget, cr)

    def queue_redraw(self, widget):
        # Utility Method.
        a = widget.get_allocation()
        t = widget.queue_draw_area(a.x, a.y, a.width, a.height)       

    # Popup related.
    def popup(self):
        # For environment which has no desktop compositor,
        # we need to get background image below the window.
        # So setup background here, after the window moved.
        self.enter()

    def popup_enter_cb(self, widget, event):
        if self._leave_cancel:
            self._leave_cancel = False
            
    def popup_leave_cb(self, widget, event):
        if not self._leave_cancel:
            self.leave('outside')
        self.bgpix = None

# XXX for `transparent-dialog`  end<|MERGE_RESOLUTION|>--- conflicted
+++ resolved
@@ -181,18 +181,6 @@
     LEAVE_SLACK = 64
     EDGE_SIZE = 12
     EDGE_CURSORS = {
-<<<<<<< HEAD
-            None: None,
-            Gdk.WindowEdge.NORTH_EAST: Gdk.CursorType.TOP_RIGHT_CORNER,
-            Gdk.WindowEdge.NORTH_WEST: Gdk.CursorType.TOP_LEFT_CORNER,
-            Gdk.WindowEdge.SOUTH_EAST: Gdk.CursorType.BOTTOM_RIGHT_CORNER,
-            Gdk.WindowEdge.SOUTH_WEST: Gdk.CursorType.BOTTOM_LEFT_CORNER,
-            Gdk.WindowEdge.WEST: Gdk.CursorType.LEFT_SIDE,
-            Gdk.WindowEdge.EAST: Gdk.CursorType.RIGHT_SIDE,
-            Gdk.WindowEdge.SOUTH: Gdk.CursorType.BOTTOM_SIDE,
-            Gdk.WindowEdge.NORTH: Gdk.CursorType.TOP_SIDE,
-        }
-=======
         None: None,
         Gdk.WindowEdge.NORTH_EAST: Gdk.CursorType.TOP_RIGHT_CORNER,
         Gdk.WindowEdge.NORTH_WEST: Gdk.CursorType.TOP_LEFT_CORNER,
@@ -204,7 +192,6 @@
         Gdk.WindowEdge.NORTH: Gdk.CursorType.TOP_SIDE,
     }
 
->>>>>>> daf2c8ec
     ## Method defs
 
     def __init__(self, app, actions, config_name):

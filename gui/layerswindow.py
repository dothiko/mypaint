# This file is part of MyPaint.
# -*- coding: utf-8 -*-
# Copyright (C) 2014-2017 by the MyPaint Development Team
# Copyright (C) 2009 by Ilya Portnov <portnov@bk.ru>
#
# This program is free software; you can redistribute it and/or modify
# it under the terms of the GNU General Public License as published by
# the Free Software Foundation; either version 2 of the License, or
# (at your option) any later version.

"""Layers panel"""


## Imports

from __future__ import division, print_function

from gettext import gettext as _
import os.path
from logging import getLogger

from gi.repository import Gtk
from gi.repository import GObject

import lib.layer
import lib.xml
import widgets
from widgets import inline_toolbar
from workspace import SizedVBoxToolWidget
import layers
<<<<<<< HEAD
import layerpreviewpopup
=======
from lib.modes import STACK_MODES
from lib.modes import STANDARD_MODES
from lib.modes import MODE_STRINGS
from lib.modes import PASS_THROUGH_MODE
from lib.modes import DEFAULT_MODE
import gui.layervis
>>>>>>> 046ec8fb

logger = getLogger(__name__)

## Module constants

#: UI XML for the current layer's class (framework: ``layerswindow.xml``)
LAYER_CLASS_UI = [
    (lib.layer.SurfaceBackedLayer, """
        <popup name='LayersWindowPopup'>
            <placeholder name="BasicLayerActions">
                <menuitem action='CopyLayer'/>
            </placeholder>
        </popup>
        """),
    (lib.layer.PaintingLayer, """
        <popup name='LayersWindowPopup'>
            <placeholder name="BasicLayerActions">
                <menuitem action='PasteLayer'/>
                <menuitem action='ClearLayer'/>
            </placeholder>
            <placeholder name='AdvancedLayerActions'>
                <menuitem action='TrimLayer'/>
            </placeholder>
        </popup>
        """),
    (lib.layer.ExternallyEditable, """
        <popup name='LayersWindowPopup'>
            <placeholder name='BasicLayerActions'>
                <separator/>
                <menuitem action='BeginExternalLayerEdit'/>
                <menuitem action='CommitExternalLayerEdit'/>
                <separator/>
            </placeholder>
        </popup>
        """),
]


## Class definitions


class LayersTool (SizedVBoxToolWidget):
    """Panel for arranging layers within a tree structure"""

    ## Class properties

    tool_widget_icon_name = "mypaint-layers-symbolic"
    tool_widget_title = _("Layers")
    tool_widget_description = _("Arrange layers and assign effects")

    LAYER_MODE_TOOLTIP_MARKUP_TEMPLATE = "<b>{name}</b>\n{description}"

    # TRANSLATORS: tooltip for the opacity slider (text)
    OPACITY_SCALE_TOOLTIP_TEXT_TEMPLATE = _("Layer opacity: %d%%")
    OPACITY_LABEL_TEXT_TEMPLATE = _(u"%d%%")

    __gtype_name__ = 'MyPaintLayersTool'

    STATUSBAR_CONTEXT = 'layerstool-dnd'

    # TRANSLATORS: status bar messages for drag, without/with modifiers
    STATUSBAR_DRAG_MSG = _("Move layer in stack...")
    STATUSBAR_DRAG_INTO_MSG = _("Move layer in stack (dropping into a "
                                "regular layer will create a new group)")

    ## Construction

    def __init__(self):
        GObject.GObject.__init__(self)
        from application import get_app
        app = get_app()
        self.app = app
        self.set_spacing(widgets.SPACING_CRAMPED)
        self.set_border_width(widgets.SPACING_TIGHT)
        # GtkTreeView init
        docmodel = app.doc.model
        view = layers.RootStackTreeView(docmodel)
        self._treemodel = view.get_model()
        self._treeview = view
<<<<<<< HEAD
        # For Layer-alphalock feature:
        # In application class, there is no obvious codes
        # to build LayersTool instance,
        # so I placed this line here.
        view.current_layer_alpha_lock_changed += app.current_layer_alphalock_changed_cb

        # Motion and modifier keys during drag
        view.current_layer_rename_requested += self._rename_current_layer_cb
=======
        # RootStackTreeView events
        view.current_layer_rename_requested += self._layer_properties_cb
>>>>>>> 046ec8fb
        view.current_layer_changed += self._blink_current_layer_cb
        view.current_layer_menu_requested += self._popup_menu_cb
        # Drag and drop
        view.drag_began += self._view_drag_began_cb
        view.drag_ended += self._view_drag_ended_cb
        statusbar_cid = app.statusbar.get_context_id(self.STATUSBAR_CONTEXT)
        self._drag_statusbar_context_id = statusbar_cid
        # View scrolls
        view_scroll = Gtk.ScrolledWindow()
        view_scroll.set_shadow_type(Gtk.ShadowType.ETCHED_IN)
        vscroll_pol = Gtk.PolicyType.ALWAYS
        hscroll_pol = Gtk.PolicyType.AUTOMATIC
        view_scroll.set_policy(hscroll_pol, vscroll_pol)
        view_scroll.add(view)
        view_scroll.set_size_request(-1, 200)
        view_scroll.set_hexpand(True)
        view_scroll.set_vexpand(True)
        # Context menu
        ui_dir = os.path.dirname(os.path.abspath(__file__))
        ui_path = os.path.join(ui_dir, "layerswindow.xml")
        self.app.ui_manager.add_ui_from_file(ui_path)
        menu = self.app.ui_manager.get_widget("/LayersWindowPopup")
        menu.set_title(_("Layer"))
        self.connect("popup-menu", self._popup_menu_cb)
        menu.attach_to_widget(self, None)
        self._menu = menu
        self._layer_specific_ui_mergeids = []
        self._layer_specific_ui_class = None
        # Hover preview
        view.hover_over_layer += self._hover_over_layer_cb
        view.hover_leave += self._hover_leave_cb
        self._hover_popup = None

        # Main layout grid
        grid = Gtk.Grid()
        grid.set_row_spacing(widgets.SPACING_TIGHT)
        grid.set_column_spacing(widgets.SPACING)
        row = -1

        # Visibility set management
        row += 1
        layer_view_ui = gui.layervis.LayerViewUI(docmodel)
        grid.attach(layer_view_ui.widget, 0, row, 6, 1)
        self._layer_view_ui = layer_view_ui

        # Mode dropdown
        row += 1
        # ComboBox w/ list model (mode_num, label, sensitive, scale)
        store = Gtk.ListStore(int, str, bool, float)
        modes = list(STACK_MODES + STANDARD_MODES)
        modes.remove(DEFAULT_MODE)
        modes.insert(0, DEFAULT_MODE)
        for mode in modes:
            label, desc = MODE_STRINGS.get(mode)
            sensitive = True
            scale = 1/1.2   # PANGO_SCALE_SMALL
            store.append([mode, label, sensitive, scale])
        combo = Gtk.ComboBox()
        combo.set_model(store)
        combo.set_hexpand(True)
        combo.set_vexpand(False)
        cell = Gtk.CellRendererText()
        combo.pack_start(cell, True)
        combo.add_attribute(cell, "text", 1)
        combo.add_attribute(cell, "sensitive", 2)
        combo.add_attribute(cell, "scale", 3)
        combo.set_wrap_width(2)
        combo.set_app_paintable(True)
        self._layer_mode_combo = combo
        grid.attach(combo, 0, row, 5, 1)

        # Opacity widgets
        adj = Gtk.Adjustment(lower=0, upper=100,
                             step_incr=1, page_incr=10)
        sbut = Gtk.ScaleButton()
        sbut.set_adjustment(adj)
        sbut.remove(sbut.get_child())
        sbut.set_hexpand(False)
        sbut.set_vexpand(False)
        label_text_widest = self.OPACITY_LABEL_TEXT_TEMPLATE % (100,)
        label = Gtk.Label(label_text_widest)
        label.set_width_chars(len(label_text_widest))
        # prog = Gtk.ProgressBar()
        # prog.set_show_text(False)
        sbut.add(label)
        self._opacity_scale_button = sbut
        # self._opacity_progress = prog
        self._opacity_label = label
        self._opacity_adj = adj
        grid.attach(sbut, 5, row, 1, 1)

        # Layer list and controls
        row += 1
        layersbox = Gtk.VBox()
        style = layersbox.get_style_context()
        style.add_class(Gtk.STYLE_CLASS_LINKED)
        style = view_scroll.get_style_context()
        style.set_junction_sides(Gtk.JunctionSides.BOTTOM)
        list_tools = inline_toolbar(
            self.app,
            [
                ("NewLayerGroupAbove", "mypaint-layer-group-new-symbolic"),
                ("NewPaintingLayerAbove", "mypaint-add-symbolic"),
                ("RemoveLayer", "mypaint-remove-symbolic"),
                ("RaiseLayerInStack", "mypaint-up-symbolic"),
                ("LowerLayerInStack", "mypaint-down-symbolic"),
                ("DuplicateLayer", None),
                ("MergeLayerDown", None),
            ]
        )
        style = list_tools.get_style_context()
        style.set_junction_sides(Gtk.JunctionSides.TOP)
        layersbox.pack_start(view_scroll, True, True, 0)
        layersbox.pack_start(list_tools, False, False, 0)
        layersbox.set_hexpand(True)
        layersbox.set_vexpand(True)
        grid.attach(layersbox, 0, row, 6, 1)

        # Background layer controls
        row += 1
        show_bg_btn = Gtk.CheckButton()
        change_bg_act = self.app.find_action("BackgroundWindow")
        change_bg_btn = widgets.borderless_button(action=change_bg_act)
        show_bg_act = self.app.find_action("ShowBackgroundToggle")
        show_bg_btn.set_related_action(show_bg_act)
        grid.attach(show_bg_btn, 0, row, 5, 1)
        grid.attach(change_bg_btn, 5, row, 1, 1)

        # Pack
        self.pack_start(grid, False, True, 0)
        # Updates from the real layers tree (TODO: move to lib/layers.py)
        self._processing_model_updates = False
        self._opacity_adj.connect('value-changed',
                                  self._opacity_adj_changed_cb)
        self._layer_mode_combo.connect('changed',
                                       self._layer_mode_combo_changed_cb)
        rootstack = docmodel.layer_stack
        rootstack.layer_properties_changed += self._layer_propchange_cb
        rootstack.current_path_updated += self._current_path_updated_cb
        # Initial update
        self.connect("show", self._show_cb)

    def _show_cb(self, event):
        self._processing_model_updates = True
        self._update_all()
        self._processing_model_updates = False

    ## Updates from the model

    def _current_path_updated_cb(self, rootstack, layerpath):
        """Respond to the current layer changing in the doc-model"""
        self._processing_model_updates = True
        self._update_all()
        self._processing_model_updates = False

    def _layer_propchange_cb(self, rootstack, path, layer, changed):
        if self._processing_model_updates:
            logger.debug("Property change skipped: already processing "
                         "an update from the document model")
        if layer is not rootstack.current:
            return
        self._processing_model_updates = True
        if "mode" in changed:
            self._update_layer_mode_combo()
        if "opacity" in changed or "mode" in changed:
            self._update_opacity_widgets()
        self._processing_model_updates = False

    ## Model update processing

    def _update_all(self):
        assert self._processing_model_updates
        self._update_context_menu()
        self._update_layer_mode_combo()
        self._update_opacity_widgets()

    def _update_layer_mode_combo(self):
        """Updates the layer mode combo's value from the model"""
        assert self._processing_model_updates
        combo = self._layer_mode_combo
        rootstack = self.app.doc.model.layer_stack
        current = rootstack.current
        if current is rootstack or not current:
            combo.set_sensitive(False)
            return
        elif not combo.get_sensitive():
            combo.set_sensitive(True)
        active_iter = None
        current_mode = current.mode
        for row in combo.get_model():
            mode = row[0]
            if mode == current_mode:
                active_iter = row.iter
            row[2] = (mode in current.PERMITTED_MODES)
        combo.set_active_iter(active_iter)
        label, desc = MODE_STRINGS.get(current_mode)
        template = self.LAYER_MODE_TOOLTIP_MARKUP_TEMPLATE
        tooltip = template.format(
            name = lib.xml.escape(label),
            description = lib.xml.escape(desc),
        )
        combo.set_tooltip_markup(tooltip)

    def _update_opacity_widgets(self):
        """Updates the opacity widgets from the model"""
        assert self._processing_model_updates

        # The opacity scale is only sensitive
        # when the opacity can be adjusted.
        sbut = self._opacity_scale_button
        rootstack = self.app.doc.model.layer_stack
        layer = rootstack.current
        opacity_is_adjustable = not (
            layer is None
            or layer is rootstack
            or layer.mode == PASS_THROUGH_MODE
        )
        sbut.set_sensitive(opacity_is_adjustable)

        # Update labels, scales etc.
        # to show an effective opacity value.
        if opacity_is_adjustable:
            opacity = layer.opacity
        else:
            opacity = 1.0

        percentage = opacity * 100
        adj = self._opacity_adj
        adj.set_value(percentage)

        template = self.OPACITY_SCALE_TOOLTIP_TEXT_TEMPLATE
        tooltip = template % (percentage,)
        sbut.set_tooltip_text(tooltip)

        label = self._opacity_label
        template = self.OPACITY_LABEL_TEXT_TEMPLATE
        text = template % (percentage,)
        label.set_text(text)

    def _update_context_menu(self):
        assert self._processing_model_updates
        layer = self.app.doc.model.layer_stack.current
        layer_class = layer.__class__
        if layer_class is self._layer_specific_ui_class:
            return
        ui_manager = self.app.ui_manager
        for old_mergeid in self._layer_specific_ui_mergeids:
            ui_manager.remove_ui(old_mergeid)
        self._layer_specific_ui_mergeids = []
        new_ui_matches = []
        for lclass, lui in LAYER_CLASS_UI:
            if isinstance(layer, lclass):
                new_ui_matches.append(lui)
        for new_ui in new_ui_matches:
            new_mergeid = ui_manager.add_ui_from_string(new_ui)
            self._layer_specific_ui_mergeids.append(new_mergeid)
        self._layer_specific_ui_class = layer_class

    ## Updates from the user

    def _layer_properties_cb(self, view):
        action = self.app.find_action("LayerProperties")
        action.activate()

    def _blink_current_layer_cb(self, view):
        self.app.doc.layerblink_state.activate()

    def _view_drag_began_cb(self, view):
        self._treeview_in_drag = True
        statusbar = self.app.statusbar
        statusbar_cid = self._drag_statusbar_context_id
        statusbar.remove_all(statusbar_cid)
        statusbar.push(statusbar_cid, self.STATUSBAR_DRAG_MSG)

    def _view_drag_ended_cb(self, view):
        self._treeview_in_drag = False
        statusbar = self.app.statusbar
        statusbar_cid = self._drag_statusbar_context_id
        statusbar.remove_all(statusbar_cid)

    def _opacity_adj_changed_cb(self, *ignore):
        if self._processing_model_updates:
            return
        opacity = self._opacity_adj.get_value() / 100.0
        docmodel = self.app.doc.model
        docmodel.set_current_layer_opacity(opacity)
        self._treeview.scroll_to_current_layer()

    def _layer_mode_combo_changed_cb(self, *ignored):
        """Propagate the user's choice of layer mode to the model"""
        if self._processing_model_updates:
            return
        docmodel = self.app.doc.model
        combo = self._layer_mode_combo
        model = combo.get_model()
        mode = model.get_value(combo.get_active_iter(), 0)
        if docmodel.layer_stack.current.mode == mode:
            return
        label, desc = MODE_STRINGS.get(mode)
        docmodel.set_current_layer_mode(mode)

    ## Popup Menu callbacks

    def _popup_menu_cb(self, widget, event=None):
        """Handler for "popup-menu" GtkEvents, and the view's @event"""
        self._popup_context_menu(event=event)
        return True

    def _popup_context_menu(self, event=None):
        """Display the popup context menu"""
        if event is None:
            time = Gtk.get_current_event_time()
            button = 0
        else:
            time = event.time
            button = event.button

        self._menu.popup(None,None, None, None, button, time)

    ## Hover-preview callbacks
    def _hover_over_layer_cb(self, widget, layer):
        if self._hover_popup == None:
            self._hover_popup = layerpreviewpopup.PreviewPopup(self.app)
        self._hover_popup.enter(layer)

    def _hover_leave_cb(self, widget):
        if self._hover_popup and self._hover_popup.active:
           #self._hover_popup.leave('leave_tree')
            pass
<|MERGE_RESOLUTION|>--- conflicted
+++ resolved
@@ -28,16 +28,13 @@
 from widgets import inline_toolbar
 from workspace import SizedVBoxToolWidget
 import layers
-<<<<<<< HEAD
-import layerpreviewpopup
-=======
+import layerpreviewpopup # XXX For experimental layerpreview popup.
 from lib.modes import STACK_MODES
 from lib.modes import STANDARD_MODES
 from lib.modes import MODE_STRINGS
 from lib.modes import PASS_THROUGH_MODE
 from lib.modes import DEFAULT_MODE
 import gui.layervis
->>>>>>> 046ec8fb
 
 logger = getLogger(__name__)
 
@@ -117,19 +114,14 @@
         view = layers.RootStackTreeView(docmodel)
         self._treemodel = view.get_model()
         self._treeview = view
-<<<<<<< HEAD
-        # For Layer-alphalock feature:
+        # XXX For Layer-alphalock feature: (deprecated)
         # In application class, there is no obvious codes
         # to build LayersTool instance,
         # so I placed this line here.
         view.current_layer_alpha_lock_changed += app.current_layer_alphalock_changed_cb
-
-        # Motion and modifier keys during drag
-        view.current_layer_rename_requested += self._rename_current_layer_cb
-=======
+        # XXX For Layer-alphalock
         # RootStackTreeView events
         view.current_layer_rename_requested += self._layer_properties_cb
->>>>>>> 046ec8fb
         view.current_layer_changed += self._blink_current_layer_cb
         view.current_layer_menu_requested += self._popup_menu_cb
         # Drag and drop
